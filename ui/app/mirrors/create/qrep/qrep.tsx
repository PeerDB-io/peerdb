'use client';
import SelectTheme from '@/app/styles/select';
import { RequiredIndicator } from '@/components/RequiredIndicator';
import { QRepConfig, QRepWriteType } from '@/grpc_generated/flow';
import { DBType } from '@/grpc_generated/peers';
import { Label } from '@/lib/Label';
import { RowWithSelect, RowWithSwitch, RowWithTextField } from '@/lib/Layout';
import { Switch } from '@/lib/Switch';
import { TextField } from '@/lib/TextField';
import { Tooltip } from '@/lib/Tooltip';
import { useEffect, useState } from 'react';
import ReactSelect from 'react-select';
import { InfoPopover } from '../../../../components/InfoPopover';
import { MirrorSetter } from '../../../dto/MirrorsDTO';
import { defaultSyncMode } from '../cdc/cdc';
import { fetchAllTables, fetchColumns } from '../handlers';
import { MirrorSetting, blankQRepSetting } from '../helpers/common';
import UpsertColsDisplay from './upsertcols';

interface QRepConfigProps {
  settings: MirrorSetting[];
  mirrorConfig: QRepConfig;
  destinationType: DBType;
  setter: MirrorSetter;
  xmin?: boolean;
}

const WriteModes = ['Append', 'Upsert', 'Overwrite'].map((value) => ({
  label: value,
  value,
}));
const allowedTypesForWatermarkColumn = [
  'smallint',
  'integer',
  'bigint',
  'timestamp without time zone',
  'timestamp with time zone',
];

export default function QRepConfigForm({
  settings,
  mirrorConfig,
  destinationType,
  setter,
  xmin,
}: QRepConfigProps) {
  const [sourceTables, setSourceTables] = useState<
    { value: string; label: string }[]
  >([]);
  const [allColumns, setAllColumns] = useState<
    { value: string; label: string }[]
  >([]);
  const [watermarkColumns, setWatermarkColumns] = useState<
    { value: string; label: string }[]
  >([]);

  const [loading, setLoading] = useState(false);

  const handleChange = (val: string | boolean, setting: MirrorSetting) => {
    let stateVal: string | boolean | QRepWriteType | string[] = val;
    if (setting.label.includes('Write Type')) {
      switch (val) {
        case 'Upsert':
          stateVal = QRepWriteType.QREP_WRITE_MODE_UPSERT;
          break;
        case 'Overwrite':
          stateVal = QRepWriteType.QREP_WRITE_MODE_OVERWRITE;
          break;
        default:
          stateVal = QRepWriteType.QREP_WRITE_MODE_APPEND;
          break;
      }
    } else if (setting.label === 'Upsert Key Columns') {
      const columns = val as string;
      stateVal = columns.split(',').map((item) => item.trim());
    }
    setting.stateHandler(stateVal, setter);
  };

  const paramDisplayCondition = (setting: MirrorSetting) => {
    const label = setting.label.toLowerCase();
    if (
      (label.includes('upsert') &&
        mirrorConfig.writeMode?.writeType !=
          QRepWriteType.QREP_WRITE_MODE_UPSERT) ||
      (label.includes('staging') &&
        defaultSyncMode(destinationType) !== 'AVRO') ||
      (label.includes('watermark column') && xmin) ||
      (label.includes('initial copy') && xmin)
    ) {
      return false;
    }
    return true;
  };

  const loadColumnOptions = (tableIdentifier: string) => {
    const schema = tableIdentifier.split('.')[0];
    const table = tableIdentifier.split('.')[1];
<<<<<<< HEAD
    fetchColumns(mirrorConfig.sourceName, schema, table, setLoading).then(
      (cols) => {
        const filteredCols = cols?.filter((col) =>
          allowedTypesForWatermarkColumn.includes(col.split(':')[1])
        );
        setWatermarkColumns(
          filteredCols.map((col) => ({
            value: col.split(':')[0],
            label: `${col.split(':')[0]} (${col.split(':')[1]})`,
          }))
        );
      }
    );
=======
    fetchColumns(
      mirrorConfig.sourcePeer?.name ?? '',
      schema,
      table,
      setLoading
    ).then((cols) => {
      const filteredCols = cols?.filter((col) =>
        allowedTypesForWatermarkColumn.includes(col.split(':')[1])
      );

      setAllColumns(
        cols.map((col) => ({
          value: col.split(':')[0],
          label: `${col.split(':')[0]} (${col.split(':')[1]})`,
        }))
      );
      setWatermarkColumns(
        filteredCols.map((col) => ({
          value: col.split(':')[0],
          label: `${col.split(':')[0]} (${col.split(':')[1]})`,
        }))
      );
    });
>>>>>>> 1ff67f95
  };

  const handleSourceChange = (
    val: string | undefined,
    setting: MirrorSetting
  ) => {
    if (val) {
      if (setting.label.includes('Table')) {
        loadColumnOptions(val);
      }
      handleChange(val, setting);
    }
  };

  useEffect(() => {
    fetchAllTables(mirrorConfig.sourceName).then((tables) =>
      setSourceTables(tables?.map((table) => ({ value: table, label: table })))
    );
  }, [mirrorConfig.sourceName]);

  useEffect(() => {
    // set defaults
    setter((curr) => ({ ...curr, ...blankQRepSetting }));
  }, [setter]);
  return (
    <>
      {mirrorConfig.sourceName ? (
        settings.map((setting, id) => {
          return (
            paramDisplayCondition(setting) &&
            (setting.type === 'switch' ? (
              <RowWithSwitch
                key={id}
                label={<Label>{setting.label}</Label>}
                action={
                  <div
                    style={{
                      display: 'flex',
                      flexDirection: 'row',
                      alignItems: 'center',
                    }}
                  >
                    <Switch
                      checked={setting.checked!(mirrorConfig)}
                      onCheckedChange={(state: boolean) =>
                        handleChange(state, setting)
                      }
                    />
                    {setting.tips && (
                      <InfoPopover
                        tips={setting.tips}
                        link={setting.helpfulLink}
                      />
                    )}
                  </div>
                }
              />
            ) : setting.type === 'select' ? (
              <RowWithSelect
                key={id}
                label={
                  <Label>
                    {setting.label}
                    {RequiredIndicator(setting.required)}
                  </Label>
                }
                action={
                  <div
                    style={{
                      display: 'flex',
                      flexDirection: 'row',
                      alignItems: 'center',
                    }}
                  >
                    <div style={{ width: '100%' }}>
                      {setting.label.includes('Write') ? (
                        <ReactSelect
                          placeholder='Select a write mode'
                          onChange={(val) =>
                            val && handleChange(val.value, setting)
                          }
                          options={WriteModes}
                          theme={SelectTheme}
                        />
                      ) : setting.label === 'Upsert Key Columns' ? (
                        <UpsertColsDisplay
                          columns={allColumns}
                          loading={loading}
                          setter={setter}
                          setting={setting}
                        />
                      ) : (
                        <ReactSelect
                          placeholder={
                            setting.label.includes('Column')
                              ? 'Select a column'
                              : 'Select a table'
                          }
                          onChange={(val, _action) =>
                            handleSourceChange(val?.value, setting)
                          }
                          isLoading={loading}
                          options={
                            setting.label.includes('Column')
                              ? watermarkColumns
                              : sourceTables
                          }
                          theme={SelectTheme}
                        />
                      )}
                    </div>
                    {setting.tips && (
                      <InfoPopover
                        tips={setting.tips}
                        link={setting.helpfulLink}
                      />
                    )}
                  </div>
                }
              />
            ) : (
              <RowWithTextField
                key={id}
                label={
                  <Label>
                    {setting.label}
                    {setting.required && (
                      <Tooltip
                        style={{ width: '100%' }}
                        content={'This is a required field.'}
                      >
                        <Label colorName='lowContrast' colorSet='destructive'>
                          *
                        </Label>
                      </Tooltip>
                    )}
                  </Label>
                }
                action={
                  <div
                    style={{
                      display: 'flex',
                      flexDirection: 'row',
                      alignItems: 'center',
                    }}
                  >
                    <TextField
                      variant='simple'
                      type={setting.type}
                      defaultValue={setting.default as string}
                      onChange={(e: React.ChangeEvent<HTMLInputElement>) =>
                        handleChange(e.target.value, setting)
                      }
                    />
                    {setting.tips && (
                      <InfoPopover
                        tips={setting.tips}
                        link={setting.helpfulLink}
                      />
                    )}
                  </div>
                }
              />
            ))
          );
        })
      ) : (
        <Label as='label' style={{ color: 'gray', fontSize: 15 }}>
          Please select a source peer
        </Label>
      )}
    </>
  );
}<|MERGE_RESOLUTION|>--- conflicted
+++ resolved
@@ -96,11 +96,16 @@
   const loadColumnOptions = (tableIdentifier: string) => {
     const schema = tableIdentifier.split('.')[0];
     const table = tableIdentifier.split('.')[1];
-<<<<<<< HEAD
     fetchColumns(mirrorConfig.sourceName, schema, table, setLoading).then(
       (cols) => {
         const filteredCols = cols?.filter((col) =>
           allowedTypesForWatermarkColumn.includes(col.split(':')[1])
+        );
+        setAllColumns(
+          cols.map((col) => ({
+            value: col.split(':')[0],
+            label: `${col.split(':')[0]} (${col.split(':')[1]})`,
+          }))
         );
         setWatermarkColumns(
           filteredCols.map((col) => ({
@@ -110,31 +115,6 @@
         );
       }
     );
-=======
-    fetchColumns(
-      mirrorConfig.sourcePeer?.name ?? '',
-      schema,
-      table,
-      setLoading
-    ).then((cols) => {
-      const filteredCols = cols?.filter((col) =>
-        allowedTypesForWatermarkColumn.includes(col.split(':')[1])
-      );
-
-      setAllColumns(
-        cols.map((col) => ({
-          value: col.split(':')[0],
-          label: `${col.split(':')[0]} (${col.split(':')[1]})`,
-        }))
-      );
-      setWatermarkColumns(
-        filteredCols.map((col) => ({
-          value: col.split(':')[0],
-          label: `${col.split(':')[0]} (${col.split(':')[1]})`,
-        }))
-      );
-    });
->>>>>>> 1ff67f95
   };
 
   const handleSourceChange = (
