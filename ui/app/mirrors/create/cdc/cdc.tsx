--- conflicted
+++ resolved
@@ -7,10 +7,6 @@
 import { Icon } from '@/lib/Icon';
 import { ProgressCircle } from '@/lib/ProgressCircle';
 import { CDCConfig, TableMapRow } from '../../../dto/MirrorsDTO';
-<<<<<<< HEAD
-import { fetchPublications, IsEventhubsPeer, IsQueuePeer } from '../handlers';
-import { AdvancedSettingType, MirrorSetting } from '../helpers/common';
-=======
 import {
   IsClickHousePeer,
   IsEventhubsPeer,
@@ -22,7 +18,6 @@
   MirrorSetting,
   SOFT_DELETE_COLUMN_NAME,
 } from '../helpers/common';
->>>>>>> 03b33eaf
 import CDCField from './fields';
 import TablePicker from './tablemapping';
 
@@ -105,7 +100,6 @@
       .filter((setting) => setting !== undefined);
   }, [settings, destinationType, setter]);
 
-<<<<<<< HEAD
   const isPostgresSource = () =>
     sourceType.toString() === DBType[DBType.POSTGRES];
   const isPostgresDestination = () =>
@@ -125,6 +119,7 @@
     isPostgresDestination() ||
     isBigQueryDestination() ||
     isSnowflakeDestination();
+  const supportsHardDelete = () => !isClickhouseDestination();
 
   const shouldHidePublicationName = (label: string) => {
     return label === 'publication name' && !isPostgresSource();
@@ -167,6 +162,10 @@
     return label.includes('soft delete') && !supportsSoftDelete();
   };
 
+  const shoudlHideHardDelete = (label: string) => {
+    return label.includes('soft delete') && !supportsHardDelete();
+  };
+
   const shouldHideClickhouseScript = (label: string) => {
     return (
       !scriptingEnabled && label.includes('script') && isClickhouseDestination()
@@ -175,43 +174,6 @@
 
   const shouldHideBigQuerySourceIncompatibleFields = (label: string) => {
     if (!isBigQuerySource()) {
-=======
-  const paramDisplayCondition = (setting: MirrorSetting) => {
-    const label = setting.label.toLowerCase();
-    if (
-      (label === 'publication name' &&
-        sourceType.toString() !== DBType[DBType.POSTGRES]) ||
-      (label.includes('snapshot') && mirrorConfig.doInitialSnapshot !== true) ||
-      (label === 'replication slot name' &&
-        (mirrorConfig.doInitialSnapshot === true ||
-          sourceType.toString() !== DBType[DBType.POSTGRES])) ||
-      (label.includes('staging path') &&
-        !(
-          destinationType.toString() === DBType[DBType.BIGQUERY] ||
-          destinationType.toString() === DBType[DBType.SNOWFLAKE]
-        )) ||
-      (IsEventhubsPeer(destinationType) &&
-        (label.includes('initial copy') ||
-          label.includes('initial load') ||
-          label.includes('snapshot'))) ||
-      ((sourceType.toString() !== DBType[DBType.POSTGRES] ||
-        destinationType.toString() !== DBType[DBType.POSTGRES]) &&
-        label.includes('type system')) ||
-      (destinationType.toString() !== DBType[DBType.BIGQUERY] &&
-        label.includes('column name')) ||
-      (label.includes('soft delete') &&
-        !(
-          destinationType.toString() === DBType[DBType.POSTGRES] ||
-          destinationType.toString() === DBType[DBType.BIGQUERY] ||
-          destinationType.toString() === DBType[DBType.SNOWFLAKE]
-        )) ||
-      (label.includes('hard delete') &&
-        !(destinationType.toString() === DBType[DBType.CLICKHOUSE])) ||
-      (!scriptingEnabled &&
-        label.includes('script') &&
-        destinationType.toString() === DBType[DBType.CLICKHOUSE])
-    ) {
->>>>>>> 03b33eaf
       return false;
     }
 
