package e2e

import (
	"context"
	"fmt"
	"strings"

	connpostgres "github.com/PeerDB-io/peer-flow/connectors/postgres"
	"github.com/PeerDB-io/peer-flow/generated/protos"
	"github.com/PeerDB-io/peer-flow/model"
	peerflow "github.com/PeerDB-io/peer-flow/workflows"
	"github.com/google/uuid"
)

func (s *E2EPeerFlowTestSuite) setupSourceTable(tableName string, rowCount int) {
	tblFields := []string{
		"id UUID NOT NULL PRIMARY KEY",
		"card_id UUID",
		`from_v TIMESTAMP NOT NULL`,
		"price NUMERIC",
		"created_at TIMESTAMP NOT NULL",
		"updated_at TIMESTAMP NOT NULL",
		"transaction_hash BYTEA",
		"ownerable_type VARCHAR",
		"ownerable_id UUID",
		"user_nonce INTEGER",
		"transfer_type INTEGER DEFAULT 0 NOT NULL",
		"blockchain INTEGER NOT NULL",
		"deal_type VARCHAR",
		"deal_id UUID",
		"ethereum_transaction_id UUID",
		"ignore_price BOOLEAN DEFAULT false",
		"card_eth_value DOUBLE PRECISION",
		"paid_eth_price DOUBLE PRECISION",
		"card_bought_notified BOOLEAN DEFAULT false NOT NULL",
		"address NUMERIC",
		"account_id UUID",
		"asset_id NUMERIC NOT NULL",
		"status INTEGER",
		"transaction_id UUID",
		"settled_at TIMESTAMP",
		"reference_id VARCHAR",
		"settle_at TIMESTAMP",
		"settlement_delay_reason INTEGER",
	}

	tblFieldStr := strings.Join(tblFields, ",")

	_, err := s.pool.Exec(context.Background(), fmt.Sprintf(`
		CREATE TABLE e2e_test.%s (
			%s
		);`, tableName, tblFieldStr))
	s.NoError(err)

	fmt.Printf("created table on postgres: e2e_test.%s\n", tableName)

	// insert rows into the source table
	for i := 0; i < rowCount; i++ {
		_, err := s.pool.Exec(context.Background(), fmt.Sprintf(`
			INSERT INTO e2e_test.%s (
				id, card_id, from_v, price, created_at,
				updated_at, transaction_hash, ownerable_type, ownerable_id,
				user_nonce, transfer_type, blockchain, deal_type,
				deal_id, ethereum_transaction_id, ignore_price, card_eth_value,
				paid_eth_price, card_bought_notified, address, account_id,
				asset_id, status, transaction_id, settled_at, reference_id,
				settle_at, settlement_delay_reason
			) VALUES (
				'%s', '%s', CURRENT_TIMESTAMP, 3.86487206688919, CURRENT_TIMESTAMP,
				CURRENT_TIMESTAMP, E'\\\\xDEADBEEF', 'type1', '%s',
				1, 0, 1, 'dealType1',
				'%s', '%s', false, 1.2345,
				1.2345, false, 12345, '%s',
				12345, 1, '%s', CURRENT_TIMESTAMP, 'refID',
				CURRENT_TIMESTAMP, 1
			);
		`, tableName, uuid.New().String(), uuid.New().String(), uuid.New().String(),
			uuid.New().String(), uuid.New().String(), uuid.New().String(), uuid.New().String()))
		s.NoError(err)
	}
}

func getOwnersSchema() *model.QRecordSchema {
	return &model.QRecordSchema{
		Fields: []*model.QField{
			{Name: "id", Type: model.QValueKindString, Nullable: true},
			{Name: "card_id", Type: model.QValueKindString, Nullable: true},
			{Name: "from_v", Type: model.QValueKindETime, Nullable: true},
			{Name: "price", Type: model.QValueKindNumeric, Nullable: true},
			{Name: "created_at", Type: model.QValueKindETime, Nullable: true},
			{Name: "updated_at", Type: model.QValueKindETime, Nullable: true},
			{Name: "transaction_hash", Type: model.QValueKindBytes, Nullable: true},
			{Name: "ownerable_type", Type: model.QValueKindString, Nullable: true},
			{Name: "ownerable_id", Type: model.QValueKindString, Nullable: true},
			{Name: "user_nonce", Type: model.QValueKindInt64, Nullable: true},
			{Name: "transfer_type", Type: model.QValueKindInt64, Nullable: true},
			{Name: "blockchain", Type: model.QValueKindInt64, Nullable: true},
			{Name: "deal_type", Type: model.QValueKindString, Nullable: true},
			{Name: "deal_id", Type: model.QValueKindString, Nullable: true},
			{Name: "ethereum_transaction_id", Type: model.QValueKindString, Nullable: true},
			{Name: "ignore_price", Type: model.QValueKindBoolean, Nullable: true},
			{Name: "card_eth_value", Type: model.QValueKindFloat64, Nullable: true},
			{Name: "paid_eth_price", Type: model.QValueKindFloat64, Nullable: true},
			{Name: "card_bought_notified", Type: model.QValueKindBoolean, Nullable: true},
			{Name: "address", Type: model.QValueKindNumeric, Nullable: true},
			{Name: "account_id", Type: model.QValueKindString, Nullable: true},
			{Name: "asset_id", Type: model.QValueKindNumeric, Nullable: true},
			{Name: "status", Type: model.QValueKindInt64, Nullable: true},
			{Name: "transaction_id", Type: model.QValueKindString, Nullable: true},
			{Name: "settled_at", Type: model.QValueKindETime, Nullable: true},
			{Name: "reference_id", Type: model.QValueKindString, Nullable: true},
			{Name: "settle_at", Type: model.QValueKindETime, Nullable: true},
			{Name: "settlement_delay_reason", Type: model.QValueKindInt64, Nullable: true},
		},
	}
}

func getOwnersSelectorString() string {
	schema := getOwnersSchema()
	var fields []string
	for _, field := range schema.Fields {
		fields = append(fields, field.Name)
	}
	return strings.Join(fields, ",")
}

func (s *E2EPeerFlowTestSuite) setupBQDestinationTable(dstTable string) {
	schema := getOwnersSchema()
	err := s.bqHelper.CreateTable(dstTable, schema)

	// fail if table creation fails
	s.NoError(err)

	fmt.Printf("created table on bigquery: %s.%s. %v\n", s.bqHelper.Config.DatasetId, dstTable, err)
}

func (s *E2EPeerFlowTestSuite) setupSFDestinationTable(dstTable string) {
	schema := getOwnersSchema()
	err := s.sfHelper.CreateTable(dstTable, schema)

	// fail if table creation fails
	if err != nil {
		s.Fail("unable to create table on snowflake", err)
	}

	fmt.Printf("created table on snowflake: %s.%s. %v\n", s.sfHelper.testSchemaName, dstTable, err)
}

func (s *E2EPeerFlowTestSuite) createQRepWorkflowConfig(
	flowJobName string,
	sourceTable string,
	dstTable string,
	query string,
	syncMode protos.QRepSyncMode,
	dest *protos.Peer,
) *protos.QRepConfig {
	connectionGen := QRepFlowConnectionGenerationConfig{
		FlowJobName:                flowJobName,
		SourceTableIdentifier:      sourceTable,
		DestinationTableIdentifier: dstTable,
		PostgresPort:               postgresPort,
		Destination:                dest,
	}

	watermark := "updated_at"

	qrepConfig, err := connectionGen.GenerateQRepConfig(query, watermark, syncMode)
	s.NoError(err)

	qrepConfig.InitalCopyOnly = true

	return qrepConfig
}

<<<<<<< HEAD
func (s *E2EPeerFlowTestSuite) compareTableContents(tableName string, colsString string) {
=======
func (s *E2EPeerFlowTestSuite) compareTableContentsBQ(tableName string) {
>>>>>>> eb8f8fe3
	// read rows from source table
	pgQueryExecutor := connpostgres.NewQRepQueryExecutor(s.pool, context.Background())
	pgRows, err := pgQueryExecutor.ExecuteAndProcessQuery(
		fmt.Sprintf("SELECT %s FROM e2e_test.%s ORDER BY id", colsString, tableName),
	)
	s.NoError(err)

	// read rows from destination table
	qualifiedTableName := fmt.Sprintf("`%s.%s`", s.bqHelper.Config.DatasetId, tableName)
	bqRows, err := s.bqHelper.ExecuteAndProcessQuery(
		fmt.Sprintf("SELECT %s FROM %s ORDER BY id", colsString, qualifiedTableName),
	)
	s.NoError(err)

	s.True(pgRows.Equals(bqRows), "rows from source and destination tables are not equal")
}

func (s *E2EPeerFlowTestSuite) compareTableContentsSF(tableName string, selector string) {
	// read rows from source table
	pgQueryExecutor := connpostgres.NewQRepQueryExecutor(s.pool, context.Background())
	pgRows, err := pgQueryExecutor.ExecuteAndProcessQuery(
		fmt.Sprintf("SELECT %s FROM e2e_test.%s ORDER BY id", selector, tableName),
	)
	s.NoError(err)

	// read rows from destination table
	qualifiedTableName := fmt.Sprintf("%s.%s", s.sfHelper.testSchemaName, tableName)
	sfRows, err := s.sfHelper.ExecuteAndProcessQuery(
		fmt.Sprintf("SELECT %s FROM %s ORDER BY id", selector, qualifiedTableName),
	)
	s.NoError(err)

	s.True(pgRows.Equals(sfRows), "rows from source and destination tables are not equal")
}

// Test_Complete_QRep_Flow tests a complete flow with data in the source table.
// The test inserts 10 rows into the source table and verifies that the data is
// correctly synced to the destination table this runs a QRep Flow.
func (s *E2EPeerFlowTestSuite) Test_Complete_QRep_Flow_Multi_Insert() {
	env := s.NewTestWorkflowEnvironment()
	registerWorkflowsAndActivities(env)

	numRows := 10

	tblName := "test_qrep_flow_multi_insert"
	s.setupSourceTable(tblName, numRows)
	s.setupBQDestinationTable(tblName)

	qrepConfig := s.createQRepWorkflowConfig("test_qrep_flow_mi",
		"e2e_test."+tblName,
		tblName,
		"SELECT * FROM e2e_test."+tblName,
		protos.QRepSyncMode_QREP_SYNC_MODE_MULTI_INSERT,
		s.bqHelper.Peer)
	env.ExecuteWorkflow(peerflow.QRepFlowWorkflow, qrepConfig)

	// Verify workflow completes without error
	s.True(env.IsWorkflowCompleted())

	// assert that error contains "invalid connection configs"
	err := env.GetWorkflowError()
	s.NoError(err)

	count, err := s.bqHelper.CountRows(tblName)
	s.NoError(err)

	s.Equal(numRows, count)

	env.AssertExpectations(s.T())
}

func (s *E2EPeerFlowTestSuite) Test_Complete_QRep_Flow_Avro() {
	env := s.NewTestWorkflowEnvironment()
	registerWorkflowsAndActivities(env)

	numRows := 10

	tblName := "test_qrep_flow_avro"
	s.setupSourceTable(tblName, numRows)
	s.setupBQDestinationTable(tblName)

	qrepConfig := s.createQRepWorkflowConfig("test_qrep_flow_avro",
		"e2e_test."+tblName,
		tblName,
		"SELECT * FROM e2e_test."+tblName,
		protos.QRepSyncMode_QREP_SYNC_MODE_STORAGE_AVRO,
		s.bqHelper.Peer)
	env.ExecuteWorkflow(peerflow.QRepFlowWorkflow, qrepConfig)

	// Verify workflow completes without error
	s.True(env.IsWorkflowCompleted())

	// assert that error contains "invalid connection configs"
	err := env.GetWorkflowError()
	s.NoError(err)

	s.compareTableContentsBQ(tblName)

	env.AssertExpectations(s.T())
}

func (s *E2EPeerFlowTestSuite) Test_Complete_QRep_Flow_Avro_SF() {
	env := s.NewTestWorkflowEnvironment()
	registerWorkflowsAndActivities(env)

	numRows := 1

	tblName := "test_qrep_flow_avro_sf"
	s.setupSourceTable(tblName, numRows)
	s.setupSFDestinationTable(tblName)

	dstSchemaQualified := fmt.Sprintf("%s.%s", s.sfHelper.testSchemaName, tblName)

	qrepConfig := s.createQRepWorkflowConfig(
		"test_qrep_flow_avro_Sf",
		"e2e_test."+tblName,
		dstSchemaQualified,
		"SELECT * FROM e2e_test."+tblName,
		protos.QRepSyncMode_QREP_SYNC_MODE_STORAGE_AVRO,
		s.sfHelper.Peer,
	)

	env.ExecuteWorkflow(peerflow.QRepFlowWorkflow, qrepConfig)

	// Verify workflow completes without error
	s.True(env.IsWorkflowCompleted())

	// assert that error contains "invalid connection configs"
	err := env.GetWorkflowError()
	s.NoError(err)

<<<<<<< HEAD
	s.compareTableContents(tblName, "*")
=======
	sel := getOwnersSelectorString()
	s.compareTableContentsSF(tblName, sel)
>>>>>>> eb8f8fe3

	env.AssertExpectations(s.T())
}<|MERGE_RESOLUTION|>--- conflicted
+++ resolved
@@ -172,11 +172,7 @@
 	return qrepConfig
 }
 
-<<<<<<< HEAD
-func (s *E2EPeerFlowTestSuite) compareTableContents(tableName string, colsString string) {
-=======
-func (s *E2EPeerFlowTestSuite) compareTableContentsBQ(tableName string) {
->>>>>>> eb8f8fe3
+func (s *E2EPeerFlowTestSuite) compareTableContentsBQ(tableName string, colsString string) {
 	// read rows from source table
 	pgQueryExecutor := connpostgres.NewQRepQueryExecutor(s.pool, context.Background())
 	pgRows, err := pgQueryExecutor.ExecuteAndProcessQuery(
@@ -273,7 +269,7 @@
 	err := env.GetWorkflowError()
 	s.NoError(err)
 
-	s.compareTableContentsBQ(tblName)
+	s.compareTableContentsBQ(tblName, "*")
 
 	env.AssertExpectations(s.T())
 }
@@ -308,12 +304,8 @@
 	err := env.GetWorkflowError()
 	s.NoError(err)
 
-<<<<<<< HEAD
-	s.compareTableContents(tblName, "*")
-=======
 	sel := getOwnersSelectorString()
 	s.compareTableContentsSF(tblName, sel)
->>>>>>> eb8f8fe3
 
 	env.AssertExpectations(s.T())
 }