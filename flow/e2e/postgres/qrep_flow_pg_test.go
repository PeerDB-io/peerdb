--- conflicted
+++ resolved
@@ -56,8 +56,7 @@
 			User:     "postgres",
 			Password: "postgres",
 			Database: "postgres",
-<<<<<<< HEAD
-		})
+		}, false)
 	require.NoError(t, err)
 	return PeerFlowE2ETestSuitePG{
 		G:         g,
@@ -67,10 +66,6 @@
 		connector: connector,
 		suffix:    suffix,
 	}
-=======
-		}, false)
-	s.NoError(err)
->>>>>>> 8dbe7c93
 }
 
 func (s PeerFlowE2ETestSuitePG) TearDownSuite() {
