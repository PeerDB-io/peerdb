--- conflicted
+++ resolved
@@ -1142,30 +1142,9 @@
 	// insert 18 rows into the source tables, exactly 3 batches
 	addRows(18)
 
-<<<<<<< HEAD
 	e2e.EnvWaitFor(s.t, env, 1*time.Minute, "normalize 18 records - first table", func() bool {
 		return s.comparePGTables(srcTable1Name, dstTable1Name, "id,t") == nil
 	})
-=======
-		workflowState = getWorkflowState()
-		assert.EqualValues(s.t, 7, workflowState.SyncFlowOptions.IdleTimeoutSeconds)
-		assert.EqualValues(s.t, 6, workflowState.SyncFlowOptions.BatchSize)
-		assert.Len(s.t, workflowState.SyncFlowOptions.TableMappings, 1)
-		assert.Len(s.t, workflowState.SyncFlowOptions.SrcTableIdNameMapping, 1)
-		assert.Len(s.t, workflowState.SyncFlowOptions.TableNameSchemaMapping, 1)
-		// we have limited batch size to 6, so atleast 3 syncs needed
-		assert.GreaterOrEqual(s.t, len(workflowState.SyncFlowStatuses), 3)
-
-		if !s.t.Failed() {
-			// wait for first RegisterDelayedCallback to hit.
-			e2e.EnvWaitFor(s.t, env, 1*time.Minute, "sent pause signal", func() bool {
-				return sentPause
-			})
-		} else {
-			env.CancelWorkflow()
-		}
-	}()
->>>>>>> 3f3ff9bb
 
 	workflowState := getWorkflowState()
 	assert.EqualValues(s.t, 7, workflowState.SyncFlowOptions.IdleTimeoutSeconds)
@@ -1187,10 +1166,6 @@
 			flowStatus := getFlowStatus()
 			return flowStatus == protos.FlowStatus_STATUS_PAUSED
 		})
-<<<<<<< HEAD
-		e2e.EnvWaitFor(s.t, env, 1*time.Minute, "normalize 1 record - first table", func() bool {
-			return s.comparePGTables(srcTable1Name, dstTable1Name, "id,t") == nil
-		})
 
 		e2e.SignalWorkflow(env, model.CDCDynamicPropertiesSignal, &protos.CDCFlowConfigUpdate{
 			IdleTimeout: 14,
@@ -1201,14 +1176,6 @@
 					DestinationTableIdentifier: dstTable2Name,
 				},
 			},
-=======
-	}, 56*time.Second)
-
-	go func() {
-		// we have a paused mirror, wait for second signal to hit.
-		e2e.EnvWaitFor(s.t, env, 1*time.Minute, "sent updates signal", func() bool {
-			return sentUpdate
->>>>>>> 3f3ff9bb
 		})
 
 		// add rows to both tables before resuming - should handle
@@ -1237,17 +1204,9 @@
 		assert.Len(s.t, workflowState.SyncFlowOptions.SrcTableIdNameMapping, 2)
 		assert.Len(s.t, workflowState.SyncFlowOptions.TableNameSchemaMapping, 2)
 		// 3 from first insert of 18 rows in 1 table
-<<<<<<< HEAD
-		// 1 from pre-pause
 		// 3 from second insert of 18 rows in 2 tables, batch size updated
 		assert.GreaterOrEqual(s.t, len(workflowState.SyncFlowStatuses), 3+1+3)
 	}
-=======
-		// TODO 3 from second insert of 18 rows in 2 tables, batch size updated
-		assert.GreaterOrEqual(s.t, len(workflowState.SyncFlowStatuses), 4)
-		env.CancelWorkflow()
-	}()
->>>>>>> 3f3ff9bb
 
 	env.Cancel()
 	e2e.RequireEnvCanceled(s.t, env)
