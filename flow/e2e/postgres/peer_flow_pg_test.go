--- conflicted
+++ resolved
@@ -47,66 +47,6 @@
 	return nil
 }
 
-func (s PeerFlowE2ETestSuitePG) Test_Simple_Flow_PG() {
-	env := e2e.NewTemporalTestWorkflowEnvironment()
-	e2e.RegisterWorkflowsAndActivities(s.t, env)
-
-	srcTableName := s.attachSchemaSuffix("test_simple_flow")
-	dstTableName := s.attachSchemaSuffix("test_simple_flow_dst")
-
-	_, err := s.pool.Exec(context.Background(), fmt.Sprintf(`
-		CREATE TABLE IF NOT EXISTS %s (
-			id SERIAL PRIMARY KEY,
-			key TEXT NOT NULL,
-			value TEXT NOT NULL
-		);
-	`, srcTableName))
-	require.NoError(s.t, err)
-
-	connectionGen := e2e.FlowConnectionGenerationConfig{
-		FlowJobName:      s.attachSuffix("test_simple_flow"),
-		TableNameMapping: map[string]string{srcTableName: dstTableName},
-		PostgresPort:     e2e.PostgresPort,
-		Destination:      s.peer,
-	}
-
-	flowConnConfig := connectionGen.GenerateFlowConnectionConfigs()
-
-	limits := peerflow.CDCFlowLimits{
-		ExitAfterRecords: 10,
-		MaxBatchSize:     100,
-	}
-
-	// in a separate goroutine, wait for PeerFlowStatusQuery to finish setup
-	// and then insert 10 rows into the source table
-	go func() {
-		e2e.SetupCDCFlowStatusQuery(s.t, env, connectionGen)
-		// insert 10 rows into the source table
-		for i := 0; i < 10; i++ {
-			testKey := fmt.Sprintf("test_key_%d", i)
-			testValue := fmt.Sprintf("test_value_%d", i)
-			_, err = s.pool.Exec(context.Background(), fmt.Sprintf(`
-			INSERT INTO %s(key, value) VALUES ($1, $2)
-			`, srcTableName), testKey, testValue)
-			e2e.EnvNoError(s.t, env, err)
-		}
-		s.t.Log("Inserted 10 rows into the source table")
-	}()
-
-	env.ExecuteWorkflow(peerflow.CDCFlowWorkflowWithConfig, flowConnConfig, &limits, nil)
-
-	// Verify workflow completes without error
-	require.True(s.t, env.IsWorkflowCompleted())
-	err = env.GetWorkflowError()
-
-	// allow only continue as new error
-	require.Contains(s.t, err.Error(), "continue as new")
-
-	err = s.comparePGTables(srcTableName, dstTableName, "id,key,value")
-	require.NoError(s.t, err)
-}
-
-<<<<<<< HEAD
 func (s PeerFlowE2ETestSuitePG) WaitForSchema(
 	env *testsuite.TestWorkflowEnvironment,
 	reason string,
@@ -131,7 +71,67 @@
 		}
 		return s.comparePGTables(srcTableName, dstTableName, cols) == nil
 	})
-=======
+}
+
+func (s PeerFlowE2ETestSuitePG) Test_Simple_Flow_PG() {
+	env := e2e.NewTemporalTestWorkflowEnvironment()
+	e2e.RegisterWorkflowsAndActivities(s.t, env)
+
+	srcTableName := s.attachSchemaSuffix("test_simple_flow")
+	dstTableName := s.attachSchemaSuffix("test_simple_flow_dst")
+
+	_, err := s.pool.Exec(context.Background(), fmt.Sprintf(`
+		CREATE TABLE IF NOT EXISTS %s (
+			id SERIAL PRIMARY KEY,
+			key TEXT NOT NULL,
+			value TEXT NOT NULL
+		);
+	`, srcTableName))
+	require.NoError(s.t, err)
+
+	connectionGen := e2e.FlowConnectionGenerationConfig{
+		FlowJobName:      s.attachSuffix("test_simple_flow"),
+		TableNameMapping: map[string]string{srcTableName: dstTableName},
+		PostgresPort:     e2e.PostgresPort,
+		Destination:      s.peer,
+	}
+
+	flowConnConfig := connectionGen.GenerateFlowConnectionConfigs()
+
+	limits := peerflow.CDCFlowLimits{
+		ExitAfterRecords: 10,
+		MaxBatchSize:     100,
+	}
+
+	// in a separate goroutine, wait for PeerFlowStatusQuery to finish setup
+	// and then insert 10 rows into the source table
+	go func() {
+		e2e.SetupCDCFlowStatusQuery(s.t, env, connectionGen)
+		// insert 10 rows into the source table
+		for i := 0; i < 10; i++ {
+			testKey := fmt.Sprintf("test_key_%d", i)
+			testValue := fmt.Sprintf("test_value_%d", i)
+			_, err = s.pool.Exec(context.Background(), fmt.Sprintf(`
+			INSERT INTO %s(key, value) VALUES ($1, $2)
+			`, srcTableName), testKey, testValue)
+			e2e.EnvNoError(s.t, env, err)
+		}
+		s.t.Log("Inserted 10 rows into the source table")
+	}()
+
+	env.ExecuteWorkflow(peerflow.CDCFlowWorkflowWithConfig, flowConnConfig, &limits, nil)
+
+	// Verify workflow completes without error
+	require.True(s.t, env.IsWorkflowCompleted())
+	err = env.GetWorkflowError()
+
+	// allow only continue as new error
+	require.Contains(s.t, err.Error(), "continue as new")
+
+	err = s.comparePGTables(srcTableName, dstTableName, "id,key,value")
+	require.NoError(s.t, err)
+}
+
 func (s PeerFlowE2ETestSuitePG) Test_Enums_PG() {
 	env := e2e.NewTemporalTestWorkflowEnvironment()
 	e2e.RegisterWorkflowsAndActivities(s.t, env)
@@ -188,7 +188,6 @@
 	require.NoError(s.t, err)
 
 	env.AssertExpectations(s.t)
->>>>>>> c46636c7
 }
 
 func (s PeerFlowE2ETestSuitePG) Test_Simple_Schema_Changes_PG() {
