package e2e_postgres

import (
	"context"
	"errors"
	"fmt"
	"strings"
	"time"

	"github.com/jackc/pgerrcode"
	"github.com/jackc/pgx/v5/pgconn"
	"github.com/jackc/pgx/v5/pgtype"
	"github.com/stretchr/testify/assert"
	"github.com/stretchr/testify/require"
<<<<<<< HEAD
=======
	"go.temporal.io/sdk/testsuite"
	"go.temporal.io/sdk/worker"
	"go.temporal.io/sdk/workflow"
>>>>>>> a8b1c6d0

	"github.com/PeerDB-io/peer-flow/connectors/utils"
	"github.com/PeerDB-io/peer-flow/e2e"
	"github.com/PeerDB-io/peer-flow/generated/protos"
	"github.com/PeerDB-io/peer-flow/model"
	"github.com/PeerDB-io/peer-flow/model/qvalue"
	"github.com/PeerDB-io/peer-flow/shared"
	peerflow "github.com/PeerDB-io/peer-flow/workflows"
)

func (s PeerFlowE2ETestSuitePG) attachSchemaSuffix(tableName string) string {
	return fmt.Sprintf("e2e_test_%s.%s", s.suffix, tableName)
}

func (s PeerFlowE2ETestSuitePG) attachSuffix(input string) string {
	return fmt.Sprintf("%s_%s", input, s.suffix)
}

func (s PeerFlowE2ETestSuitePG) checkPeerdbColumns(dstSchemaQualified string, rowID int8) error {
	query := fmt.Sprintf(`SELECT "_PEERDB_IS_DELETED","_PEERDB_SYNCED_AT" FROM %s WHERE id = %d`,
		dstSchemaQualified, rowID)
	var isDeleted pgtype.Bool
	var syncedAt pgtype.Timestamp
	err := s.Conn().QueryRow(context.Background(), query).Scan(&isDeleted, &syncedAt)
	if err != nil {
		return fmt.Errorf("failed to query row: %w", err)
	}

	if !isDeleted.Bool {
		return errors.New("isDeleted is not true")
	}

	if !syncedAt.Valid {
		return errors.New("syncedAt is not valid")
	}

	return nil
}

func (s PeerFlowE2ETestSuitePG) WaitForSchema(
	env e2e.WorkflowRun,
	reason string,
	srcTableName string,
	dstTableName string,
	cols string,
	expectedSchema *protos.TableSchema,
) {
	s.t.Helper()
	e2e.EnvWaitFor(s.t, env, 3*time.Minute, reason, func() bool {
		s.t.Helper()
		output, err := s.conn.GetTableSchema(context.Background(), &protos.GetTableSchemaBatchInput{
			TableIdentifiers: []string{dstTableName},
		})
		if err != nil {
			return false
		}
		tableSchema := output.TableNameSchemaMapping[dstTableName]
		if !e2e.CompareTableSchemas(expectedSchema, tableSchema) {
			s.t.Log("schemas unequal", expectedSchema, tableSchema)
			return false
		}
		return s.comparePGTables(srcTableName, dstTableName, cols) == nil
	})
}

func (s PeerFlowE2ETestSuitePG) Test_Simple_Flow_PG() {
	srcTableName := s.attachSchemaSuffix("test_simple_flow")
	dstTableName := s.attachSchemaSuffix("test_simple_flow_dst")

	_, err := s.Conn().Exec(context.Background(), fmt.Sprintf(`
		CREATE TABLE IF NOT EXISTS %s (
			id SERIAL PRIMARY KEY,
			key TEXT NOT NULL,
			value TEXT NOT NULL,
			myh HSTORE NOT NULL
		);
	`, srcTableName))
	require.NoError(s.t, err)

	connectionGen := e2e.FlowConnectionGenerationConfig{
		FlowJobName:      s.attachSuffix("test_simple_flow"),
		TableNameMapping: map[string]string{srcTableName: dstTableName},
		Destination:      s.peer,
	}

	flowConnConfig := connectionGen.GenerateFlowConnectionConfigs()
	flowConnConfig.MaxBatchSize = 100

	tc := e2e.NewTemporalClient(s.t)
	env := e2e.ExecutePeerflow(tc, peerflow.CDCFlowWorkflow, flowConnConfig, nil)

	e2e.SetupCDCFlowStatusQuery(s.t, env, connectionGen)
	// insert 10 rows into the source table
	for i := range 10 {
		testKey := fmt.Sprintf("test_key_%d", i)
		testValue := fmt.Sprintf("test_value_%d", i)
		_, err = s.Conn().Exec(context.Background(), fmt.Sprintf(`
		INSERT INTO %s(key, value, myh) VALUES ($1, $2, '"a"=>"b"')
		`, srcTableName), testKey, testValue)
		e2e.EnvNoError(s.t, env, err)
	}
	s.t.Log("Inserted 10 rows into the source table")

	e2e.EnvWaitFor(s.t, env, 3*time.Minute, "normalize 10 rows", func() bool {
		return s.comparePGTables(srcTableName, dstTableName, "id,key,value") == nil
	})
	env.Cancel()

	e2e.RequireEnvCanceled(s.t, env)
}

func (s PeerFlowE2ETestSuitePG) Test_Geospatial_PG() {
	srcTableName := s.attachSchemaSuffix("test_geospatial_pg")
	dstTableName := s.attachSchemaSuffix("test_geospatial_pg_dst")

	_, err := s.Conn().Exec(context.Background(), fmt.Sprintf(`
		CREATE TABLE IF NOT EXISTS %s (
			id SERIAL PRIMARY KEY,
			gg geography NOT NULL,
			gm geometry NOT NULL
		);
	`, srcTableName))
	require.NoError(s.t, err)

	connectionGen := e2e.FlowConnectionGenerationConfig{
		FlowJobName:      s.attachSuffix("test_geo_flow_pg"),
		TableNameMapping: map[string]string{srcTableName: dstTableName},
		Destination:      s.peer,
	}

	flowConnConfig := connectionGen.GenerateFlowConnectionConfigs()
	flowConnConfig.MaxBatchSize = 100

	tc := e2e.NewTemporalClient(s.t)
	env := e2e.ExecutePeerflow(tc, peerflow.CDCFlowWorkflow, flowConnConfig, nil)

	e2e.SetupCDCFlowStatusQuery(s.t, env, connectionGen)
	// insert 1 row into the source table
	_, err = s.Conn().Exec(context.Background(), fmt.Sprintf(`
		INSERT INTO %s(gg, gm) VALUES ('POLYGON((0 0, 0 1, 1 1, 1 0, 0 0))','LINESTRING(0 0, 1 1, 2 2)')
		`, srcTableName))
	e2e.EnvNoError(s.t, env, err)

	s.t.Log("Inserted 1 row into the source table")
	e2e.EnvWaitFor(s.t, env, 3*time.Minute, "normalize shapes", func() bool {
		return s.comparePGTables(srcTableName, dstTableName, "id,gg,gm") == nil
	})

	env.Cancel()
	e2e.RequireEnvCanceled(s.t, env)
}

func (s PeerFlowE2ETestSuitePG) Test_Types_PG() {
	tc := e2e.NewTemporalClient(s.t)

	srcTableName := s.attachSchemaSuffix("test_types_pg")
	dstTableName := s.attachSchemaSuffix("test_types_pg_dst")

	_, err := s.Conn().Exec(context.Background(), fmt.Sprintf(`
	CREATE TABLE IF NOT EXISTS %s (id serial PRIMARY KEY,c1 BIGINT,c2 BIT,c4 BOOLEAN,
		c7 CHARACTER,c8 varchar,c9 CIDR,c11 DATE,c12 FLOAT,c13 DOUBLE PRECISION,
		c14 INET,c15 INTEGER,c21 MACADDR,
		c29 SMALLINT,c32 TEXT,
		c33 TIMESTAMP,c34 TIMESTAMPTZ,c35 TIME, c36 TIMETZ,
		c40 UUID, c42 INT[], c43 FLOAT[], c44 TEXT[],
		c46 DATE[], c47 TIMESTAMPTZ[], c48 TIMESTAMP[], c49 BOOLEAN[], c50 SMALLINT[]);
	`, srcTableName))
	require.NoError(s.t, err)

	connectionGen := e2e.FlowConnectionGenerationConfig{
		FlowJobName:      s.attachSuffix("test_types_pg"),
		TableNameMapping: map[string]string{srcTableName: dstTableName},
		Destination:      s.peer,
	}

	flowConnConfig := connectionGen.GenerateFlowConnectionConfigs()
	flowConnConfig.MaxBatchSize = 100

	env := e2e.ExecutePeerflow(tc, peerflow.CDCFlowWorkflow, flowConnConfig, nil)
	e2e.SetupCDCFlowStatusQuery(s.t, env, connectionGen)
	_, err = s.Conn().Exec(context.Background(), fmt.Sprintf(`
			INSERT INTO %s SELECT 2,2,b'1',
			true,'s','test','1.1.10.2'::cidr,
			CURRENT_DATE,1.23,1.234,'192.168.1.5'::inet,1,
			'08:00:2b:01:02:03'::macaddr,
			1,'test',now(),now(),now()::time,now()::timetz,
			'66073c38-b8df-4bdb-bbca-1c97596b8940'::uuid,
			ARRAY[10299301,2579827],
			ARRAY[0.0003, 8902.0092],
			ARRAY['hello','bye'],
			'{2020-01-01, 2020-01-02}'::date[],
			'{"2020-01-01 01:01:01+00", "2020-01-02 01:01:01+00"}'::timestamptz[],
			'{"2020-01-01 01:01:01", "2020-01-02 01:01:01"}'::timestamp[],
			'{true, false}'::boolean[],
			'{1,2}'::smallint[];
			`, srcTableName))
	e2e.EnvNoError(s.t, env, err)

	s.t.Log("Inserted 1 row into the source table")
	allCols := strings.Join([]string{
		"c1", "c2", "c4",
		"c40", "id", "c9", "c11", "c12", "c13", "c14", "c15",
		"c21", "c29", "c33", "c34", "c35", "c36",
		"c7", "c8", "c32", "c42", "c43", "c44", "c46", "c47", "c48", "c49", "c50",
	}, ",")
	e2e.EnvWaitFor(s.t, env, 3*time.Minute, "normalize types", func() bool {
		return s.comparePGTables(srcTableName, dstTableName, allCols) == nil
	})
	env.Cancel()

	e2e.RequireEnvCanceled(s.t, env)
}

func (s PeerFlowE2ETestSuitePG) Test_Enums_PG() {
	tc := e2e.NewTemporalClient(s.t)

	srcTableName := s.attachSchemaSuffix("test_enum_flow")
	dstTableName := s.attachSchemaSuffix("test_enum_flow_dst")
	createMoodEnum := "CREATE TYPE mood AS ENUM ('happy', 'sad', 'angry');"
	var pgErr *pgconn.PgError
	_, enumErr := s.Conn().Exec(context.Background(), createMoodEnum)
	if errors.As(enumErr, &pgErr) && pgErr.Code != pgerrcode.DuplicateObject && !utils.IsUniqueError(enumErr) {
		require.NoError(s.t, enumErr)
	}
	_, err := s.Conn().Exec(context.Background(), fmt.Sprintf(`
		CREATE TABLE IF NOT EXISTS %s (
			id SERIAL PRIMARY KEY,
			my_mood mood,
			my_null_mood mood
		);
	`, srcTableName))
	require.NoError(s.t, err)

	connectionGen := e2e.FlowConnectionGenerationConfig{
		FlowJobName:      s.attachSuffix("test_enum_flow"),
		TableNameMapping: map[string]string{srcTableName: dstTableName},
		Destination:      s.peer,
	}

	flowConnConfig := connectionGen.GenerateFlowConnectionConfigs()
	flowConnConfig.MaxBatchSize = 100

	env := e2e.ExecutePeerflow(tc, peerflow.CDCFlowWorkflow, flowConnConfig, nil)
	e2e.SetupCDCFlowStatusQuery(s.t, env, connectionGen)
	_, err = s.Conn().Exec(context.Background(), fmt.Sprintf(`
			INSERT INTO %s(my_mood, my_null_mood) VALUES ('happy',null)
			`, srcTableName))
	e2e.EnvNoError(s.t, env, err)
	s.t.Log("Inserted enums into the source table")
	e2e.EnvWaitFor(s.t, env, 3*time.Minute, "normalize enum", func() bool {
		return s.checkEnums(srcTableName, dstTableName) == nil
	})

	env.Cancel()

	e2e.RequireEnvCanceled(s.t, env)
}

func (s PeerFlowE2ETestSuitePG) Test_Simple_Schema_Changes_PG() {
	tc := e2e.NewTemporalClient(s.t)

	srcTableName := s.attachSchemaSuffix("test_simple_schema_changes")
	dstTableName := s.attachSchemaSuffix("test_simple_schema_changes_dst")

	_, err := s.Conn().Exec(context.Background(), fmt.Sprintf(`
		CREATE TABLE IF NOT EXISTS %s (
			id BIGINT PRIMARY KEY GENERATED ALWAYS AS IDENTITY,
			c1 BIGINT
		);
	`, srcTableName))
	require.NoError(s.t, err)

	connectionGen := e2e.FlowConnectionGenerationConfig{
		FlowJobName:      s.attachSuffix("test_simple_schema_changes"),
		TableNameMapping: map[string]string{srcTableName: dstTableName},
		Destination:      s.peer,
	}

	flowConnConfig := connectionGen.GenerateFlowConnectionConfigs()
	flowConnConfig.MaxBatchSize = 1

	// wait for PeerFlowStatusQuery to finish setup
	// and then insert and mutate schema repeatedly.
	env := e2e.ExecutePeerflow(tc, peerflow.CDCFlowWorkflow, flowConnConfig, nil)
	e2e.SetupCDCFlowStatusQuery(s.t, env, connectionGen)

	// insert first row.
	_, err = s.Conn().Exec(context.Background(), fmt.Sprintf(`
		INSERT INTO %s(c1) VALUES ($1)`, srcTableName), 1)
	e2e.EnvNoError(s.t, env, err)
	s.t.Log("Inserted initial row in the source table")

	s.WaitForSchema(env, "normalizing first row", srcTableName, dstTableName, "id,c1", &protos.TableSchema{
		TableIdentifier:   dstTableName,
		PrimaryKeyColumns: []string{"id"},
		Columns: []*protos.FieldDescription{
			{
				Name:         "id",
				Type:         string(qvalue.QValueKindInt64),
				TypeModifier: -1,
			},
			{
				Name:         "c1",
				Type:         string(qvalue.QValueKindInt64),
				TypeModifier: -1,
			},
			{
				Name:         "_PEERDB_SYNCED_AT",
				Type:         string(qvalue.QValueKindTimestamp),
				TypeModifier: -1,
			},
		},
	})

	// alter source table, add column c2 and insert another row.
	_, err = s.Conn().Exec(context.Background(), fmt.Sprintf(`
		ALTER TABLE %s ADD COLUMN c2 BIGINT`, srcTableName))
	e2e.EnvNoError(s.t, env, err)
	s.t.Log("Altered source table, added column c2")
	_, err = s.Conn().Exec(context.Background(), fmt.Sprintf(`
		INSERT INTO %s(c1,c2) VALUES ($1,$2)`, srcTableName), 2, 2)
	e2e.EnvNoError(s.t, env, err)
	s.t.Log("Inserted row with added c2 in the source table")

	s.WaitForSchema(env, "normalizing altered row", srcTableName, dstTableName, "id,c1,c2", &protos.TableSchema{
		TableIdentifier:   dstTableName,
		PrimaryKeyColumns: []string{"id"},
		Columns: []*protos.FieldDescription{
			{
				Name:         "id",
				Type:         string(qvalue.QValueKindInt64),
				TypeModifier: -1,
			},
			{
				Name:         "c1",
				Type:         string(qvalue.QValueKindInt64),
				TypeModifier: -1,
			},
			{
				Name:         "_PEERDB_SYNCED_AT",
				Type:         string(qvalue.QValueKindTimestamp),
				TypeModifier: -1,
			},
			{
				Name:         "c2",
				Type:         string(qvalue.QValueKindInt64),
				TypeModifier: -1,
			},
		},
	})

	// alter source table, add column c3, drop column c2 and insert another row.
	_, err = s.Conn().Exec(context.Background(), fmt.Sprintf(`
		ALTER TABLE %s DROP COLUMN c2, ADD COLUMN c3 BIGINT`, srcTableName))
	e2e.EnvNoError(s.t, env, err)
	s.t.Log("Altered source table, dropped column c2 and added column c3")
	_, err = s.Conn().Exec(context.Background(), fmt.Sprintf(`
		INSERT INTO %s(c1,c3) VALUES ($1,$2)`, srcTableName), 3, 3)
	e2e.EnvNoError(s.t, env, err)
	s.t.Log("Inserted row with added c3 in the source table")

	s.WaitForSchema(env, "normalizing dropped column row", srcTableName, dstTableName, "id,c1,c3", &protos.TableSchema{
		TableIdentifier:   dstTableName,
		PrimaryKeyColumns: []string{"id"},
		Columns: []*protos.FieldDescription{
			{
				Name:         "id",
				Type:         string(qvalue.QValueKindInt64),
				TypeModifier: -1,
			},
			{
				Name:         "c1",
				Type:         string(qvalue.QValueKindInt64),
				TypeModifier: -1,
			},
			{
				Name:         "c2",
				Type:         string(qvalue.QValueKindInt64),
				TypeModifier: -1,
			},
			{
				Name:         "_PEERDB_SYNCED_AT",
				Type:         string(qvalue.QValueKindTimestamp),
				TypeModifier: -1,
			},
			{
				Name:         "c3",
				Type:         string(qvalue.QValueKindInt64),
				TypeModifier: -1,
			},
		},
	})

	// alter source table, drop column c3 and insert another row.
	_, err = s.Conn().Exec(context.Background(), fmt.Sprintf(`
		ALTER TABLE %s DROP COLUMN c3`, srcTableName))
	e2e.EnvNoError(s.t, env, err)
	s.t.Log("Altered source table, dropped column c3")
	_, err = s.Conn().Exec(context.Background(), fmt.Sprintf(`
		INSERT INTO %s(c1) VALUES ($1)`, srcTableName), 4)
	e2e.EnvNoError(s.t, env, err)
	s.t.Log("Inserted row after dropping all columns in the source table")

	s.WaitForSchema(env, "normalizing 2nd dropped column row", srcTableName, dstTableName, "id,c1", &protos.TableSchema{
		TableIdentifier:   dstTableName,
		PrimaryKeyColumns: []string{"id"},
		Columns: []*protos.FieldDescription{
			{
				Name:         "id",
				Type:         string(qvalue.QValueKindInt64),
				TypeModifier: -1,
			},
			{
				Name:         "c1",
				Type:         string(qvalue.QValueKindInt64),
				TypeModifier: -1,
			},
			{
				Name:         "_PEERDB_SYNCED_AT",
				Type:         string(qvalue.QValueKindTimestamp),
				TypeModifier: -1,
			},
			{
				Name:         "c2",
				Type:         string(qvalue.QValueKindInt64),
				TypeModifier: -1,
			},
			{
				Name:         "c3",
				Type:         string(qvalue.QValueKindInt64),
				TypeModifier: -1,
			},
		},
	})

	env.Cancel()

	e2e.RequireEnvCanceled(s.t, env)
}

func (s PeerFlowE2ETestSuitePG) Test_Composite_PKey_PG() {
	tc := e2e.NewTemporalClient(s.t)

	srcTableName := s.attachSchemaSuffix("test_simple_cpkey")
	dstTableName := s.attachSchemaSuffix("test_simple_cpkey_dst")

	_, err := s.Conn().Exec(context.Background(), fmt.Sprintf(`
		CREATE TABLE IF NOT EXISTS %s (
			id INT GENERATED ALWAYS AS IDENTITY,
			c1 INT GENERATED BY DEFAULT AS IDENTITY,
			c2 INT,
			t TEXT,
			PRIMARY KEY(id,t)
		);
	`, srcTableName))
	require.NoError(s.t, err)

	connectionGen := e2e.FlowConnectionGenerationConfig{
		FlowJobName:      s.attachSuffix("test_cpkey_flow"),
		TableNameMapping: map[string]string{srcTableName: dstTableName},
		Destination:      s.peer,
	}

	flowConnConfig := connectionGen.GenerateFlowConnectionConfigs()
	flowConnConfig.MaxBatchSize = 100

	// wait for PeerFlowStatusQuery to finish setup
	// and then insert, update and delete rows in the table.
	env := e2e.ExecutePeerflow(tc, peerflow.CDCFlowWorkflow, flowConnConfig, nil)
	e2e.SetupCDCFlowStatusQuery(s.t, env, connectionGen)
	// insert 10 rows into the source table
	for i := range 10 {
		testValue := fmt.Sprintf("test_value_%d", i)
		_, err = s.Conn().Exec(context.Background(), fmt.Sprintf(`
			INSERT INTO %s(c2,t) VALUES ($1,$2)
		`, srcTableName), i, testValue)
		e2e.EnvNoError(s.t, env, err)
	}
	s.t.Log("Inserted 10 rows into the source table")

	e2e.EnvWaitFor(s.t, env, 3*time.Minute, "normalize 10 rows", func() bool {
		return s.comparePGTables(srcTableName, dstTableName, "id,c1,c2,t") == nil
	})

	_, err = s.Conn().Exec(context.Background(),
		fmt.Sprintf(`UPDATE %s SET c1=c1+1 WHERE MOD(c2,2)=$1`, srcTableName), 1)
	e2e.EnvNoError(s.t, env, err)
	_, err = s.Conn().Exec(context.Background(), fmt.Sprintf(`DELETE FROM %s WHERE MOD(c2,2)=$1`, srcTableName), 0)
	e2e.EnvNoError(s.t, env, err)
	e2e.EnvWaitFor(s.t, env, 3*time.Minute, "normalize modifications", func() bool {
		return s.comparePGTables(srcTableName, dstTableName, "id,c1,c2,t") == nil
	})
	env.Cancel()

	e2e.RequireEnvCanceled(s.t, env)
}

func (s PeerFlowE2ETestSuitePG) Test_Composite_PKey_Toast_1_PG() {
	tc := e2e.NewTemporalClient(s.t)

	srcTableName := s.attachSchemaSuffix("test_cpkey_toast1")
	randomString := s.attachSchemaSuffix("random_string")
	dstTableName := s.attachSchemaSuffix("test_cpkey_toast1_dst")

	_, err := s.Conn().Exec(context.Background(), fmt.Sprintf(`
		CREATE TABLE IF NOT EXISTS %s (
			id INT GENERATED ALWAYS AS IDENTITY,
			c1 INT GENERATED BY DEFAULT AS IDENTITY,
			c2 INT,
			t TEXT,
			t2 TEXT,
			PRIMARY KEY(id,t)
		);CREATE OR REPLACE FUNCTION %s( int ) RETURNS TEXT as $$
		SELECT string_agg(substring('0123456789bcdfghjkmnpqrstvwxyz',
		round(random() * 30)::integer, 1), '') FROM generate_series(1, $1);
		$$ language sql;
	`, srcTableName, randomString))
	require.NoError(s.t, err)

	connectionGen := e2e.FlowConnectionGenerationConfig{
		FlowJobName:      s.attachSuffix("test_cpkey_toast1_flow"),
		TableNameMapping: map[string]string{srcTableName: dstTableName},
		Destination:      s.peer,
	}

	flowConnConfig := connectionGen.GenerateFlowConnectionConfigs()
	flowConnConfig.MaxBatchSize = 100

	// wait for PeerFlowStatusQuery to finish setup
	// and then insert, update and delete rows in the table.
	env := e2e.ExecutePeerflow(tc, peerflow.CDCFlowWorkflow, flowConnConfig, nil)
	e2e.SetupCDCFlowStatusQuery(s.t, env, connectionGen)
	rowsTx, err := s.Conn().Begin(context.Background())
	e2e.EnvNoError(s.t, env, err)

	// insert 10 rows into the source table
	for i := range 10 {
		testValue := fmt.Sprintf("test_value_%d", i)
		_, err = rowsTx.Exec(context.Background(), fmt.Sprintf(`
			INSERT INTO %s(c2,t,t2) VALUES ($1,$2,%s(9000))
		`, srcTableName, randomString), i, testValue)
		e2e.EnvNoError(s.t, env, err)
	}
	s.t.Log("Inserted 10 rows into the source table")

	_, err = rowsTx.Exec(context.Background(),
		fmt.Sprintf(`UPDATE %s SET c1=c1+1 WHERE MOD(c2,2)=$1`, srcTableName), 1)
	e2e.EnvNoError(s.t, env, err)
	_, err = rowsTx.Exec(context.Background(), fmt.Sprintf(`DELETE FROM %s WHERE MOD(c2,2)=$1`, srcTableName), 0)
	e2e.EnvNoError(s.t, env, err)

	err = rowsTx.Commit(context.Background())
	e2e.EnvNoError(s.t, env, err)

	e2e.EnvWaitFor(s.t, env, 3*time.Minute, "normalize tx", func() bool {
		return s.comparePGTables(srcTableName, dstTableName, "id,c1,c2,t,t2") == nil
	})
	env.Cancel()

	e2e.RequireEnvCanceled(s.t, env)
}

func (s PeerFlowE2ETestSuitePG) Test_Composite_PKey_Toast_2_PG() {
	tc := e2e.NewTemporalClient(s.t)

	srcTableName := s.attachSchemaSuffix("test_cpkey_toast2")
	randomString := s.attachSchemaSuffix("random_string")
	dstTableName := s.attachSchemaSuffix("test_cpkey_toast2_dst")

	_, err := s.Conn().Exec(context.Background(), fmt.Sprintf(`
		CREATE TABLE IF NOT EXISTS %s (
			id INT GENERATED ALWAYS AS IDENTITY,
			c1 INT GENERATED BY DEFAULT AS IDENTITY,
			c2 INT,
			t TEXT,
			t2 TEXT,
			PRIMARY KEY(id,t)
		);CREATE OR REPLACE FUNCTION %s( int ) RETURNS TEXT as $$
		SELECT string_agg(substring('0123456789bcdfghjkmnpqrstvwxyz',
		round(random() * 30)::integer, 1), '') FROM generate_series(1, $1);
		$$ language sql;
	`, srcTableName, randomString))
	require.NoError(s.t, err)

	connectionGen := e2e.FlowConnectionGenerationConfig{
		FlowJobName:      s.attachSuffix("test_cpkey_toast2_flow"),
		TableNameMapping: map[string]string{srcTableName: dstTableName},
		Destination:      s.peer,
	}

	flowConnConfig := connectionGen.GenerateFlowConnectionConfigs()
	flowConnConfig.MaxBatchSize = 100

	// wait for PeerFlowStatusQuery to finish setup
	// and then insert, update and delete rows in the table.
	env := e2e.ExecutePeerflow(tc, peerflow.CDCFlowWorkflow, flowConnConfig, nil)
	e2e.SetupCDCFlowStatusQuery(s.t, env, connectionGen)

	// insert 10 rows into the source table
	for i := range 10 {
		testValue := fmt.Sprintf("test_value_%d", i)
		_, err = s.Conn().Exec(context.Background(), fmt.Sprintf(`
			INSERT INTO %s(c2,t,t2) VALUES ($1,$2,%s(9000))
		`, srcTableName, randomString), i, testValue)
		e2e.EnvNoError(s.t, env, err)
	}
	s.t.Log("Inserted 10 rows into the source table")

	e2e.EnvWaitFor(s.t, env, 3*time.Minute, "normalize 10 rows", func() bool {
		return s.comparePGTables(srcTableName, dstTableName, "id,c1,c2,t,t2") == nil
	})
	_, err = s.Conn().Exec(context.Background(),
		fmt.Sprintf(`UPDATE %s SET c1=c1+1 WHERE MOD(c2,2)=$1`, srcTableName), 1)
	e2e.EnvNoError(s.t, env, err)
	_, err = s.Conn().Exec(context.Background(), fmt.Sprintf(`DELETE FROM %s WHERE MOD(c2,2)=$1`, srcTableName), 0)
	e2e.EnvNoError(s.t, env, err)

	e2e.EnvWaitFor(s.t, env, 3*time.Minute, "normalize update", func() bool {
		return s.comparePGTables(srcTableName, dstTableName, "id,c1,c2,t,t2") == nil
	})

	env.Cancel()

	e2e.RequireEnvCanceled(s.t, env)
}

func (s PeerFlowE2ETestSuitePG) Test_PeerDB_Columns() {
	tc := e2e.NewTemporalClient(s.t)

	srcTableName := s.attachSchemaSuffix("test_peerdb_cols")
	dstTableName := s.attachSchemaSuffix("test_peerdb_cols_dst")

	_, err := s.Conn().Exec(context.Background(), fmt.Sprintf(`
		CREATE TABLE IF NOT EXISTS %s (
			id SERIAL PRIMARY KEY,
			key TEXT NOT NULL,
			value TEXT NOT NULL
		);
	`, srcTableName))
	require.NoError(s.t, err)

	connectionGen := e2e.FlowConnectionGenerationConfig{
		FlowJobName:      s.attachSuffix("test_peerdb_cols_mirror"),
		TableNameMapping: map[string]string{srcTableName: dstTableName},
		Destination:      s.peer,
		SoftDelete:       true,
	}

	flowConnConfig := connectionGen.GenerateFlowConnectionConfigs()
	flowConnConfig.MaxBatchSize = 100

	env := e2e.ExecutePeerflow(tc, peerflow.CDCFlowWorkflow, flowConnConfig, nil)
	e2e.SetupCDCFlowStatusQuery(s.t, env, connectionGen)
	// insert 1 row into the source table
	testKey := fmt.Sprintf("test_key_%d", 1)
	testValue := fmt.Sprintf("test_value_%d", 1)
	_, err = s.Conn().Exec(context.Background(), fmt.Sprintf(`
			INSERT INTO %s(key, value) VALUES ($1, $2)
		`, srcTableName), testKey, testValue)
	e2e.EnvNoError(s.t, env, err)

	// delete that row
	_, err = s.Conn().Exec(context.Background(), fmt.Sprintf(`
			DELETE FROM %s WHERE id=1
		`, srcTableName))
	e2e.EnvNoError(s.t, env, err)
	s.t.Log("Inserted and deleted a row for peerdb column check")

	e2e.EnvWaitFor(s.t, env, 3*time.Minute, "normalize insert/delete", func() bool {
		return s.checkPeerdbColumns(dstTableName, 1) == nil
	})
	env.Cancel()

	e2e.RequireEnvCanceled(s.t, env)
}

func (s PeerFlowE2ETestSuitePG) Test_Soft_Delete_Basic() {
	tc := e2e.NewTemporalClient(s.t)

	cmpTableName := s.attachSchemaSuffix("test_softdel")
	srcTableName := cmpTableName + "_src"
	dstTableName := s.attachSchemaSuffix("test_softdel_dst")

	_, err := s.Conn().Exec(context.Background(), fmt.Sprintf(`
		CREATE TABLE IF NOT EXISTS %s (
			id INT PRIMARY KEY GENERATED ALWAYS AS IDENTITY,
			c1 INT,
			c2 INT,
			t TEXT
		);
	`, srcTableName))
	require.NoError(s.t, err)

	connectionGen := e2e.FlowConnectionGenerationConfig{
		FlowJobName: s.attachSuffix("test_softdel"),
	}

	config := &protos.FlowConnectionConfigs{
		FlowJobName: connectionGen.FlowJobName,
		Destination: s.peer,
		TableMappings: []*protos.TableMapping{
			{
				SourceTableIdentifier:      srcTableName,
				DestinationTableIdentifier: dstTableName,
			},
		},
		Source:            e2e.GeneratePostgresPeer(),
		CdcStagingPath:    connectionGen.CdcStagingPath,
		SoftDelete:        true,
		SoftDeleteColName: "_PEERDB_IS_DELETED",
		SyncedAtColName:   "_PEERDB_SYNCED_AT",
		MaxBatchSize:      100,
	}

	// wait for PeerFlowStatusQuery to finish setup
	// and then insert, update and delete rows in the table.
	env := e2e.ExecutePeerflow(tc, peerflow.CDCFlowWorkflow, config, nil)
	e2e.SetupCDCFlowStatusQuery(s.t, env, connectionGen)

	_, err = s.Conn().Exec(context.Background(), fmt.Sprintf(`
			INSERT INTO %s(c1,c2,t) VALUES (1,2,random_string(9000))`, srcTableName))
	e2e.EnvNoError(s.t, env, err)
	e2e.EnvWaitFor(s.t, env, 3*time.Minute, "normalize row", func() bool {
		return s.comparePGTables(srcTableName, dstTableName, "id,c1,c2,t") == nil
	})
	_, err = s.Conn().Exec(context.Background(), fmt.Sprintf(`
			UPDATE %s SET c1=c1+4 WHERE id=1`, srcTableName))
	e2e.EnvNoError(s.t, env, err)
	e2e.EnvWaitFor(s.t, env, 3*time.Minute, "normalize update", func() bool {
		return s.comparePGTables(srcTableName, dstTableName, "id,c1,c2,t") == nil
	})
	// since we delete stuff, create another table to compare with
	_, err = s.Conn().Exec(context.Background(), fmt.Sprintf(`
			CREATE TABLE %s AS SELECT * FROM %s`, cmpTableName, srcTableName))
	e2e.EnvNoError(s.t, env, err)
	_, err = s.Conn().Exec(context.Background(), fmt.Sprintf(`
			DELETE FROM %s WHERE id=1`, srcTableName))
	e2e.EnvNoError(s.t, env, err)

	e2e.EnvWaitFor(s.t, env, 3*time.Minute, "normalize delete", func() bool {
		return s.comparePGTables(srcTableName, dstTableName+` WHERE NOT "_PEERDB_IS_DELETED"`, "id,c1,c2,t") == nil
	})

	env.Cancel()
	e2e.RequireEnvCanceled(s.t, env)

	// verify our updates and delete happened
	err = s.comparePGTables(cmpTableName, dstTableName, "id,c1,c2,t")
	require.NoError(s.t, err)

	softDeleteQuery := fmt.Sprintf(
		`SELECT COUNT(*) FROM %s WHERE "_PEERDB_IS_DELETED"`,
		dstTableName,
	)
	numRows, err := s.RunInt64Query(softDeleteQuery)
	require.NoError(s.t, err)
	require.Equal(s.t, int64(1), numRows)
}

func (s PeerFlowE2ETestSuitePG) Test_Soft_Delete_IUD_Same_Batch() {
	tc := e2e.NewTemporalClient(s.t)

	cmpTableName := s.attachSchemaSuffix("test_softdel_iud")
	srcTableName := cmpTableName + "_src"
	dstTableName := s.attachSchemaSuffix("test_softdel_iud_dst")

	_, err := s.Conn().Exec(context.Background(), fmt.Sprintf(`
		CREATE TABLE IF NOT EXISTS %s (
			id INT PRIMARY KEY GENERATED ALWAYS AS IDENTITY,
			c1 INT,
			c2 INT,
			t TEXT
		);
	`, srcTableName))
	require.NoError(s.t, err)

	connectionGen := e2e.FlowConnectionGenerationConfig{
		FlowJobName: s.attachSuffix("test_softdel_iud"),
	}

	config := &protos.FlowConnectionConfigs{
		FlowJobName: connectionGen.FlowJobName,
		Destination: s.peer,
		TableMappings: []*protos.TableMapping{
			{
				SourceTableIdentifier:      srcTableName,
				DestinationTableIdentifier: dstTableName,
			},
		},
		Source:            e2e.GeneratePostgresPeer(),
		CdcStagingPath:    connectionGen.CdcStagingPath,
		SoftDelete:        true,
		SoftDeleteColName: "_PEERDB_IS_DELETED",
		SyncedAtColName:   "_PEERDB_SYNCED_AT",
		MaxBatchSize:      100,
	}

	// wait for PeerFlowStatusQuery to finish setup
	// and then insert, update and delete rows in the table.
	env := e2e.ExecutePeerflow(tc, peerflow.CDCFlowWorkflow, config, nil)
	e2e.SetupCDCFlowStatusQuery(s.t, env, connectionGen)

	insertTx, err := s.Conn().Begin(context.Background())
	e2e.EnvNoError(s.t, env, err)

	_, err = insertTx.Exec(context.Background(), fmt.Sprintf(`
			INSERT INTO %s(c1,c2,t) VALUES (1,2,random_string(9000))`, srcTableName))
	e2e.EnvNoError(s.t, env, err)
	_, err = insertTx.Exec(context.Background(), fmt.Sprintf(`
			UPDATE %s SET c1=c1+4 WHERE id=1`, srcTableName))
	e2e.EnvNoError(s.t, env, err)
	// since we delete stuff, create another table to compare with
	_, err = insertTx.Exec(context.Background(), fmt.Sprintf(`
			CREATE TABLE %s AS SELECT * FROM %s`, cmpTableName, srcTableName))
	e2e.EnvNoError(s.t, env, err)
	_, err = insertTx.Exec(context.Background(), fmt.Sprintf(`
			DELETE FROM %s WHERE id=1`, srcTableName))
	e2e.EnvNoError(s.t, env, err)

	e2e.EnvNoError(s.t, env, insertTx.Commit(context.Background()))

	e2e.EnvWaitFor(s.t, env, 3*time.Minute, "normalize tx", func() bool {
		return s.comparePGTables(cmpTableName, dstTableName, "id,c1,c2,t") == nil
	})

	softDeleteQuery := fmt.Sprintf(`SELECT COUNT(*) FROM %s WHERE "_PEERDB_IS_DELETED"`, dstTableName)
	e2e.EnvWaitFor(s.t, env, time.Minute, "normalize soft delete", func() bool {
		numRows, err := s.RunInt64Query(softDeleteQuery)
		return err == nil && numRows == 1
	})

	env.Cancel()
	e2e.RequireEnvCanceled(s.t, env)
}

func (s PeerFlowE2ETestSuitePG) Test_Soft_Delete_UD_Same_Batch() {
	tc := e2e.NewTemporalClient(s.t)

	cmpTableName := s.attachSchemaSuffix("test_softdel_ud")
	srcTableName := cmpTableName + "_src"
	dstTableName := s.attachSchemaSuffix("test_softdel_ud_dst")

	_, err := s.Conn().Exec(context.Background(), fmt.Sprintf(`
		CREATE TABLE IF NOT EXISTS %s (
			id INT PRIMARY KEY GENERATED ALWAYS AS IDENTITY,
			c1 INT,
			c2 INT,
			t TEXT
		);
	`, srcTableName))
	require.NoError(s.t, err)

	connectionGen := e2e.FlowConnectionGenerationConfig{
		FlowJobName: s.attachSuffix("test_softdel_ud"),
	}

	config := &protos.FlowConnectionConfigs{
		FlowJobName: connectionGen.FlowJobName,
		Destination: s.peer,
		TableMappings: []*protos.TableMapping{
			{
				SourceTableIdentifier:      srcTableName,
				DestinationTableIdentifier: dstTableName,
			},
		},
		Source:            e2e.GeneratePostgresPeer(),
		CdcStagingPath:    connectionGen.CdcStagingPath,
		SoftDelete:        true,
		SoftDeleteColName: "_PEERDB_IS_DELETED",
		SyncedAtColName:   "_PEERDB_SYNCED_AT",
		MaxBatchSize:      100,
	}

	// wait for PeerFlowStatusQuery to finish setup
	// and then insert, update and delete rows in the table.
	env := e2e.ExecutePeerflow(tc, peerflow.CDCFlowWorkflow, config, nil)
	e2e.SetupCDCFlowStatusQuery(s.t, env, connectionGen)

	_, err = s.Conn().Exec(context.Background(), fmt.Sprintf(`
			INSERT INTO %s(c1,c2,t) VALUES (1,2,random_string(9000))`, srcTableName))
	e2e.EnvNoError(s.t, env, err)
	e2e.EnvWaitFor(s.t, env, 3*time.Minute, "normalize row", func() bool {
		return s.comparePGTables(srcTableName, dstTableName, "id,c1,c2,t") == nil
	})

	insertTx, err := s.Conn().Begin(context.Background())
	e2e.EnvNoError(s.t, env, err)
	_, err = insertTx.Exec(context.Background(), fmt.Sprintf(`
			UPDATE %s SET t=random_string(10000) WHERE id=1`, srcTableName))
	e2e.EnvNoError(s.t, env, err)
	_, err = insertTx.Exec(context.Background(), fmt.Sprintf(`
			UPDATE %s SET c1=c1+4 WHERE id=1`, srcTableName))
	e2e.EnvNoError(s.t, env, err)
	_, err = insertTx.Exec(context.Background(), fmt.Sprintf(`
			DELETE FROM %s WHERE id=1`, srcTableName))
	e2e.EnvNoError(s.t, env, err)
	e2e.EnvNoError(s.t, env, insertTx.Commit(context.Background()))

	e2e.EnvWaitFor(s.t, env, 3*time.Minute, "normalize transaction", func() bool {
		return s.comparePGTables(srcTableName,
			dstTableName+` WHERE NOT "_PEERDB_IS_DELETED"`, "id,c1,c2,t") == nil
	})

	env.Cancel()
	e2e.RequireEnvCanceled(s.t, env)

	// verify our updates and delete happened
	require.NoError(s.t, err)

	softDeleteQuery := fmt.Sprintf(`
		SELECT COUNT(*) FROM %s WHERE "_PEERDB_IS_DELETED"`,
		dstTableName)
	numRows, err := s.RunInt64Query(softDeleteQuery)
	require.NoError(s.t, err)
	require.Equal(s.t, int64(1), numRows)
}

func (s PeerFlowE2ETestSuitePG) Test_Soft_Delete_Insert_After_Delete() {
	tc := e2e.NewTemporalClient(s.t)

	srcTableName := s.attachSchemaSuffix("test_softdel_iad")
	dstTableName := s.attachSchemaSuffix("test_softdel_iad_dst")

	_, err := s.Conn().Exec(context.Background(), fmt.Sprintf(`
		CREATE TABLE IF NOT EXISTS %s (
			id INT PRIMARY KEY GENERATED BY DEFAULT AS IDENTITY,
			c1 INT,
			c2 INT,
			t TEXT
		);
	`, srcTableName))
	require.NoError(s.t, err)

	connectionGen := e2e.FlowConnectionGenerationConfig{
		FlowJobName: s.attachSuffix("test_softdel_iad"),
	}

	config := &protos.FlowConnectionConfigs{
		FlowJobName: connectionGen.FlowJobName,
		Destination: s.peer,
		TableMappings: []*protos.TableMapping{
			{
				SourceTableIdentifier:      srcTableName,
				DestinationTableIdentifier: dstTableName,
			},
		},
		Source:            e2e.GeneratePostgresPeer(),
		CdcStagingPath:    connectionGen.CdcStagingPath,
		SoftDelete:        true,
		SoftDeleteColName: "_PEERDB_IS_DELETED",
		SyncedAtColName:   "_PEERDB_SYNCED_AT",
		MaxBatchSize:      100,
	}

	// wait for PeerFlowStatusQuery to finish setup
	// and then insert and delete rows in the table.
	env := e2e.ExecutePeerflow(tc, peerflow.CDCFlowWorkflow, config, nil)
	e2e.SetupCDCFlowStatusQuery(s.t, env, connectionGen)

	_, err = s.Conn().Exec(context.Background(), fmt.Sprintf(`
			INSERT INTO %s(c1,c2,t) VALUES (1,2,random_string(9000))`, srcTableName))
	e2e.EnvNoError(s.t, env, err)
	e2e.EnvWaitFor(s.t, env, 3*time.Minute, "normalize row", func() bool {
		return s.comparePGTables(srcTableName, dstTableName, "id,c1,c2,t") == nil
	})
	_, err = s.Conn().Exec(context.Background(), fmt.Sprintf(`
			DELETE FROM %s WHERE id=1`, srcTableName))
	e2e.EnvNoError(s.t, env, err)
	e2e.EnvWaitFor(s.t, env, 3*time.Minute, "normalize delete", func() bool {
		return s.comparePGTables(srcTableName, dstTableName+` WHERE NOT "_PEERDB_IS_DELETED"`, "id,c1,c2,t") == nil
	})
	_, err = s.Conn().Exec(context.Background(), fmt.Sprintf(`
			INSERT INTO %s(id,c1,c2,t) VALUES (1,3,4,random_string(10000))`, srcTableName))
	e2e.EnvNoError(s.t, env, err)
	e2e.EnvWaitFor(s.t, env, 3*time.Minute, "normalize reinsert", func() bool {
		return s.comparePGTables(srcTableName, dstTableName, "id,c1,c2,t") == nil
	})

	env.Cancel()
	e2e.RequireEnvCanceled(s.t, env)

	softDeleteQuery := fmt.Sprintf(`
		SELECT COUNT(*) FROM %s WHERE "_PEERDB_IS_DELETED"`,
		dstTableName)
	numRows, err := s.RunInt64Query(softDeleteQuery)
	require.NoError(s.t, err)
	require.Equal(s.t, int64(0), numRows)
}

func (s PeerFlowE2ETestSuitePG) Test_Supported_Mixed_Case_Table() {
	tc := e2e.NewTemporalClient(s.t)

	stmtSrcTableName := fmt.Sprintf(`e2e_test_%s."%s"`, s.suffix, "testMixedCase")
	srcTableName := s.attachSchemaSuffix("testMixedCase")
	stmtDstTableName := fmt.Sprintf(`e2e_test_%s."%s"`, s.suffix, "testMixedCaseDst")
	dstTableName := s.attachSchemaSuffix("testMixedCaseDst")

	_, err := s.Conn().Exec(context.Background(), fmt.Sprintf(`
		CREATE TABLE IF NOT EXISTS %s (
			"pulseArmor" SERIAL PRIMARY KEY,
			"highGold" TEXT NOT NULL,
			"eVe" TEXT NOT NULL,
			id SERIAL
		);
	`, stmtSrcTableName))
	require.NoError(s.t, err)

	connectionGen := e2e.FlowConnectionGenerationConfig{
		FlowJobName: s.attachSuffix("test_mixed_case"),
	}

	config := &protos.FlowConnectionConfigs{
		FlowJobName: connectionGen.FlowJobName,
		Destination: s.peer,
		TableMappings: []*protos.TableMapping{
			{
				SourceTableIdentifier:      srcTableName,
				DestinationTableIdentifier: dstTableName,
			},
		},
		Source:         e2e.GeneratePostgresPeer(),
		CdcStagingPath: connectionGen.CdcStagingPath,
		MaxBatchSize:   100,
	}

	// wait for PeerFlowStatusQuery to finish setup
	// and then insert and delete rows in the table.
	env := e2e.ExecutePeerflow(tc, peerflow.CDCFlowWorkflow, config, nil)
	e2e.SetupCDCFlowStatusQuery(s.t, env, connectionGen)
	// insert 20 rows into the source table
	for i := range 10 {
		testKey := fmt.Sprintf("test_key_%d", i)
		testValue := fmt.Sprintf("test_value_%d", i)
		_, err = s.Conn().Exec(context.Background(), fmt.Sprintf(`
			INSERT INTO %s ("highGold","eVe") VALUES ($1, $2)
		`, stmtSrcTableName), testKey, testValue)
		e2e.EnvNoError(s.t, env, err)
	}
	s.t.Log("Inserted 20 rows into the source table")

	e2e.EnvWaitFor(s.t, env, 1*time.Minute, "normalize mixed case", func() bool {
		return s.comparePGTables(stmtSrcTableName, stmtDstTableName,
			"id,\"pulseArmor\",\"highGold\",\"eVe\"") == nil
	})

	env.Cancel()
	e2e.RequireEnvCanceled(s.t, env)
}

// test don't work, make it work later

func (s PeerFlowE2ETestSuitePG) Test_Dynamic_Mirror_Config_Via_Signals() {
	srcTable1Name := s.attachSchemaSuffix("test_dynconfig_1")
	srcTable2Name := s.attachSchemaSuffix("test_dynconfig_2")
	dstTable1Name := s.attachSchemaSuffix("test_dynconfig_1_dst")
	dstTable2Name := s.attachSchemaSuffix("test_dynconfig_2_dst")
<<<<<<< HEAD
=======
	sentPause := false
	sentUpdate := false
>>>>>>> a8b1c6d0

	_, err := s.Conn().Exec(context.Background(), fmt.Sprintf(`
		CREATE TABLE IF NOT EXISTS %s (
			id INT PRIMARY KEY GENERATED BY DEFAULT AS IDENTITY,
			t TEXT DEFAULT md5(random()::text));
		CREATE TABLE IF NOT EXISTS %s (
			id INT PRIMARY KEY GENERATED BY DEFAULT AS IDENTITY,
			t TEXT DEFAULT md5(random()::text));
	`, srcTable1Name, srcTable2Name))
	require.NoError(s.t, err)

	connectionGen := e2e.FlowConnectionGenerationConfig{
		FlowJobName: s.attachSuffix("test_dynconfig"),
	}

	config := &protos.FlowConnectionConfigs{
		FlowJobName: connectionGen.FlowJobName,
		Destination: s.peer,
		TableMappings: []*protos.TableMapping{
			{
				SourceTableIdentifier:      srcTable1Name,
				DestinationTableIdentifier: dstTable1Name,
			},
		},
		Source:                      e2e.GeneratePostgresPeer(),
		CdcStagingPath:              connectionGen.CdcStagingPath,
		MaxBatchSize:                6,
		IdleTimeoutSeconds:          7,
		DoInitialSnapshot:           true,
		SnapshotNumRowsPerPartition: 1000,
		SnapshotMaxParallelWorkers:  1,
		SnapshotNumTablesInParallel: 1,
	}

	tc := e2e.NewTemporalClient(s.t)
	env := e2e.ExecutePeerflow(tc, peerflow.CDCFlowWorkflow, config, nil)

	addRows := func(numRows int) {
		for range numRows {
			_, err = s.Conn().Exec(context.Background(),
				fmt.Sprintf(`INSERT INTO %s DEFAULT VALUES`, srcTable1Name))
			e2e.EnvNoError(s.t, env, err)
			_, err = s.Conn().Exec(context.Background(),
				fmt.Sprintf(`INSERT INTO %s DEFAULT VALUES`, srcTable2Name))
			e2e.EnvNoError(s.t, env, err)
		}
		s.t.Logf("Inserted %d rows into the source table", numRows)
	}

	getWorkflowState := func() peerflow.CDCFlowWorkflowState {
<<<<<<< HEAD
		var workflowState peerflow.CDCFlowWorkflowState
		val, err := env.Query(shared.CDCFlowStateQuery)
=======
		var state peerflow.CDCFlowWorkflowState
		val, err := env.QueryWorkflow(shared.CDCFlowStateQuery)
>>>>>>> a8b1c6d0
		e2e.EnvNoError(s.t, env, err)
		err = val.Get(&state)
		e2e.EnvNoError(s.t, env, err)

		return state
	}

	getFlowStatus := func() protos.FlowStatus {
		var flowStatus protos.FlowStatus
		val, err := env.Query(shared.FlowStatusQuery)
		e2e.EnvNoError(s.t, env, err)
		err = val.Get(&flowStatus)
		e2e.EnvNoError(s.t, env, err)

		return flowStatus
	}

<<<<<<< HEAD
	// add before to test initial load too.
	addRows(18)
	e2e.SetupCDCFlowStatusQuery(s.t, env, connectionGen)
	// insert 18 rows into the source tables, exactly 3 batches
	addRows(18)

	e2e.EnvWaitFor(s.t, env, 1*time.Minute, "normalize 18 records - first table", func() bool {
		return s.comparePGTables(srcTable1Name, dstTable1Name, "id,t") == nil
	})

	workflowState := getWorkflowState()
	assert.EqualValues(s.t, 7, workflowState.SyncFlowOptions.IdleTimeoutSeconds)
	assert.EqualValues(s.t, 6, workflowState.SyncFlowOptions.BatchSize)
	assert.Len(s.t, workflowState.SyncFlowOptions.TableMappings, 1)
	assert.Len(s.t, workflowState.SyncFlowOptions.SrcTableIdNameMapping, 1)
	assert.Len(s.t, workflowState.SyncFlowOptions.TableNameSchemaMapping, 1)
	// we have limited batch size to 6, so atleast 3 syncs needed
	assert.GreaterOrEqual(s.t, len(workflowState.SyncFlowStatuses), 3)

	if !s.t.Failed() {
		addRows(1)
		e2e.SignalWorkflow(env, model.FlowSignal, model.PauseSignal)
		addRows(1)
		e2e.EnvWaitFor(s.t, env, 1*time.Minute, "paused workflow", func() bool {
			// keep adding 1 more row - finishing another sync
			addRows(1)

			flowStatus := getFlowStatus()
			return flowStatus == protos.FlowStatus_STATUS_PAUSED
		})
		e2e.EnvWaitFor(s.t, env, 1*time.Minute, "normalize 1 record - first table", func() bool {
			return s.comparePGTables(srcTable1Name, dstTable1Name, "id,t") == nil
		})

		e2e.SignalWorkflow(env, model.CDCDynamicPropertiesSignal, &protos.CDCFlowConfigUpdate{
			IdleTimeout: 14,
			BatchSize:   12,
			AdditionalTables: []*protos.TableMapping{
				{
					SourceTableIdentifier:      srcTable2Name,
					DestinationTableIdentifier: dstTable2Name,
				},
			},
		})

		// add rows to both tables before resuming - should handle
		addRows(18)

		e2e.SignalWorkflow(env, model.FlowSignal, model.NoopSignal)

		e2e.EnvWaitFor(s.t, env, 1*time.Minute, "resumed workflow", func() bool {
			return getFlowStatus() == protos.FlowStatus_STATUS_RUNNING
		})
		e2e.EnvWaitFor(s.t, env, 1*time.Minute, "normalize 18 records - first table", func() bool {
=======
	var workflowState peerflow.CDCFlowWorkflowState

	// signals in tests are weird, you need to register them before starting the workflow
	// otherwise you guessed it, errors out. really don't like this.
	// too short of a gap between signals also causes issues
	// might have something to do with how test workflows handle fast-forwarding time.
	env.RegisterDelayedCallback(func() {
		workflowState = getWorkflowState()
		e2e.EnvSignalWorkflow(env, model.FlowSignal, model.PauseSignal)
		s.t.Log("Sent pause signal")
		sentPause = true
	}, 28*time.Second)

	// add before to test initial load too.
	addRows(18)
	go func() {
		e2e.SetupCDCFlowStatusQuery(s.t, env, connectionGen)
		// insert 18 rows into the source tables, exactly 3 batches
		addRows(18)

		e2e.EnvWaitFor(s.t, env, 1*time.Minute, "normalize 18 records - first table", func() bool {
			return s.comparePGTables(srcTable1Name, dstTable1Name, "id,t") == nil
		})

		workflowState = getWorkflowState()
		assert.EqualValues(s.t, 7, workflowState.SyncFlowOptions.IdleTimeoutSeconds)
		assert.EqualValues(s.t, 6, workflowState.SyncFlowOptions.BatchSize)
		assert.Len(s.t, workflowState.SyncFlowOptions.TableMappings, 1)
		assert.Len(s.t, workflowState.SyncFlowOptions.SrcTableIdNameMapping, 1)
		assert.Len(s.t, workflowState.SyncFlowOptions.TableNameSchemaMapping, 1)
		// we have limited batch size to 6, so atleast 3 syncs needed
		assert.GreaterOrEqual(s.t, len(workflowState.SyncFlowStatuses), 3)

		if !s.t.Failed() {
			// wait for first RegisterDelayedCallback to hit.
			e2e.EnvWaitFor(s.t, env, 1*time.Minute, "sent pause signal", func() bool {
				// adding 1 more row while pausing - guarantee finishing another sync
				addRows(1)

				return sentPause
			})
		} else {
			env.CancelWorkflow()
		}
	}()

	env.ExecuteWorkflow(peerflow.CDCFlowWorkflow, config, nil)
	err = env.GetWorkflowError()
	if !workflow.IsContinueAsNewError(err) {
		require.NoError(s.t, err)
		require.Error(s.t, err)
	}
	workflowState.ActiveSignal = model.PauseSignal
	env = e2e.NewTemporalTestWorkflowEnvironment(s.t)

	// this signal being sent also unblocks another WaitFor
	env.RegisterDelayedCallback(func() {
		e2e.EnvWaitFor(s.t, env, 1*time.Minute, "send update signal after pause confirmed", func() bool {
			flowStatus := getFlowStatus()
			if flowStatus != protos.FlowStatus_STATUS_PAUSED {
				return false
			}
			e2e.EnvSignalWorkflow(env, model.CDCDynamicPropertiesSignal, &protos.CDCFlowConfigUpdate{
				IdleTimeout: 14,
				BatchSize:   12,
				AdditionalTables: []*protos.TableMapping{
					{
						SourceTableIdentifier:      srcTable2Name,
						DestinationTableIdentifier: dstTable2Name,
					},
				},
			})
			s.t.Log("Sent update signal")
			sentUpdate = true
			return true
		})
	}, 28*time.Second)
	env.RegisterDelayedCallback(func() {
		e2e.EnvWaitFor(s.t, env, 1*time.Minute, "send resume signal after update confirmed", func() bool {
			if !sentUpdate {
				return false
			}
			e2e.EnvSignalWorkflow(env, model.FlowSignal, model.NoopSignal)
			s.t.Log("Sent resume signal")
			return true
		})
	}, 56*time.Second)

	go func() {
		e2e.EnvWaitFor(s.t, env, 1*time.Minute, "normalize 1 record - first table", func() bool {
>>>>>>> a8b1c6d0
			return s.comparePGTables(srcTable1Name, dstTable1Name, "id,t") == nil
		})
		e2e.EnvWaitFor(s.t, env, 1*time.Minute, "initial load + normalize 18 records - second table", func() bool {
			return s.comparePGTables(srcTable2Name, dstTable2Name, "id,t") == nil
		})

<<<<<<< HEAD
=======
		// we have a paused mirror, wait for second signal to hit.
		e2e.EnvWaitFor(s.t, env, 1*time.Minute, "sent updates signal", func() bool {
			return sentUpdate
		})

		// add rows to both tables before resuming - should handle
		addRows(18)

		e2e.EnvWaitFor(s.t, env, 1*time.Minute, "resumed workflow", func() bool {
			return getFlowStatus() == protos.FlowStatus_STATUS_RUNNING
		})
		e2e.EnvWaitFor(s.t, env, 1*time.Minute, "normalize 18 records - first table", func() bool {
			return s.comparePGTables(srcTable1Name, dstTable1Name, "id,t") == nil
		})
		e2e.EnvWaitFor(s.t, env, 1*time.Minute, "initial load + normalize 18 records - second table", func() bool {
			return s.comparePGTables(srcTable2Name, dstTable2Name, "id,t") == nil
		})

>>>>>>> a8b1c6d0
		workflowState = getWorkflowState()
		assert.EqualValues(s.t, 14, workflowState.SyncFlowOptions.IdleTimeoutSeconds)
		assert.EqualValues(s.t, 12, workflowState.SyncFlowOptions.BatchSize)
		assert.Len(s.t, workflowState.SyncFlowOptions.TableMappings, 2)
		assert.Len(s.t, workflowState.SyncFlowOptions.SrcTableIdNameMapping, 2)
		assert.Len(s.t, workflowState.SyncFlowOptions.TableNameSchemaMapping, 2)
		// 3 from first insert of 18 rows in 1 table
		// 1 from pre-pause
		// 3 from second insert of 18 rows in 2 tables, batch size updated
		assert.GreaterOrEqual(s.t, len(workflowState.SyncFlowStatuses), 3+1+3)
<<<<<<< HEAD
	}

	env.Cancel()
=======
		env.CancelWorkflow()
	}()

	env.ExecuteWorkflow(peerflow.CDCFlowWorkflow, config, &workflowState)
>>>>>>> a8b1c6d0
	e2e.RequireEnvCanceled(s.t, env)
}<|MERGE_RESOLUTION|>--- conflicted
+++ resolved
@@ -12,12 +12,6 @@
 	"github.com/jackc/pgx/v5/pgtype"
 	"github.com/stretchr/testify/assert"
 	"github.com/stretchr/testify/require"
-<<<<<<< HEAD
-=======
-	"go.temporal.io/sdk/testsuite"
-	"go.temporal.io/sdk/worker"
-	"go.temporal.io/sdk/workflow"
->>>>>>> a8b1c6d0
 
 	"github.com/PeerDB-io/peer-flow/connectors/utils"
 	"github.com/PeerDB-io/peer-flow/e2e"
@@ -1074,11 +1068,6 @@
 	srcTable2Name := s.attachSchemaSuffix("test_dynconfig_2")
 	dstTable1Name := s.attachSchemaSuffix("test_dynconfig_1_dst")
 	dstTable2Name := s.attachSchemaSuffix("test_dynconfig_2_dst")
-<<<<<<< HEAD
-=======
-	sentPause := false
-	sentUpdate := false
->>>>>>> a8b1c6d0
 
 	_, err := s.Conn().Exec(context.Background(), fmt.Sprintf(`
 		CREATE TABLE IF NOT EXISTS %s (
@@ -1129,13 +1118,8 @@
 	}
 
 	getWorkflowState := func() peerflow.CDCFlowWorkflowState {
-<<<<<<< HEAD
-		var workflowState peerflow.CDCFlowWorkflowState
+		var state peerflow.CDCFlowWorkflowState
 		val, err := env.Query(shared.CDCFlowStateQuery)
-=======
-		var state peerflow.CDCFlowWorkflowState
-		val, err := env.QueryWorkflow(shared.CDCFlowStateQuery)
->>>>>>> a8b1c6d0
 		e2e.EnvNoError(s.t, env, err)
 		err = val.Get(&state)
 		e2e.EnvNoError(s.t, env, err)
@@ -1153,7 +1137,6 @@
 		return flowStatus
 	}
 
-<<<<<<< HEAD
 	// add before to test initial load too.
 	addRows(18)
 	e2e.SetupCDCFlowStatusQuery(s.t, env, connectionGen)
@@ -1203,118 +1186,6 @@
 		addRows(18)
 
 		e2e.SignalWorkflow(env, model.FlowSignal, model.NoopSignal)
-
-		e2e.EnvWaitFor(s.t, env, 1*time.Minute, "resumed workflow", func() bool {
-			return getFlowStatus() == protos.FlowStatus_STATUS_RUNNING
-		})
-		e2e.EnvWaitFor(s.t, env, 1*time.Minute, "normalize 18 records - first table", func() bool {
-=======
-	var workflowState peerflow.CDCFlowWorkflowState
-
-	// signals in tests are weird, you need to register them before starting the workflow
-	// otherwise you guessed it, errors out. really don't like this.
-	// too short of a gap between signals also causes issues
-	// might have something to do with how test workflows handle fast-forwarding time.
-	env.RegisterDelayedCallback(func() {
-		workflowState = getWorkflowState()
-		e2e.EnvSignalWorkflow(env, model.FlowSignal, model.PauseSignal)
-		s.t.Log("Sent pause signal")
-		sentPause = true
-	}, 28*time.Second)
-
-	// add before to test initial load too.
-	addRows(18)
-	go func() {
-		e2e.SetupCDCFlowStatusQuery(s.t, env, connectionGen)
-		// insert 18 rows into the source tables, exactly 3 batches
-		addRows(18)
-
-		e2e.EnvWaitFor(s.t, env, 1*time.Minute, "normalize 18 records - first table", func() bool {
-			return s.comparePGTables(srcTable1Name, dstTable1Name, "id,t") == nil
-		})
-
-		workflowState = getWorkflowState()
-		assert.EqualValues(s.t, 7, workflowState.SyncFlowOptions.IdleTimeoutSeconds)
-		assert.EqualValues(s.t, 6, workflowState.SyncFlowOptions.BatchSize)
-		assert.Len(s.t, workflowState.SyncFlowOptions.TableMappings, 1)
-		assert.Len(s.t, workflowState.SyncFlowOptions.SrcTableIdNameMapping, 1)
-		assert.Len(s.t, workflowState.SyncFlowOptions.TableNameSchemaMapping, 1)
-		// we have limited batch size to 6, so atleast 3 syncs needed
-		assert.GreaterOrEqual(s.t, len(workflowState.SyncFlowStatuses), 3)
-
-		if !s.t.Failed() {
-			// wait for first RegisterDelayedCallback to hit.
-			e2e.EnvWaitFor(s.t, env, 1*time.Minute, "sent pause signal", func() bool {
-				// adding 1 more row while pausing - guarantee finishing another sync
-				addRows(1)
-
-				return sentPause
-			})
-		} else {
-			env.CancelWorkflow()
-		}
-	}()
-
-	env.ExecuteWorkflow(peerflow.CDCFlowWorkflow, config, nil)
-	err = env.GetWorkflowError()
-	if !workflow.IsContinueAsNewError(err) {
-		require.NoError(s.t, err)
-		require.Error(s.t, err)
-	}
-	workflowState.ActiveSignal = model.PauseSignal
-	env = e2e.NewTemporalTestWorkflowEnvironment(s.t)
-
-	// this signal being sent also unblocks another WaitFor
-	env.RegisterDelayedCallback(func() {
-		e2e.EnvWaitFor(s.t, env, 1*time.Minute, "send update signal after pause confirmed", func() bool {
-			flowStatus := getFlowStatus()
-			if flowStatus != protos.FlowStatus_STATUS_PAUSED {
-				return false
-			}
-			e2e.EnvSignalWorkflow(env, model.CDCDynamicPropertiesSignal, &protos.CDCFlowConfigUpdate{
-				IdleTimeout: 14,
-				BatchSize:   12,
-				AdditionalTables: []*protos.TableMapping{
-					{
-						SourceTableIdentifier:      srcTable2Name,
-						DestinationTableIdentifier: dstTable2Name,
-					},
-				},
-			})
-			s.t.Log("Sent update signal")
-			sentUpdate = true
-			return true
-		})
-	}, 28*time.Second)
-	env.RegisterDelayedCallback(func() {
-		e2e.EnvWaitFor(s.t, env, 1*time.Minute, "send resume signal after update confirmed", func() bool {
-			if !sentUpdate {
-				return false
-			}
-			e2e.EnvSignalWorkflow(env, model.FlowSignal, model.NoopSignal)
-			s.t.Log("Sent resume signal")
-			return true
-		})
-	}, 56*time.Second)
-
-	go func() {
-		e2e.EnvWaitFor(s.t, env, 1*time.Minute, "normalize 1 record - first table", func() bool {
->>>>>>> a8b1c6d0
-			return s.comparePGTables(srcTable1Name, dstTable1Name, "id,t") == nil
-		})
-		e2e.EnvWaitFor(s.t, env, 1*time.Minute, "initial load + normalize 18 records - second table", func() bool {
-			return s.comparePGTables(srcTable2Name, dstTable2Name, "id,t") == nil
-		})
-
-<<<<<<< HEAD
-=======
-		// we have a paused mirror, wait for second signal to hit.
-		e2e.EnvWaitFor(s.t, env, 1*time.Minute, "sent updates signal", func() bool {
-			return sentUpdate
-		})
-
-		// add rows to both tables before resuming - should handle
-		addRows(18)
 
 		e2e.EnvWaitFor(s.t, env, 1*time.Minute, "resumed workflow", func() bool {
 			return getFlowStatus() == protos.FlowStatus_STATUS_RUNNING
@@ -1326,7 +1197,6 @@
 			return s.comparePGTables(srcTable2Name, dstTable2Name, "id,t") == nil
 		})
 
->>>>>>> a8b1c6d0
 		workflowState = getWorkflowState()
 		assert.EqualValues(s.t, 14, workflowState.SyncFlowOptions.IdleTimeoutSeconds)
 		assert.EqualValues(s.t, 12, workflowState.SyncFlowOptions.BatchSize)
@@ -1337,15 +1207,8 @@
 		// 1 from pre-pause
 		// 3 from second insert of 18 rows in 2 tables, batch size updated
 		assert.GreaterOrEqual(s.t, len(workflowState.SyncFlowStatuses), 3+1+3)
-<<<<<<< HEAD
-	}
-
-	env.Cancel()
-=======
-		env.CancelWorkflow()
-	}()
-
-	env.ExecuteWorkflow(peerflow.CDCFlowWorkflow, config, &workflowState)
->>>>>>> a8b1c6d0
+	}
+
+	env.Cancel()
 	e2e.RequireEnvCanceled(s.t, env)
 }