--- conflicted
+++ resolved
@@ -18,15 +18,9 @@
 	return fmt.Sprintf("%s_%s", input, s.suffix)
 }
 
-<<<<<<< HEAD
 func (s PeerFlowE2ETestSuiteS3) Test_Complete_Simple_Flow_S3() {
 	env := e2e.NewTemporalTestWorkflowEnvironment(s.t)
-	e2e.RegisterWorkflowsAndActivities(env, s.t)
-=======
-func (s *PeerFlowE2ETestSuiteS3) Test_Complete_Simple_Flow_S3() {
-	env := s.NewTestWorkflowEnvironment()
-	e2e.RegisterWorkflowsAndActivities(s.T(), env)
->>>>>>> e4a71dc8
+	e2e.RegisterWorkflowsAndActivities(s.t, env)
 
 	helper, setupErr := setupS3("s3")
 	if setupErr != nil {
@@ -97,18 +91,11 @@
 	env.AssertExpectations(s.t)
 }
 
-<<<<<<< HEAD
 func (s PeerFlowE2ETestSuiteS3) Test_Complete_Simple_Flow_GCS_Interop() {
 	env := e2e.NewTemporalTestWorkflowEnvironment(s.t)
-	e2e.RegisterWorkflowsAndActivities(env, s.t)
+	e2e.RegisterWorkflowsAndActivities(s.t, env)
 
 	helper, setupErr := setupS3("gcs")
-=======
-func (s *PeerFlowE2ETestSuiteS3) Test_Complete_Simple_Flow_GCS_Interop() {
-	env := s.NewTestWorkflowEnvironment()
-	e2e.RegisterWorkflowsAndActivities(s.T(), env)
-	setupErr := s.setupS3("gcs")
->>>>>>> e4a71dc8
 	if setupErr != nil {
 		require.Fail(s.t, "failed to setup S3", setupErr)
 	}
