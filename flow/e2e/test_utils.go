--- conflicted
+++ resolved
@@ -183,19 +183,12 @@
 			connectionGen.FlowJobName,
 		)
 		if err == nil {
-			var state int
+			var state peerflow.CDCFlowWorkflowState
 			err = response.Get(&state)
-			if err == nil {
-				if state.CurrentFlowState == protos.FlowStatus_STATUS_RUNNING {
-					return
-				}
-			} else {
+			if err != nil {
 				slog.Error(err.Error())
-<<<<<<< HEAD
-=======
-			} else if state >= minCount {
-				break
->>>>>>> e8317c2d
+			} else if state.CurrentFlowState == protos.FlowStatus_STATUS_RUNNING {
+				return
 			}
 		} else if counter > 15 {
 			t.Error("UNEXPECTED SETUP CDC TIMEOUT", err.Error())
