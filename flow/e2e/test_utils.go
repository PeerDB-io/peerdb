package e2e

import (
	"context"
	"encoding/json"
	"fmt"
	"log/slog"
	"strings"
	"testing"
	"time"

	"github.com/PeerDB-io/peer-flow/activities"
	utils "github.com/PeerDB-io/peer-flow/connectors/utils/catalog"
	"github.com/PeerDB-io/peer-flow/generated/protos"
	"github.com/PeerDB-io/peer-flow/logger"
	"github.com/PeerDB-io/peer-flow/model"
	"github.com/PeerDB-io/peer-flow/model/qvalue"
	"github.com/PeerDB-io/peer-flow/shared/alerting"
	peerflow "github.com/PeerDB-io/peer-flow/workflows"
	"github.com/google/uuid"
	"github.com/jackc/pgx/v5/pgxpool"
	"go.temporal.io/sdk/testsuite"
)

<<<<<<< HEAD
func RegisterWorkflowsAndActivities(env *testsuite.TestWorkflowEnvironment, t *testing.T) {
=======
func RegisterWorkflowsAndActivities(t *testing.T, env *testsuite.TestWorkflowEnvironment) {
	t.Helper()

>>>>>>> e4a71dc8
	conn, err := utils.GetCatalogConnectionPoolFromEnv()
	if err != nil {
		t.Fatalf("unable to create catalog connection pool: %v", err)
	}

	// set a 300 second timeout for the workflow to execute a few runs.
	env.SetTestTimeout(300 * time.Second)

	env.RegisterWorkflow(peerflow.CDCFlowWorkflowWithConfig)
	env.RegisterWorkflow(peerflow.SyncFlowWorkflow)
	env.RegisterWorkflow(peerflow.SetupFlowWorkflow)
	env.RegisterWorkflow(peerflow.SnapshotFlowWorkflow)
	env.RegisterWorkflow(peerflow.NormalizeFlowWorkflow)
	env.RegisterWorkflow(peerflow.QRepFlowWorkflow)
	env.RegisterWorkflow(peerflow.XminFlowWorkflow)
	env.RegisterWorkflow(peerflow.QRepPartitionWorkflow)

	alerter, err := alerting.NewAlerter(conn)
	if err != nil {
		t.Fatalf("unable to create alerter: %v", err)
	}

	env.RegisterActivity(&activities.FlowableActivity{
		CatalogPool: conn,
		Alerter:     alerter,
	})
	env.RegisterActivity(&activities.SnapshotActivity{})
}

func SetupCDCFlowStatusQuery(env *testsuite.TestWorkflowEnvironment,
	connectionGen FlowConnectionGenerationConfig,
) {
	// wait for PeerFlowStatusQuery to finish setup
	// sleep for 5 second to allow the workflow to start
	time.Sleep(5 * time.Second)
	for {
		response, err := env.QueryWorkflow(
			peerflow.CDCFlowStatusQuery,
			connectionGen.FlowJobName,
		)
		if err == nil {
			var state peerflow.CDCFlowWorkflowState
			err = response.Get(&state)
			if err != nil {
				slog.Error(err.Error())
			}

			if state.SnapshotComplete {
				break
			}
		} else {
			// log the error for informational purposes
			slog.Error(err.Error())
		}
		time.Sleep(1 * time.Second)
	}
}

func NormalizeFlowCountQuery(env *testsuite.TestWorkflowEnvironment,
	connectionGen FlowConnectionGenerationConfig,
	minCount int,
) {
	// wait for PeerFlowStatusQuery to finish setup
	// sleep for 5 second to allow the workflow to start
	time.Sleep(5 * time.Second)
	for {
		response, err := env.QueryWorkflow(
			peerflow.CDCFlowStatusQuery,
			connectionGen.FlowJobName,
		)
		if err == nil {
			var state peerflow.CDCFlowWorkflowState
			err = response.Get(&state)
			if err != nil {
				slog.Error(err.Error())
			}

			if len(state.NormalizeFlowStatuses) >= minCount {
				fmt.Println("query indicates setup is complete")
				break
			}
		} else {
			// log the error for informational purposes
			slog.Error(err.Error())
		}
		time.Sleep(1 * time.Second)
	}
}

func CreateTableForQRep(pool *pgxpool.Pool, suffix string, tableName string) error {
	tblFields := []string{
		"id UUID NOT NULL PRIMARY KEY",
		"card_id UUID",
		`"from" TIMESTAMP NOT NULL`,
		"price NUMERIC",
		"created_at TIMESTAMP NOT NULL",
		"updated_at TIMESTAMP NOT NULL",
		"transaction_hash BYTEA",
		"ownerable_type VARCHAR",
		"ownerable_id UUID",
		"user_nonce INTEGER",
		"transfer_type INTEGER DEFAULT 0 NOT NULL",
		"blockchain INTEGER NOT NULL",
		"deal_type VARCHAR",
		"deal_id UUID",
		"ethereum_transaction_id UUID",
		"ignore_price BOOLEAN DEFAULT false",
		"card_eth_value DOUBLE PRECISION",
		"paid_eth_price DOUBLE PRECISION",
		"card_bought_notified BOOLEAN DEFAULT false NOT NULL",
		"address NUMERIC",
		"account_id UUID",
		"asset_id NUMERIC NOT NULL",
		"status INTEGER",
		"transaction_id UUID",
		"settled_at TIMESTAMP",
		"reference_id VARCHAR",
		"settle_at TIMESTAMP",
		"settlement_delay_reason INTEGER",
		"f1 text[]",
		"f2 bigint[]",
		"f3 int[]",
		"f4 varchar[]",
		"f5 jsonb",
		"f6 jsonb",
		"f7 jsonb",
		"f8 smallint",
	}
	if strings.Contains(tableName, "sf") {
		tblFields = append(tblFields, "geometry_point geometry(point)",
			"geography_point geography(point)",
			"geometry_linestring geometry(linestring)",
			"geography_linestring geography(linestring)",
			"geometry_polygon geometry(polygon)",
			"geography_polygon geography(polygon)")
	}
	tblFieldStr := strings.Join(tblFields, ",")

	_, err := pool.Exec(context.Background(), fmt.Sprintf(`
		CREATE TABLE e2e_test_%s.%s (
			%s
		);`, suffix, tableName, tblFieldStr))
	if err != nil {
		return err
	}

	fmt.Printf("created table on postgres: e2e_test_%s.%s\n", suffix, tableName)
	return nil
}

func generate20MBJson() ([]byte, error) {
	xn := make(map[string]interface{}, 215000)
	for i := 0; i < 215000; i++ {
		xn[uuid.New().String()] = uuid.New().String()
	}

	v, err := json.Marshal(xn)
	if err != nil {
		return nil, err
	}

	return v, nil
}

func PopulateSourceTable(pool *pgxpool.Pool, suffix string, tableName string, rowCount int) error {
	var ids []string
	var rows []string
	for i := 0; i < rowCount-1; i++ {
		id := uuid.New().String()
		ids = append(ids, id)
		geoValues := ""
		if strings.Contains(tableName, "sf") {
			geoValues = `,'POINT(1 2)','POINT(40.7128 -74.0060)',
			'LINESTRING(0 0, 1 1, 2 2)',
			'LINESTRING(-74.0060 40.7128, -73.9352 40.7306, -73.9123 40.7831)',
			'POLYGON((0 0, 0 1, 1 1, 1 0, 0 0))','POLYGON((0 0, 0 1, 1 1, 1 0, 0 0))'`
		}
		row := fmt.Sprintf(`
					(
							'%s', '%s', CURRENT_TIMESTAMP, 3.86487206688919, CURRENT_TIMESTAMP,
							CURRENT_TIMESTAMP, E'\\\\xDEADBEEF', 'type1', '%s',
							1, 0, 1, 'dealType1',
							'%s', '%s', false, 1.2345,
							1.2345, false, 12345, '%s',
							12345, 1, '%s', CURRENT_TIMESTAMP, 'refID',
							CURRENT_TIMESTAMP, 1, ARRAY['text1', 'text2'], ARRAY[123, 456], ARRAY[789, 012],
							ARRAY['varchar1', 'varchar2'], '{"key": 8.5}',
							'[{"key1": "value1", "key2": "value2", "key3": "value3"}]',
							'{"key": "value"}', 15 %s
					)`,
			id, uuid.New().String(), uuid.New().String(),
			uuid.New().String(), uuid.New().String(), uuid.New().String(), uuid.New().String(), geoValues)
		rows = append(rows, row)
	}

	geoColumns := ""
	if strings.Contains(tableName, "sf") {
		geoColumns = ",geometry_point, geography_point," +
			"geometry_linestring, geography_linestring," +
			"geometry_polygon, geography_polygon"
	}
	_, err := pool.Exec(context.Background(), fmt.Sprintf(`
			INSERT INTO e2e_test_%s.%s (
					id, card_id, "from", price, created_at,
					updated_at, transaction_hash, ownerable_type, ownerable_id,
					user_nonce, transfer_type, blockchain, deal_type,
					deal_id, ethereum_transaction_id, ignore_price, card_eth_value,
					paid_eth_price, card_bought_notified, address, account_id,
					asset_id, status, transaction_id, settled_at, reference_id,
					settle_at, settlement_delay_reason, f1, f2, f3, f4, f5, f6, f7, f8
					%s
			) VALUES %s;
	`, suffix, tableName, geoColumns, strings.Join(rows, ",")))
	if err != nil {
		return err
	}

	// add a row where all the nullable fields are null
	_, err = pool.Exec(context.Background(), fmt.Sprintf(`
	INSERT INTO e2e_test_%s.%s (
			id, "from", created_at, updated_at,
			transfer_type, blockchain, card_bought_notified, asset_id
	) VALUES (
			'%s', CURRENT_TIMESTAMP, CURRENT_TIMESTAMP, CURRENT_TIMESTAMP,
			0, 1, false, 12345
	);
	`, suffix, tableName, uuid.New().String()))
	if err != nil {
		return err
	}

	// generate a 20 MB json and update id[0]'s col f5 to it
	v, err := generate20MBJson()
	if err != nil {
		return err
	}
	_, err = pool.Exec(context.Background(), fmt.Sprintf(`
		UPDATE e2e_test_%s.%s SET f5 = $1 WHERE id = $2;
	`, suffix, tableName), v, ids[0])
	if err != nil {
		return err
	}

	return nil
}

func CreateQRepWorkflowConfig(
	flowJobName string,
	sourceTable string,
	dstTable string,
	query string,
	dest *protos.Peer,
	stagingPath string,
	setupDst bool,
	syncedAtCol string,
) (*protos.QRepConfig, error) {
	connectionGen := QRepFlowConnectionGenerationConfig{
		FlowJobName:                flowJobName,
		WatermarkTable:             sourceTable,
		DestinationTableIdentifier: dstTable,
		PostgresPort:               PostgresPort,
		Destination:                dest,
		StagingPath:                stagingPath,
	}

	watermark := "updated_at"

	qrepConfig, err := connectionGen.GenerateQRepConfig(query, watermark)
	if err != nil {
		return nil, err
	}
	qrepConfig.InitialCopyOnly = true
	qrepConfig.SyncedAtColName = syncedAtCol
	qrepConfig.SetupWatermarkTableOnDestination = setupDst

	return qrepConfig, nil
}

func RunQrepFlowWorkflow(env *testsuite.TestWorkflowEnvironment, config *protos.QRepConfig) {
	state := peerflow.NewQRepFlowState()
	time.Sleep(5 * time.Second)
	env.ExecuteWorkflow(peerflow.QRepFlowWorkflow, config, state)
}

func RunXminFlowWorkflow(env *testsuite.TestWorkflowEnvironment, config *protos.QRepConfig) {
	state := peerflow.NewQRepFlowState()
	state.LastPartition.PartitionId = uuid.New().String()
	time.Sleep(5 * time.Second)
	env.ExecuteWorkflow(peerflow.XminFlowWorkflow, config, state)
}

func GetOwnersSchema() *model.QRecordSchema {
	return &model.QRecordSchema{
		Fields: []model.QField{
			{Name: "id", Type: qvalue.QValueKindString, Nullable: true},
			{Name: "card_id", Type: qvalue.QValueKindString, Nullable: true},
			{Name: "from", Type: qvalue.QValueKindTimestamp, Nullable: true},
			{Name: "price", Type: qvalue.QValueKindNumeric, Nullable: true},
			{Name: "created_at", Type: qvalue.QValueKindTimestamp, Nullable: true},
			{Name: "updated_at", Type: qvalue.QValueKindTimestamp, Nullable: true},
			{Name: "transaction_hash", Type: qvalue.QValueKindBytes, Nullable: true},
			{Name: "ownerable_type", Type: qvalue.QValueKindString, Nullable: true},
			{Name: "ownerable_id", Type: qvalue.QValueKindString, Nullable: true},
			{Name: "user_nonce", Type: qvalue.QValueKindInt64, Nullable: true},
			{Name: "transfer_type", Type: qvalue.QValueKindInt64, Nullable: true},
			{Name: "blockchain", Type: qvalue.QValueKindInt64, Nullable: true},
			{Name: "deal_type", Type: qvalue.QValueKindString, Nullable: true},
			{Name: "deal_id", Type: qvalue.QValueKindString, Nullable: true},
			{Name: "ethereum_transaction_id", Type: qvalue.QValueKindString, Nullable: true},
			{Name: "ignore_price", Type: qvalue.QValueKindBoolean, Nullable: true},
			{Name: "card_eth_value", Type: qvalue.QValueKindFloat64, Nullable: true},
			{Name: "paid_eth_price", Type: qvalue.QValueKindFloat64, Nullable: true},
			{Name: "card_bought_notified", Type: qvalue.QValueKindBoolean, Nullable: true},
			{Name: "address", Type: qvalue.QValueKindNumeric, Nullable: true},
			{Name: "account_id", Type: qvalue.QValueKindString, Nullable: true},
			{Name: "asset_id", Type: qvalue.QValueKindNumeric, Nullable: true},
			{Name: "status", Type: qvalue.QValueKindInt64, Nullable: true},
			{Name: "transaction_id", Type: qvalue.QValueKindString, Nullable: true},
			{Name: "settled_at", Type: qvalue.QValueKindTimestamp, Nullable: true},
			{Name: "reference_id", Type: qvalue.QValueKindString, Nullable: true},
			{Name: "settle_at", Type: qvalue.QValueKindTimestamp, Nullable: true},
			{Name: "settlement_delay_reason", Type: qvalue.QValueKindInt64, Nullable: true},
			{Name: "f1", Type: qvalue.QValueKindArrayString, Nullable: true},
			{Name: "f2", Type: qvalue.QValueKindArrayInt64, Nullable: true},
			{Name: "f3", Type: qvalue.QValueKindArrayInt32, Nullable: true},
			{Name: "f4", Type: qvalue.QValueKindArrayString, Nullable: true},
			{Name: "f5", Type: qvalue.QValueKindJSON, Nullable: true},
			{Name: "f6", Type: qvalue.QValueKindJSON, Nullable: true},
			{Name: "f7", Type: qvalue.QValueKindJSON, Nullable: true},
			{Name: "f8", Type: qvalue.QValueKindInt16, Nullable: true},
		},
	}
}

func GetOwnersSelectorString() string {
	schema := GetOwnersSchema()
	fields := make([]string, 0, len(schema.Fields))
	for _, field := range schema.Fields {
		// append quoted field name
		fields = append(fields, fmt.Sprintf(`"%s"`, field.Name))
	}
	return strings.Join(fields, ",")
}

type tlogWriter struct {
	t *testing.T
}

func (iw tlogWriter) Write(p []byte) (n int, err error) {
	iw.t.Log(string(p))
	return len(p), nil
}

func NewTemporalTestWorkflowEnvironment(t *testing.T) *testsuite.TestWorkflowEnvironment {
	testSuite := &testsuite.WorkflowTestSuite{}

	logger := slog.New(logger.NewHandler(
		slog.NewJSONHandler(
			tlogWriter{t},
			&slog.HandlerOptions{Level: slog.LevelWarn},
		)))
	tLogger := NewTStructuredLogger(*logger)

	testSuite.SetLogger(tLogger)
	return testSuite.NewTestWorkflowEnvironment()
}

type TStructuredLogger struct {
	logger *slog.Logger
}

func NewTStructuredLogger(logger slog.Logger) *TStructuredLogger {
	return &TStructuredLogger{logger: &logger}
}

func (l *TStructuredLogger) keyvalsToFields(keyvals []interface{}) slog.Attr {
	var attrs []any
	for i := 0; i < len(keyvals); i += 1 {
		key := fmt.Sprintf("%v", keyvals[i])
		attrs = append(attrs, key)
	}
	return slog.Group("test-log", attrs...)
}

func (l *TStructuredLogger) Debug(msg string, keyvals ...interface{}) {
	l.logger.With(l.keyvalsToFields(keyvals)).Debug(msg)
}

func (l *TStructuredLogger) Info(msg string, keyvals ...interface{}) {
	l.logger.With(l.keyvalsToFields(keyvals)).Info(msg)
}

func (l *TStructuredLogger) Warn(msg string, keyvals ...interface{}) {
	l.logger.With(l.keyvalsToFields(keyvals)).Warn(msg)
}

func (l *TStructuredLogger) Error(msg string, keyvals ...interface{}) {
	l.logger.With(l.keyvalsToFields(keyvals)).Error(msg)
}<|MERGE_RESOLUTION|>--- conflicted
+++ resolved
@@ -22,13 +22,9 @@
 	"go.temporal.io/sdk/testsuite"
 )
 
-<<<<<<< HEAD
-func RegisterWorkflowsAndActivities(env *testsuite.TestWorkflowEnvironment, t *testing.T) {
-=======
 func RegisterWorkflowsAndActivities(t *testing.T, env *testsuite.TestWorkflowEnvironment) {
 	t.Helper()
 
->>>>>>> e4a71dc8
 	conn, err := utils.GetCatalogConnectionPoolFromEnv()
 	if err != nil {
 		t.Fatalf("unable to create catalog connection pool: %v", err)
