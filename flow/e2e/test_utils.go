--- conflicted
+++ resolved
@@ -134,7 +134,6 @@
 ) {
 	suite.T().Helper()
 
-<<<<<<< HEAD
 	EnvWaitForEqualTablesWithNames(env, suite, reason, table, table, cols)
 }
 
@@ -157,14 +156,6 @@
 		pgRows, err := GetPgRows(pool, suffix, srcTable, cols)
 		if err != nil {
 			return false
-=======
-			if state.CurrentFlowState == protos.FlowStatus_STATUS_RUNNING {
-				break
-			}
-		} else {
-			// log the error for informational purposes
-			slog.Error(err.Error())
->>>>>>> e3c8304a
 		}
 
 		rows, err := suite.GetRows(dstTable, cols)
@@ -192,12 +183,12 @@
 		if err == nil {
 			var state peerflow.CDCFlowWorkflowState
 			err = response.Get(&state)
-			if err != nil {
+      if err == nil {
+        if state.CurrentFlowState == protos.FlowStatus_STATUS_RUNNING {
+				  return
+			  }
+		  } else {
 				slog.Error(err.Error())
-			}
-
-			if *state.CurrentFlowState == protos.FlowStatus_STATUS_RUNNING {
-				return
 			}
 		} else if counter > 15 {
 			t.Error("UNEXPECTED SETUP CDC TIMEOUT", err.Error())
