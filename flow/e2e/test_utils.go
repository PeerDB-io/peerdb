--- conflicted
+++ resolved
@@ -173,13 +173,7 @@
 			err = response.Get(&state)
 			if err != nil {
 				slog.Error(err.Error())
-<<<<<<< HEAD
-			}
-
-			if state >= minCount {
-=======
-			} else if len(state.NormalizeFlowStatuses) >= minCount {
->>>>>>> bf2544e0
+			} else if state >= minCount {
 				break
 			}
 		} else {
