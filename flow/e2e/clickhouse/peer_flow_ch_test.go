--- conflicted
+++ resolved
@@ -1030,7 +1030,6 @@
 	e2e.RequireEnvCanceled(s.t, env)
 }
 
-<<<<<<< HEAD
 func (s ClickHouseSuite) Test_Unprivileged_Postgres_Columns() {
 	// This test is for checking that the flow can handle a table with columns that the user does not have SELECT privileges on
 	srcTableName := "test_unprivileged_columns"
@@ -1066,7 +1065,22 @@
 	}
 	flowConnConfig := connectionGen.GenerateFlowConnectionConfigs(s)
 	flowConnConfig.DoInitialSnapshot = true
-=======
+
+	tc := e2e.NewTemporalClient(s.t)
+	env := e2e.ExecutePeerflow(s.t.Context(), tc, peerflow.CDCFlowWorkflow, flowConnConfig, nil)
+	e2e.SetupCDCFlowStatusQuery(s.t, env, flowConnConfig)
+
+	e2e.EnvWaitForEqualTablesWithNames(env, s, "waiting on initial", srcTableName, dstTableName, "id,key")
+	_, err = s.Conn().Exec(s.t.Context(), fmt.Sprintf(`
+	INSERT INTO %s (key, secret) VALUES
+	('init_cdc', 'secret');
+	`, srcFullName))
+	require.NoError(s.t, err)
+	e2e.EnvWaitForEqualTablesWithNames(env, s, "waiting on cdc", srcTableName, dstTableName, "id,key")
+	env.Cancel(s.t.Context())
+	e2e.RequireEnvCanceled(s.t, env)
+}
+
 func (s ClickHouseSuite) Test_InitialLoadOnly_No_Primary_Key() {
 	srcTableName := "test_no_pkey"
 	srcFullName := s.attachSchemaSuffix("test_no_pkey")
@@ -1089,24 +1103,11 @@
 	flowConnConfig := connectionGen.GenerateFlowConnectionConfigs(s)
 	flowConnConfig.DoInitialSnapshot = true
 	flowConnConfig.InitialSnapshotOnly = true
->>>>>>> cfaa9a56
-
-	tc := e2e.NewTemporalClient(s.t)
-	env := e2e.ExecutePeerflow(s.t.Context(), tc, peerflow.CDCFlowWorkflow, flowConnConfig, nil)
-	e2e.SetupCDCFlowStatusQuery(s.t, env, flowConnConfig)
-<<<<<<< HEAD
-	e2e.EnvWaitForEqualTablesWithNames(env, s, "waiting on initial", srcTableName, dstTableName, "id,key")
-	_, err = s.Conn().Exec(s.t.Context(), fmt.Sprintf(`
-	INSERT INTO %s (key, secret) VALUES
-	('init_cdc', 'secret');
-	`, srcFullName))
-	require.NoError(s.t, err)
-	e2e.EnvWaitForEqualTablesWithNames(env, s, "waiting on cdc", srcTableName, dstTableName, "id,key")
-	env.Cancel(s.t.Context())
-	e2e.RequireEnvCanceled(s.t, env)
-=======
+
+	tc := e2e.NewTemporalClient(s.t)
+	env := e2e.ExecutePeerflow(s.t.Context(), tc, peerflow.CDCFlowWorkflow, flowConnConfig, nil)
+	e2e.SetupCDCFlowStatusQuery(s.t, env, flowConnConfig)
 
 	e2e.EnvWaitForEqualTablesWithNames(env, s, "waiting on initial", srcTableName, dstTableName, "id,\"key\"")
 	e2e.EnvWaitForFinished(s.t, env, time.Minute)
->>>>>>> cfaa9a56
 }