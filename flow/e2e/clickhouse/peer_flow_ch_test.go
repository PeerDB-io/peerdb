--- conflicted
+++ resolved
@@ -1180,16 +1180,7 @@
 		'((1,2),(3,4),(5,6))',                  -- PATH
 		'((1,2),(3,4),(5,6),(1,2))',            -- POLYGON
 		'<(1,2),3>'                             -- CIRCLE
-<<<<<<< HEAD
 	), (
-=======
-	);
-
-	-- Insert another row with different values
-	INSERT INTO %[1]s (
-		point_col, line_col, lseg_col, box_col, path_col, polygon_col, circle_col
-	) VALUES (
->>>>>>> ed97717a
 		'(10,20)',                              -- POINT
 		'{10,20,30}',                           -- LINE
 		'((10,20),(30,40))',                    -- LSEG
