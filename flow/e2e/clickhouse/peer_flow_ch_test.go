package e2e_clickhouse

import (
	"embed"
	"fmt"
	"math"
	"strconv"
	"strings"
	"testing"
	"time"

	"github.com/jackc/pgerrcode"
	"github.com/shopspring/decimal"
	"github.com/stretchr/testify/require"

	connclickhouse "github.com/PeerDB-io/peerdb/flow/connectors/clickhouse"
	connpostgres "github.com/PeerDB-io/peerdb/flow/connectors/postgres"
	"github.com/PeerDB-io/peerdb/flow/e2e"
	"github.com/PeerDB-io/peerdb/flow/e2eshared"
	"github.com/PeerDB-io/peerdb/flow/generated/protos"
	"github.com/PeerDB-io/peerdb/flow/model"
	"github.com/PeerDB-io/peerdb/flow/model/qvalue"
	"github.com/PeerDB-io/peerdb/flow/shared"
	peerflow "github.com/PeerDB-io/peerdb/flow/workflows"
)

//go:embed test_data/*
var testData embed.FS

func TestPeerFlowE2ETestSuitePG_CH(t *testing.T) {
	e2eshared.RunSuite(t, SetupSuite(t, e2e.SetupPostgres))
}

func TestPeerFlowE2ETestSuiteMySQL_CH(t *testing.T) {
	e2eshared.RunSuite(t, SetupSuite(t, e2e.SetupMySQL))
}

func TestPeerFlowE2ETestSuiteMariaDB_CH(t *testing.T) {
	e2eshared.RunSuite(t, SetupSuite(t, e2e.SetupMariaDB))
}

func (s ClickHouseSuite) attachSchemaSuffix(tableName string) string {
	return fmt.Sprintf("e2e_test_%s.%s", s.suffix, tableName)
}

func (s ClickHouseSuite) attachSuffix(input string) string {
	return fmt.Sprintf("%s_%s", input, s.suffix)
}

func (s ClickHouseSuite) Test_Addition_Removal() {
	tc := e2e.NewTemporalClient(s.t)

	srcTableName := s.attachSchemaSuffix("test_table_add_remove")
	addedSrcTableName := s.attachSchemaSuffix("test_table_add_remove_added")
	dstTableName := "test_table_add_remove_target"
	addedDstTableName := "test_table_add_remove_target_added"

	require.NoError(s.t, s.source.Exec(s.t.Context(), fmt.Sprintf(`
		CREATE TABLE IF NOT EXISTS %s (
			id SERIAL PRIMARY KEY,
			"key" TEXT NOT NULL
		);
	`, srcTableName)))

	require.NoError(s.t, s.source.Exec(s.t.Context(), fmt.Sprintf(`
		CREATE TABLE IF NOT EXISTS %s (
			id SERIAL PRIMARY KEY,
			"key" TEXT NOT NULL
		);
	`, addedSrcTableName)))

	connectionGen := e2e.FlowConnectionGenerationConfig{
		FlowJobName:      s.attachSuffix("clickhousetableremoval"),
		TableNameMapping: map[string]string{srcTableName: dstTableName},
		Destination:      s.Peer().Name,
	}

	flowConnConfig := connectionGen.GenerateFlowConnectionConfigs(s)
	flowConnConfig.MaxBatchSize = 1

	env := e2e.ExecutePeerflow(s.t.Context(), tc, peerflow.CDCFlowWorkflow, flowConnConfig, nil)

	getFlowStatus := func() protos.FlowStatus {
		var flowStatus protos.FlowStatus
		val, err := env.Query(s.t.Context(), shared.FlowStatusQuery)
		e2e.EnvNoError(s.t, env, err)
		e2e.EnvNoError(s.t, env, val.Get(&flowStatus))

		return flowStatus
	}

	e2e.SetupCDCFlowStatusQuery(s.t, env, flowConnConfig)
	require.NoError(s.t, s.source.Exec(s.t.Context(), fmt.Sprintf(`INSERT INTO %s ("key") VALUES ('test')`, srcTableName)))
	e2e.EnvWaitForEqualTablesWithNames(env, s, "first insert", "test_table_add_remove", dstTableName, "id,\"key\"")
	e2e.SignalWorkflow(s.t.Context(), env, model.FlowSignal, model.PauseSignal)
	e2e.EnvWaitFor(s.t, env, 4*time.Minute, "pausing for add table", func() bool {
		flowStatus := getFlowStatus()
		return flowStatus == protos.FlowStatus_STATUS_PAUSED
	})

	if pgconn, ok := s.source.Connector().(*connpostgres.PostgresConnector); ok {
		conn := pgconn.Conn()
		_, err := conn.Exec(s.t.Context(),
			`SELECT pg_terminate_backend(pid) FROM pg_stat_activity
			 WHERE query LIKE '%START_REPLICATION%' AND query LIKE '%clickhousetableremoval%' AND backend_type='walsender'`)
		require.NoError(s.t, err)

		e2e.EnvWaitFor(s.t, env, 3*time.Minute, "waiting for replication to stop", func() bool {
			rows, err := conn.Query(s.t.Context(),
				`SELECT pid FROM pg_stat_activity
				WHERE query LIKE '%START_REPLICATION%' AND query LIKE '%clickhousetableremoval%' AND backend_type='walsender'`)
			require.NoError(s.t, err)
			defer rows.Close()
			return !rows.Next()
		})
	}

	runID := e2e.EnvGetRunID(s.t, env)
	e2e.SignalWorkflow(s.t.Context(), env, model.CDCDynamicPropertiesSignal, &protos.CDCFlowConfigUpdate{
		AdditionalTables: []*protos.TableMapping{
			{
				SourceTableIdentifier:      addedSrcTableName,
				DestinationTableIdentifier: addedDstTableName,
			},
		},
	})

	e2e.EnvWaitFor(s.t, env, 4*time.Minute, "adding table", func() bool {
		flowStatus := getFlowStatus()
		return flowStatus == protos.FlowStatus_STATUS_RUNNING
	})
	afterAddRunID := e2e.EnvGetRunID(s.t, env)
	require.NotEqual(s.t, runID, afterAddRunID)

	require.NoError(s.t, s.source.Exec(s.t.Context(), fmt.Sprintf(`INSERT INTO %s ("key") VALUES ('test')`, addedSrcTableName)))
	e2e.EnvWaitForEqualTablesWithNames(env, s, "first insert to added table", "test_table_add_remove_added", addedDstTableName, "id,\"key\"")
	e2e.SignalWorkflow(s.t.Context(), env, model.FlowSignal, model.PauseSignal)
	e2e.EnvWaitFor(s.t, env, 3*time.Minute, "pausing again for removing table", func() bool {
		flowStatus := getFlowStatus()
		return flowStatus == protos.FlowStatus_STATUS_PAUSED
	})

	if pgconn, ok := s.source.Connector().(*connpostgres.PostgresConnector); ok {
		conn := pgconn.Conn()
		_, err := conn.Exec(s.t.Context(),
			`SELECT pg_terminate_backend(pid) FROM pg_stat_activity
			 WHERE query LIKE '%START_REPLICATION%' AND query LIKE '%clickhousetableremoval%' AND backend_type='walsender'`)
		require.NoError(s.t, err)

		e2e.EnvWaitFor(s.t, env, 3*time.Minute, "waiting for replication to stop", func() bool {
			rows, err := conn.Query(s.t.Context(),
				`SELECT pid FROM pg_stat_activity
				WHERE query LIKE '%START_REPLICATION%' AND query LIKE '%clickhousetableremoval%' AND backend_type='walsender'`)
			require.NoError(s.t, err)
			defer rows.Close()
			return !rows.Next()
		})
	}

	e2e.SignalWorkflow(s.t.Context(), env, model.CDCDynamicPropertiesSignal, &protos.CDCFlowConfigUpdate{
		RemovedTables: []*protos.TableMapping{
			{
				SourceTableIdentifier:      srcTableName,
				DestinationTableIdentifier: dstTableName,
			},
		},
	})

	e2e.EnvWaitFor(s.t, env, 4*time.Minute, "removing table", func() bool {
		flowStatus := getFlowStatus()
		return flowStatus == protos.FlowStatus_STATUS_RUNNING
	})
	afterRemoveRunID := e2e.EnvGetRunID(s.t, env)
	require.NotEqual(s.t, runID, afterRemoveRunID)

	require.NoError(s.t, s.source.Exec(s.t.Context(), fmt.Sprintf(`INSERT INTO %s ("key") VALUES ('test')`, srcTableName)))
	require.NoError(s.t, s.source.Exec(s.t.Context(), fmt.Sprintf(`INSERT INTO %s ("key") VALUES ('test')`, addedSrcTableName)))

	e2e.EnvWaitForEqualTablesWithNames(env, s, "second insert to added table", "test_table_add_remove_added", addedDstTableName, "id,\"key\"")

	rows, err := s.GetRows(dstTableName, "id")
	require.NoError(s.t, err)
	require.Len(s.t, rows.Records, 1, "expected no new rows in removed table")
	env.Cancel(s.t.Context())
	e2e.RequireEnvCanceled(s.t, env)
}

func (s ClickHouseSuite) Test_NullableMirrorSetting() {
	srcTableName := "test_nullable_mirror"
	srcFullName := s.attachSchemaSuffix(srcTableName)
	dstTableName := "test_nullable_mirror_dst"

	require.NoError(s.t, s.source.Exec(s.t.Context(), fmt.Sprintf(`
		CREATE TABLE IF NOT EXISTS %s (
			id SERIAL PRIMARY KEY,
			ky TEXT NOT NULL,
			val TEXT,
			n NUMERIC,
			t TIMESTAMP
		);
	`, srcFullName)))

	require.NoError(s.t, s.source.Exec(s.t.Context(), fmt.Sprintf(`INSERT INTO %s (ky) VALUES ('init')`, srcFullName)))

	connectionGen := e2e.FlowConnectionGenerationConfig{
		FlowJobName:      s.attachSuffix("ch_nullable_mirror"),
		TableNameMapping: map[string]string{srcFullName: dstTableName},
		Destination:      s.Peer().Name,
	}
	flowConnConfig := connectionGen.GenerateFlowConnectionConfigs(s)
	flowConnConfig.DoInitialSnapshot = true
	flowConnConfig.Env = map[string]string{"PEERDB_NULLABLE": "true"}

	tc := e2e.NewTemporalClient(s.t)
	env := e2e.ExecutePeerflow(s.t.Context(), tc, peerflow.CDCFlowWorkflow, flowConnConfig, nil)
	e2e.SetupCDCFlowStatusQuery(s.t, env, flowConnConfig)

	e2e.EnvWaitForEqualTablesWithNames(env, s, "waiting on initial", srcTableName, dstTableName, "id,ky,val,n,t")

	require.NoError(s.t, s.source.Exec(s.t.Context(), fmt.Sprintf(`INSERT INTO %s (ky) VALUES ('cdc')`, srcFullName)))

	e2e.EnvWaitForEqualTablesWithNames(env, s, "waiting on cdc", srcTableName, dstTableName, "id,ky,val,n,t")

	env.Cancel(s.t.Context())
	e2e.RequireEnvCanceled(s.t, env)
}

func (s ClickHouseSuite) Test_NullableColumnSetting() {
	srcTableName := "test_nullable_column"
	srcFullName := s.attachSchemaSuffix(srcTableName)
	dstTableName := "test_nullable_column_dst"

	require.NoError(s.t, s.source.Exec(s.t.Context(), fmt.Sprintf(`
		CREATE TABLE IF NOT EXISTS %s (
			id SERIAL PRIMARY KEY,
			ky TEXT NOT NULL,
			val TEXT,
			n NUMERIC,
			t TIMESTAMP
		);
	`, srcFullName)))

	require.NoError(s.t, s.source.Exec(s.t.Context(), fmt.Sprintf(`INSERT INTO %s (ky) VALUES ('init')`, srcFullName)))

	connectionGen := e2e.FlowConnectionGenerationConfig{
		FlowJobName:      s.attachSuffix("ch_nullable_column"),
		TableNameMapping: map[string]string{srcFullName: dstTableName},
		Destination:      s.Peer().Name,
	}
	flowConnConfig := connectionGen.GenerateFlowConnectionConfigs(s)
	flowConnConfig.DoInitialSnapshot = true
	for _, tm := range flowConnConfig.TableMappings {
		tm.Columns = []*protos.ColumnSetting{
			{SourceName: "ky", NullableEnabled: true},
			{SourceName: "val", NullableEnabled: true},
			{SourceName: "n", NullableEnabled: true},
			{SourceName: "t", NullableEnabled: true},
		}
	}

	tc := e2e.NewTemporalClient(s.t)
	env := e2e.ExecutePeerflow(s.t.Context(), tc, peerflow.CDCFlowWorkflow, flowConnConfig, nil)
	e2e.SetupCDCFlowStatusQuery(s.t, env, flowConnConfig)

	e2e.EnvWaitForEqualTablesWithNames(env, s, "waiting on initial", srcTableName, dstTableName, "id,ky,val,n,t")

	require.NoError(s.t, s.source.Exec(s.t.Context(), fmt.Sprintf(`INSERT INTO %s (ky) VALUES ('cdc')`, srcFullName)))

	e2e.EnvWaitForEqualTablesWithNames(env, s, "waiting on cdc", srcTableName, dstTableName, "id,ky,val,n,t")

	env.Cancel(s.t.Context())
	e2e.RequireEnvCanceled(s.t, env)
}

func (s ClickHouseSuite) Test_MySQL_Time() {
	if _, ok := s.source.(*e2e.MySqlSource); !ok {
		s.t.Skip("only applies to mysql")
	}

	srcTableName := "test_datetime"
	srcFullName := s.attachSchemaSuffix("test_datetime")
	quotedSrcFullName := "\"" + strings.ReplaceAll(srcFullName, ".", "\".\"") + "\""
	dstTableName := "test_datetime_dst"

	require.NoError(s.t, s.source.Exec(s.t.Context(), fmt.Sprintf(`
		CREATE TABLE IF NOT EXISTS %s (
			id SERIAL PRIMARY KEY,
			"key" TEXT NOT NULL,
			d DATE NOT NULL,
			dt DATETIME NOT NULL,
			tm TIMESTAMP(6) NOT NULL,
			t TIME NOT NULL
		);
	`, quotedSrcFullName)))

	require.NoError(s.t, s.source.Exec(s.t.Context(), fmt.Sprintf(`INSERT INTO %s ("key",d,dt,tm,t) VALUES
		('init','1935-01-01','1953-02-02 12:01:02','1973-02-02 13:01:02.123','14:21.654321'),
		('init','0000-00-00','0000-00-00 00:00:00','0000-00-00 00:00:00.000','00:00')`,
		quotedSrcFullName)))

	connectionGen := e2e.FlowConnectionGenerationConfig{
		FlowJobName:      s.attachSuffix(srcTableName),
		TableNameMapping: map[string]string{srcFullName: dstTableName},
		Destination:      s.Peer().Name,
	}
	flowConnConfig := connectionGen.GenerateFlowConnectionConfigs(s)
	flowConnConfig.DoInitialSnapshot = true

	tc := e2e.NewTemporalClient(s.t)
	env := e2e.ExecutePeerflow(s.t.Context(), tc, peerflow.CDCFlowWorkflow, flowConnConfig, nil)
	e2e.SetupCDCFlowStatusQuery(s.t, env, flowConnConfig)

	e2e.EnvWaitForEqualTablesWithNames(env, s, "waiting on initial", srcTableName, dstTableName, "id,\"key\",d,dt,tm,t")

	require.NoError(s.t, s.source.Exec(s.t.Context(), fmt.Sprintf(`INSERT INTO %s ("key",d,dt,tm,t) VALUES
		('cdc','1935-01-01','1953-02-02 12:01:02','1973-02-02 13:01:02.123','14:21.654321'),
		('cdc','0000-00-00','0000-00-00 00:00:00','0000-00-00 00:00:00.000','00:00')`,
		quotedSrcFullName)))

	e2e.EnvWaitForEqualTablesWithNames(env, s, "waiting on cdc", srcTableName, dstTableName, "id,\"key\",d,dt,tm,t")

	env.Cancel(s.t.Context())
	e2e.RequireEnvCanceled(s.t, env)
}

func (s ClickHouseSuite) Test_MySQL_Vector() {
	if mysource, ok := s.source.(*e2e.MySqlSource); !ok || mysource.Config.Flavor != protos.MySqlFlavor_MYSQL_MYSQL {
		s.t.Skip("only applies to mysql")
	}

	srcTableName := "test_vector"
	srcFullName := s.attachSchemaSuffix("test_vector")
	quotedSrcFullName := "\"" + strings.ReplaceAll(srcFullName, ".", "\".\"") + "\""
	dstTableName := "test_vector_dst"

	require.NoError(s.t, s.source.Exec(s.t.Context(), fmt.Sprintf(`
		CREATE TABLE IF NOT EXISTS %s (id SERIAL PRIMARY KEY, val VECTOR);
	`, quotedSrcFullName)))

	require.NoError(s.t, s.source.Exec(s.t.Context(),
		fmt.Sprintf(`INSERT INTO %s (val) VALUES (to_vector('[1.1,1.0]'))`, quotedSrcFullName)))

	connectionGen := e2e.FlowConnectionGenerationConfig{
		FlowJobName:      s.attachSuffix(srcTableName),
		TableNameMapping: map[string]string{srcFullName: dstTableName},
		Destination:      s.Peer().Name,
	}
	flowConnConfig := connectionGen.GenerateFlowConnectionConfigs(s)
	flowConnConfig.DoInitialSnapshot = true

	tc := e2e.NewTemporalClient(s.t)
	env := e2e.ExecutePeerflow(s.t.Context(), tc, peerflow.CDCFlowWorkflow, flowConnConfig, nil)
	e2e.SetupCDCFlowStatusQuery(s.t, env, flowConnConfig)

	e2e.EnvWaitForEqualTablesWithNames(env, s, "waiting on initial", srcTableName, dstTableName, "id,val")

	require.NoError(s.t, s.source.Exec(s.t.Context(),
		fmt.Sprintf(`INSERT INTO %s (val) VALUES (to_vector('[2.718, 1.414]'))`, quotedSrcFullName)))

	e2e.EnvWaitForEqualTablesWithNames(env, s, "waiting on cdc", srcTableName, dstTableName, "id,val")

	env.Cancel(s.t.Context())
	e2e.RequireEnvCanceled(s.t, env)
}

func (s ClickHouseSuite) Test_Update_PKey_Env_Disabled() {
	srcTableName := "test_update_pkey_disabled"
	srcFullName := s.attachSchemaSuffix("test_update_pkey_disabled")
	dstTableName := "test_update_pkey_disabled_dst"

	require.NoError(s.t, s.source.Exec(s.t.Context(), fmt.Sprintf(`
		CREATE TABLE IF NOT EXISTS %s (
			id INT PRIMARY KEY,
			"key" TEXT NOT NULL
		);
	`, srcFullName)))

	require.NoError(s.t, s.source.Exec(s.t.Context(), fmt.Sprintf(`INSERT INTO %s (id,"key") VALUES (1,'init')`, srcFullName)))

	connectionGen := e2e.FlowConnectionGenerationConfig{
		FlowJobName:      s.attachSuffix("clickhouse_pkey_update_disabled"),
		TableNameMapping: map[string]string{srcFullName: dstTableName},
		Destination:      s.Peer().Name,
	}
	flowConnConfig := connectionGen.GenerateFlowConnectionConfigs(s)
	flowConnConfig.DoInitialSnapshot = true
	flowConnConfig.Env = map[string]string{"PEERDB_CLICKHOUSE_ENABLE_PRIMARY_UPDATE": "false"}

	tc := e2e.NewTemporalClient(s.t)
	env := e2e.ExecutePeerflow(s.t.Context(), tc, peerflow.CDCFlowWorkflow, flowConnConfig, nil)
	e2e.SetupCDCFlowStatusQuery(s.t, env, flowConnConfig)

	e2e.EnvWaitForEqualTablesWithNames(env, s, "waiting on initial", srcTableName, dstTableName, "id,\"key\"")

	require.NoError(s.t, s.source.Exec(s.t.Context(), fmt.Sprintf(`UPDATE %s SET id=2, "key"='update' WHERE id=1`, srcFullName)))

	e2e.EnvWaitFor(s.t, env, time.Minute, "waiting for duplicate row", func() bool {
		rows, err := s.GetRows(dstTableName, "id")
		require.NoError(s.t, err)
		return len(rows.Records) == 2
	})

	env.Cancel(s.t.Context())
	e2e.RequireEnvCanceled(s.t, env)
}

func (s ClickHouseSuite) Test_Update_PKey_Env_Enabled() {
	srcTableName := "test_update_pkey_enabled"
	srcFullName := s.attachSchemaSuffix("test_update_pkey_enabled")
	dstTableName := "test_update_pkey_enabled_dst"

	require.NoError(s.t, s.source.Exec(s.t.Context(), fmt.Sprintf(`
		CREATE TABLE IF NOT EXISTS %s (
			id INT PRIMARY KEY,
			"key" TEXT NOT NULL
		);
	`, srcFullName)))

	require.NoError(s.t, s.source.Exec(s.t.Context(), fmt.Sprintf(`INSERT INTO %s (id,"key") VALUES (1,'init')`, srcFullName)))

	connectionGen := e2e.FlowConnectionGenerationConfig{
		FlowJobName:      s.attachSuffix("clickhouse_pkey_update_enabled"),
		TableNameMapping: map[string]string{srcFullName: dstTableName},
		Destination:      s.Peer().Name,
	}
	flowConnConfig := connectionGen.GenerateFlowConnectionConfigs(s)
	flowConnConfig.DoInitialSnapshot = true
	flowConnConfig.Env = map[string]string{"PEERDB_CLICKHOUSE_ENABLE_PRIMARY_UPDATE": "true"}

	tc := e2e.NewTemporalClient(s.t)
	env := e2e.ExecutePeerflow(s.t.Context(), tc, peerflow.CDCFlowWorkflow, flowConnConfig, nil)
	e2e.SetupCDCFlowStatusQuery(s.t, env, flowConnConfig)

	e2e.EnvWaitForEqualTablesWithNames(env, s, "waiting on initial", srcTableName, dstTableName, "id,\"key\"")

	require.NoError(s.t, s.source.Exec(s.t.Context(), fmt.Sprintf(`UPDATE %s SET id=2, "key"='update' WHERE id=1`, srcFullName)))

	e2e.EnvWaitForEqualTablesWithNames(env, s, "waiting on cdc", srcTableName, dstTableName, "id,\"key\"")

	env.Cancel(s.t.Context())
	e2e.RequireEnvCanceled(s.t, env)
}

func (s ClickHouseSuite) Test_Chunking_Normalize() {
	srcTableName := "test_update_pkey_chunking_enabled"
	srcFullName := s.attachSchemaSuffix("test_update_pkey_chunking_enabled")
	dstTableName := "test_update_pkey_chunking_enabled_dst"

	require.NoError(s.t, s.source.Exec(s.t.Context(), fmt.Sprintf(`
		CREATE TABLE IF NOT EXISTS %s (
			id INT PRIMARY KEY,
			"key" TEXT NOT NULL
		);
	`, srcFullName)))

	require.NoError(s.t, s.source.Exec(s.t.Context(),
		fmt.Sprintf(`INSERT INTO %s (id,"key") VALUES (1,'init'),(2,'two'),(3,'tri'),(4,'cry')`, srcFullName)))

	connectionGen := e2e.FlowConnectionGenerationConfig{
		FlowJobName:      s.attachSuffix("clickhouse_pkey_update_chunking_enabled"),
		TableNameMapping: map[string]string{srcFullName: dstTableName},
		Destination:      s.Peer().Name,
	}
	flowConnConfig := connectionGen.GenerateFlowConnectionConfigs(s)
	flowConnConfig.DoInitialSnapshot = true
	flowConnConfig.Env = map[string]string{
		"PEERDB_CLICKHOUSE_ENABLE_PRIMARY_UPDATE":            "true",
		"PEERDB_CLICKHOUSE_INITIAL_LOAD_PARTS_PER_PARTITION": "2",
		"PEERDB_CLICKHOUSE_NORMALIZATION_PARTS":              "3",
	}

	tc := e2e.NewTemporalClient(s.t)
	env := e2e.ExecutePeerflow(s.t.Context(), tc, peerflow.CDCFlowWorkflow, flowConnConfig, nil)
	e2e.SetupCDCFlowStatusQuery(s.t, env, flowConnConfig)

	e2e.EnvWaitForEqualTablesWithNames(env, s, "waiting on initial", srcTableName, dstTableName, "id,\"key\"")

	require.NoError(s.t, s.source.Exec(s.t.Context(), fmt.Sprintf(`UPDATE %s SET id=id+10, "key"='update'||id`, srcFullName)))

	e2e.EnvWaitForEqualTablesWithNames(env, s, "waiting on cdc", srcTableName, dstTableName, "id,\"key\"")

	env.Cancel(s.t.Context())
	e2e.RequireEnvCanceled(s.t, env)
}

func (s ClickHouseSuite) Test_Replident_Full_Unchanged_TOAST_Updates() {
	srcTableName := "test_replident_full_toast"
	srcFullName := s.attachSchemaSuffix("test_replident_full_toast")
	dstTableName := "test_replident_full_toast_dst"

	_, err := s.Conn().Exec(s.t.Context(), fmt.Sprintf(`
	CREATE TABLE IF NOT EXISTS %s(
		id INT PRIMARY KEY GENERATED BY DEFAULT AS IDENTITY,
		c1 INT,
		c2 INT,
		t TEXT);
	ALTER TABLE %s REPLICA IDENTITY FULL`, srcFullName, srcFullName))
	require.NoError(s.t, err)

	connectionGen := e2e.FlowConnectionGenerationConfig{
		FlowJobName:      s.attachSuffix("clickhouse_test_replident_full_toast"),
		TableNameMapping: map[string]string{srcFullName: dstTableName},
		Destination:      s.Peer().Name,
	}
	flowConnConfig := connectionGen.GenerateFlowConnectionConfigs(s)

	tc := e2e.NewTemporalClient(s.t)
	env := e2e.ExecutePeerflow(s.t.Context(), tc, peerflow.CDCFlowWorkflow, flowConnConfig, nil)
	e2e.SetupCDCFlowStatusQuery(s.t, env, flowConnConfig)

	content, err := testData.ReadFile("test_data/big_data.json")
	require.NoError(s.t, err)
	contentStr := string(content)

	_, err = s.Conn().Exec(s.t.Context(), fmt.Sprintf(`
	INSERT INTO %s (c1,c2,t) VALUES ($1,$2,$3)`, srcFullName), 1, 2, contentStr)
	require.NoError(s.t, err)
	e2e.EnvWaitForEqualTablesWithNames(env, s, "waiting on initial insert", srcTableName, dstTableName, "id,c1,c2,t")

	_, err = s.Conn().Exec(s.t.Context(), fmt.Sprintf(`
	UPDATE %s SET c1=$1 WHERE id=$2`, srcFullName), 3, 1)
	require.NoError(s.t, err)
	e2e.EnvWaitForEqualTablesWithNames(env, s, "waiting on update", srcTableName, dstTableName, "id,c1,c2,t")

	env.Cancel(s.t.Context())
	e2e.RequireEnvCanceled(s.t, env)
}

func (s ClickHouseSuite) WeirdTable(tableName string) {
	srcTableName := tableName
	srcFullName := s.attachSchemaSuffix(fmt.Sprintf("\"%s\"", tableName))
	dstTableName := tableName

	_, err := s.Conn().Exec(s.t.Context(), fmt.Sprintf(`
		CREATE TABLE IF NOT EXISTS %s (
			id SERIAL PRIMARY KEY,
			key TEXT NOT NULL,
			"excludedColumn" TEXT
		);
	`, srcFullName))
	require.NoError(s.t, err)

	_, err = s.Conn().Exec(s.t.Context(), fmt.Sprintf("INSERT INTO %s (key, \"excludedColumn\") VALUES ('init','excluded')", srcFullName))
	require.NoError(s.t, err)

	connectionGen := e2e.FlowConnectionGenerationConfig{
		FlowJobName: s.attachSuffix("clickhouse_test_weird_table_" + strings.ReplaceAll(
			strings.ToLower(tableName), "-", "_")),
		TableMappings: []*protos.TableMapping{
			{
				SourceTableIdentifier:      s.attachSchemaSuffix(tableName),
				DestinationTableIdentifier: dstTableName,
				Exclude:                    []string{"excludedColumn"},
			},
		},
		Destination: s.Peer().Name,
	}
	flowConnConfig := connectionGen.GenerateFlowConnectionConfigs(s)
	flowConnConfig.DoInitialSnapshot = true
	tc := e2e.NewTemporalClient(s.t)
	env := e2e.ExecutePeerflow(s.t.Context(), tc, peerflow.CDCFlowWorkflow, flowConnConfig, nil)
	e2e.SetupCDCFlowStatusQuery(s.t, env, flowConnConfig)

	e2e.EnvWaitForEqualTablesWithNames(env, s, "waiting on initial", srcTableName, dstTableName, "id,\"key\"")

	_, err = s.Conn().Exec(s.t.Context(), fmt.Sprintf("INSERT INTO %s (key, \"excludedColumn\") VALUES ('cdc','excluded')", srcFullName))
	require.NoError(s.t, err)

	e2e.EnvWaitForEqualTablesWithNames(env, s, "waiting on cdc", srcTableName, dstTableName, "id,\"key\"")

	env.Cancel(s.t.Context())
	e2e.RequireEnvCanceled(s.t, env)

	env = e2e.ExecuteWorkflow(s.t.Context(), tc, shared.PeerFlowTaskQueue, peerflow.DropFlowWorkflow, &protos.DropFlowInput{
		FlowJobName:           flowConnConfig.FlowJobName,
		DropFlowStats:         false,
		FlowConnectionConfigs: flowConnConfig,
	})
	e2e.EnvWaitForFinished(s.t, env, 3*time.Minute)
	// now test weird names with rename based resync
	ch, err := connclickhouse.Connect(s.t.Context(), nil, s.Peer().GetClickhouseConfig())
	require.NoError(s.t, err)
	require.NoError(s.t, ch.Exec(s.t.Context(), fmt.Sprintf("DROP TABLE `%s`", dstTableName)))
	require.NoError(s.t, ch.Close())
	flowConnConfig.Resync = true
	env = e2e.ExecutePeerflow(s.t.Context(), tc, peerflow.CDCFlowWorkflow, flowConnConfig, nil)
	e2e.SetupCDCFlowStatusQuery(s.t, env, flowConnConfig)
	e2e.EnvWaitForEqualTablesWithNames(env, s, "waiting on initial", srcTableName, dstTableName, "id,\"key\"")
	env.Cancel(s.t.Context())
	e2e.RequireEnvCanceled(s.t, env)

	env = e2e.ExecuteWorkflow(s.t.Context(), tc, shared.PeerFlowTaskQueue, peerflow.DropFlowWorkflow, &protos.DropFlowInput{
		FlowJobName:           flowConnConfig.FlowJobName,
		DropFlowStats:         false,
		FlowConnectionConfigs: flowConnConfig,
	})
	e2e.EnvWaitForFinished(s.t, env, 3*time.Minute)
	// now test weird names with exchange based resync
	ch, err = connclickhouse.Connect(s.t.Context(), nil, s.Peer().GetClickhouseConfig())
	require.NoError(s.t, err)
	require.NoError(s.t, ch.Exec(s.t.Context(), fmt.Sprintf("TRUNCATE TABLE `%s`", dstTableName)))
	require.NoError(s.t, ch.Close())
	env = e2e.ExecutePeerflow(s.t.Context(), tc, peerflow.CDCFlowWorkflow, flowConnConfig, nil)
	e2e.SetupCDCFlowStatusQuery(s.t, env, flowConnConfig)
	e2e.EnvWaitForEqualTablesWithNames(env, s, "waiting on initial", srcTableName, dstTableName, "id,\"key\"")
	env.Cancel(s.t.Context())
	e2e.RequireEnvCanceled(s.t, env)
}

func (s ClickHouseSuite) Test_WeirdTable_Keyword() {
	s.WeirdTable("table")
}

func (s ClickHouseSuite) Test_WeirdTable_MixedCase() {
	s.WeirdTable("myMixedCaseTable")
}

func (s ClickHouseSuite) Test_WeirdTable_Dash() {
	s.t.SkipNow() // TODO fix avro errors by sanitizing names
	s.WeirdTable("table-group")
}

// large NUMERICs (precision >76) are mapped to String on CH, test
func (s ClickHouseSuite) Test_Large_Numeric() {
	srcFullName := s.attachSchemaSuffix("lnumeric")
	dstTableName := "lnumeric"

	_, err := s.Conn().Exec(s.t.Context(), fmt.Sprintf(`
		CREATE TABLE IF NOT EXISTS %s(
			id INT PRIMARY KEY GENERATED BY DEFAULT AS IDENTITY,
			c1 NUMERIC(76,0),
			c2 NUMERIC(78,0)
		);
	`, srcFullName))
	require.NoError(s.t, err)

	_, err = s.Conn().Exec(s.t.Context(), fmt.Sprintf("INSERT INTO %s(c1,c2) VALUES($1,$2)", srcFullName),
		strings.Repeat("7", 76), strings.Repeat("9", 78))
	require.NoError(s.t, err)

	connectionGen := e2e.FlowConnectionGenerationConfig{
		FlowJobName:      s.attachSuffix("clickhouse_test_large_numerics"),
		TableNameMapping: map[string]string{srcFullName: dstTableName},
		Destination:      s.Peer().Name,
	}
	flowConnConfig := connectionGen.GenerateFlowConnectionConfigs(s)
	flowConnConfig.DoInitialSnapshot = true

	tc := e2e.NewTemporalClient(s.t)
	env := e2e.ExecutePeerflow(s.t.Context(), tc, peerflow.CDCFlowWorkflow, flowConnConfig, nil)
	e2e.SetupCDCFlowStatusQuery(s.t, env, flowConnConfig)

	e2e.EnvWaitForCount(env, s, "waiting for CDC count", dstTableName, "id,c1,c2", 1)

	_, err = s.Conn().Exec(s.t.Context(), fmt.Sprintf("INSERT INTO %s(c1,c2) VALUES($1,$2)", srcFullName),
		strings.Repeat("7", 76), strings.Repeat("9", 78))
	require.NoError(s.t, err)

	e2e.EnvWaitForCount(env, s, "waiting for CDC count", dstTableName, "id,c1,c2", 2)

	rows, err := s.GetRows(dstTableName, "c1,c2")
	require.NoError(s.t, err)
	require.Len(s.t, rows.Records, 2, "expected 2 rows")
	for _, row := range rows.Records {
		require.Len(s.t, row, 2, "expected 2 columns")
		require.Equal(s.t, qvalue.QValueKindNumeric, row[0].Kind(), "expected NUMERIC(76,0) to be Decimal")
		require.Equal(s.t, qvalue.QValueKindString, row[1].Kind(), "expected NUMERIC(78,0) to be String")
		c1, ok := row[0].Value().(decimal.Decimal)
		require.True(s.t, ok, "expected NUMERIC(76,0) to be Decimal")
		require.Equal(s.t, strings.Repeat("7", 76), c1.String(), "expected NUMERIC(76,0) to be 7s")
		c2, ok := row[1].Value().(string)
		require.True(s.t, ok, "expected NUMERIC(78,0) to be String")
		require.Equal(s.t, strings.Repeat("9", 78), c2, "expected NUMERIC(78,0) to be 9s")
	}

	env.Cancel(s.t.Context())
	e2e.RequireEnvCanceled(s.t, env)
}

// Unbounded NUMERICs (no precision, scale specified) are mapped to String on CH if FF enabled, Decimal if not
func (s ClickHouseSuite) testNumericFF(ffValue bool) {
	nines := strings.Repeat("9", 38)
	dstTableName := fmt.Sprintf("unumeric_ff_%v", ffValue)
	srcFullName := s.attachSchemaSuffix(dstTableName)

	_, err := s.Conn().Exec(s.t.Context(), fmt.Sprintf(`
		CREATE TABLE IF NOT EXISTS %s(
			id INT PRIMARY KEY GENERATED BY DEFAULT AS IDENTITY,
			c numeric
		);
	`, srcFullName))
	require.NoError(s.t, err)

	_, err = s.Conn().Exec(s.t.Context(), fmt.Sprintf("INSERT INTO %s(c) VALUES($1)", srcFullName), nines)
	require.NoError(s.t, err)

	connectionGen := e2e.FlowConnectionGenerationConfig{
		FlowJobName:      s.attachSuffix(fmt.Sprintf("clickhouse_test_unbounded_numerics_ff_%v", ffValue)),
		TableNameMapping: map[string]string{srcFullName: dstTableName},
		Destination:      s.Peer().Name,
	}
	flowConnConfig := connectionGen.GenerateFlowConnectionConfigs(s)
	flowConnConfig.DoInitialSnapshot = true
	flowConnConfig.Env = map[string]string{"PEERDB_CLICKHOUSE_UNBOUNDED_NUMERIC_AS_STRING": strconv.FormatBool(ffValue)}
	tc := e2e.NewTemporalClient(s.t)
	env := e2e.ExecutePeerflow(s.t.Context(), tc, peerflow.CDCFlowWorkflow, flowConnConfig, nil)
	e2e.SetupCDCFlowStatusQuery(s.t, env, flowConnConfig)

	e2e.EnvWaitForCount(env, s, "waiting for CDC count", dstTableName, "id,c", 1)

	_, err = s.Conn().Exec(s.t.Context(), fmt.Sprintf("INSERT INTO %s(c) VALUES($1)", srcFullName), nines)
	require.NoError(s.t, err)
	e2e.EnvWaitForCount(env, s, "waiting for CDC count", dstTableName, "id,c", 2)

	rows, err := s.GetRows(dstTableName, "c")
	require.NoError(s.t, err)
	require.Len(s.t, rows.Records, 2, "expected 2 rows")
	for _, row := range rows.Records {
		require.Len(s.t, row, 1, "expected 1 column")
		if ffValue {
			c, ok := row[0].Value().(string)
			require.True(s.t, ok, "expected unbounded NUMERIC to be String")
			require.Equal(s.t, nines, c, "expected unbounded NUMERIC to be 9s")
		} else {
			c, ok := row[0].Value().(decimal.Decimal)
			require.True(s.t, ok, "expected unbounded NUMERIC to be Decimal")
			require.Equal(s.t, nines, c.String(), "expected unbounded NUMERIC to be 9s")
		}
	}

	env.Cancel(s.t.Context())
	e2e.RequireEnvCanceled(s.t, env)
}

func (s ClickHouseSuite) Test_Unbounded_Numeric_With_FF() {
	s.testNumericFF(true)
}

func (s ClickHouseSuite) Test_Unbounded_Numeric_Without_FF() {
	s.testNumericFF(false)
}

const binaryFormatTestcase = "\x00\x010123\x7f\xff"

// PEERDB_CLICKHOUSE_BINARY_FORMAT
func (s ClickHouseSuite) testBinaryFormat(format string, expected string) {
	dstTableName := "binary_format_" + format
	srcFullName := s.attachSchemaSuffix(dstTableName)

	_, err := s.Conn().Exec(s.t.Context(), fmt.Sprintf(`
		CREATE TABLE IF NOT EXISTS %s(
			id INT PRIMARY KEY GENERATED BY DEFAULT AS IDENTITY,
			val bytea
		);
	`, srcFullName))
	require.NoError(s.t, err)

	_, err = s.Conn().Exec(s.t.Context(), fmt.Sprintf("INSERT INTO %s(val) VALUES($1)", srcFullName), []byte(binaryFormatTestcase))
	require.NoError(s.t, err)

	connectionGen := e2e.FlowConnectionGenerationConfig{
		FlowJobName:      s.attachSuffix("ch_binary_format_" + format),
		TableNameMapping: map[string]string{srcFullName: dstTableName},
		Destination:      s.Peer().Name,
	}
	flowConnConfig := connectionGen.GenerateFlowConnectionConfigs(s)
	flowConnConfig.DoInitialSnapshot = true
	flowConnConfig.Env = map[string]string{"PEERDB_CLICKHOUSE_BINARY_FORMAT": format}
	tc := e2e.NewTemporalClient(s.t)
	env := e2e.ExecutePeerflow(s.t.Context(), tc, peerflow.CDCFlowWorkflow, flowConnConfig, nil)
	e2e.SetupCDCFlowStatusQuery(s.t, env, flowConnConfig)

	e2e.EnvWaitForCount(env, s, "waiting for CDC count", dstTableName, "id,val", 1)

	_, err = s.Conn().Exec(s.t.Context(), fmt.Sprintf("INSERT INTO %s(val) VALUES($1)", srcFullName), []byte(binaryFormatTestcase))
	require.NoError(s.t, err)
	e2e.EnvWaitForCount(env, s, "waiting for CDC count", dstTableName, "id,val", 2)

	rows, err := s.GetRows(dstTableName, "val")
	require.NoError(s.t, err)
	require.Len(s.t, rows.Records, 2, "expected 2 rows")
	for _, row := range rows.Records {
		require.Len(s.t, row, 1, "expected 1 column")
		require.Equal(s.t, expected, row[0].Value())
	}

	env.Cancel(s.t.Context())
	e2e.RequireEnvCanceled(s.t, env)
}

func (s ClickHouseSuite) Test_Binary_Format_Raw() {
	s.testBinaryFormat("raw", binaryFormatTestcase)
}

func (s ClickHouseSuite) Test_Binary_Format_Hex() {
	s.testBinaryFormat("hex", "0001303132337FFF")
}

func (s ClickHouseSuite) Test_Binary_Format_Base64() {
	s.testBinaryFormat("base64", "AAEwMTIzf/8=")
}

func (s ClickHouseSuite) Test_Types_CH() {
	if _, ok := s.source.(*e2e.PostgresSource); !ok {
		s.t.Skip("only applies to postgres")
	}

	srcTableName := "test_types"
	srcFullName := s.attachSchemaSuffix("test_types")
	dstTableName := "test_types"
	createMoodEnum := "CREATE TYPE mood AS ENUM ('happy', 'sad', 'angry');"
	_, enumErr := s.Conn().Exec(s.t.Context(), createMoodEnum)
	if enumErr != nil &&
		!shared.IsSQLStateError(enumErr, pgerrcode.DuplicateObject, pgerrcode.UniqueViolation) {
		require.NoError(s.t, enumErr)
	}

	_, err := s.Conn().Exec(s.t.Context(), fmt.Sprintf(`
	CREATE TABLE IF NOT EXISTS %[1]s(id serial PRIMARY KEY,c1 BIGINT,c2 BIT,c3 VARBIT,c4 BOOLEAN,
		c6 BYTEA,c7 CHARACTER,c8 varchar,c9 CIDR,c11 DATE,c12 FLOAT,c13 DOUBLE PRECISION,
		c14 INET,c15 INTEGER,c16 INTERVAL,c17 JSON,c18 JSONB,c21 MACADDR,c22 MONEY,
		c23 NUMERIC,c24 OID,c28 REAL,c29 SMALLINT,c30 SMALLSERIAL,c31 SERIAL,c32 TEXT,
		c33 TIMESTAMP,c34 TIMESTAMPTZ,c35 TIME,c36 TIMETZ,c37 TSQUERY,c38 TSVECTOR,
		c39 TXID_SNAPSHOT,c40 UUID,c42 INT[], c43 FLOAT[], c44 TEXT[], c45 mood, c46 HSTORE,
		c47 DATE[], c48 TIMESTAMPTZ[], c49 TIMESTAMP[], c50 BOOLEAN[], c51 SMALLINT[]);
		INSERT INTO %[1]s SELECT 2,2,b'1',b'101',
		true,random_bytes(32),'s','test','1.1.10.2'::cidr,
		CURRENT_DATE,1.23,1.234,'10.0.0.0/32'::inet,1,
		'5 years 2 months 29 days 1 minute 2 seconds 200 milliseconds 20000 microseconds'::interval,
		'{"sai":-8.02139037433155}'::json,'{"sai":1}'::jsonb,'08:00:2b:01:02:03'::macaddr,
		1.2,123456789012345678901234567890.123456789012345678901234567890,
		4::oid,1.23,1,1,1,'test',now(),now(),now()::time,now()::timetz,
		'fat & rat'::tsquery,'a fat cat sat on a mat and ate a fat rat'::tsvector,
		txid_current_snapshot(),
		'66073c38-b8df-4bdb-bbca-1c97596b8940'::uuid,
		ARRAY[10299301,2579827],
		ARRAY[0.0003, 8902.0092],
		ARRAY['hello','bye'],'happy',
		'key1=>value1, key2=>NULL'::hstore,
		'{2020-01-01, 2020-01-02}'::date[],
		'{"2020-01-01 01:01:01+00", "2020-01-02 01:01:01+00"}'::timestamptz[],
		'{"2020-01-01 01:01:01", "2020-01-02 01:01:01"}'::timestamp[],
		'{true, false}'::boolean[],
		'{1, 2}'::smallint[];`, srcFullName))
	require.NoError(s.t, err)

	connectionGen := e2e.FlowConnectionGenerationConfig{
		FlowJobName:      s.attachSuffix("clickhouse_test_types"),
		TableNameMapping: map[string]string{srcFullName: dstTableName},
		Destination:      s.Peer().Name,
	}
	flowConnConfig := connectionGen.GenerateFlowConnectionConfigs(s)
	flowConnConfig.DoInitialSnapshot = true

	tc := e2e.NewTemporalClient(s.t)
	env := e2e.ExecutePeerflow(s.t.Context(), tc, peerflow.CDCFlowWorkflow, flowConnConfig, nil)
	e2e.SetupCDCFlowStatusQuery(s.t, env, flowConnConfig)
	e2e.EnvWaitForCount(env, s, "waiting for initial snapshot count", dstTableName, "id", 1)
	e2e.EnvWaitForEqualTablesWithNames(env, s, "check comparable types 1", srcTableName, dstTableName,
		"id,c1,c4,c7,c8,c11,c12,c13,c15,c23,c28,c29,c30,c31,c32,c33,c34,c35,c36")

	_, err = s.Conn().Exec(s.t.Context(), fmt.Sprintf(`
		INSERT INTO %s SELECT 3,2,b'1',b'101',
		true,random_bytes(32),'s','test','1.1.10.2'::cidr,
		CURRENT_DATE,1.23,1.234,'10.0.0.0/32'::inet,1,
		'5 years 2 months 29 days 1 minute 2 seconds 200 milliseconds 20000 microseconds'::interval,
		'{"sai":-8.02139037433155}'::json,'{"sai":1}'::jsonb,'08:00:2b:01:02:03'::macaddr,
		1.2,123456789012345678901234567890.123456789012345678901234567890,
		4::oid,1.23,1,1,1,'test',now(),now(),now()::time,now()::timetz,
		'fat & rat'::tsquery,'a fat cat sat on a mat and ate a fat rat'::tsvector,
		txid_current_snapshot(),
		'66073c38-b8df-4bdb-bbca-1c97596b8940'::uuid,
		ARRAY[10299301,2579827],
		ARRAY[0.0003, 8902.0092],
		ARRAY['hello','bye'],'happy',
		'key1=>value1, key2=>NULL'::hstore,
		'{2020-01-01, 2020-01-02}'::date[],
		'{"2020-01-01 01:01:01+00", "2020-01-02 01:01:01+00"}'::timestamptz[],
		'{"2020-01-01 01:01:01", "2020-01-02 01:01:01"}'::timestamp[],
		'{true, false}'::boolean[],
		'{1, 2}'::smallint[];`, srcFullName))
	require.NoError(s.t, err)
	e2e.EnvWaitForCount(env, s, "waiting for CDC count", dstTableName, "id", 2)
	e2e.EnvWaitForEqualTablesWithNames(env, s, "check comparable types 2", srcTableName, dstTableName,
		"id,c1,c4,c7,c8,c11,c12,c13,c15,c23,c28,c29,c30,c31,c32,c33,c34,c35,c36")

	_, err = s.Conn().Exec(s.t.Context(), fmt.Sprintf(`
		UPDATE %[1]s SET c1=3,c32='testery' WHERE id=2;
		UPDATE %[1]s SET c33=now(),c34=now(),c35=now()::TIME,c36=now()::TIMETZ WHERE id=3;
		INSERT INTO %[1]s SELECT 4,2,b'1',b'101',
		true,random_bytes(32),'s','test','1.1.10.2'::cidr,
		CURRENT_DATE,1.23,1.234,'10.0.0.0/32'::inet,1,
		'5 years 2 months 29 days 1 minute 2 seconds 200 milliseconds 20000 microseconds'::interval,
		'{"sai":-8.02139037433155}'::json,'{"sai":1}'::jsonb,'08:00:2b:01:02:03'::macaddr,
		1.2,123456789012345678901234567890.123456789012345678901234567890,
		4::oid,1.23,1,1,1,'test',now(),now(),now()::time,now()::timetz,
		'fat & rat'::tsquery,'a fat cat sat on a mat and ate a fat rat'::tsvector,
		txid_current_snapshot(),
		'66073c38-b8df-4bdb-bbca-1c97596b8940'::uuid,
		ARRAY[10299301,2579827],
		ARRAY[0.0003, 8902.0092],
		ARRAY['hello','bye'],'happy',
		'key1=>value1, key2=>NULL'::hstore,
		'{2020-01-01, 2020-01-02}'::date[],
		'{"2020-01-01 01:01:01+00", "2020-01-02 01:01:01+00"}'::timestamptz[],
		'{"2020-01-01 01:01:01", "2020-01-02 01:01:01"}'::timestamp[],
		'{true, false}'::boolean[],
		'{1, 2}'::smallint[];`, srcFullName))
	require.NoError(s.t, err)
	e2e.EnvWaitForCount(env, s, "waiting for CDC count again", dstTableName, "id", 3)
	e2e.EnvWaitForEqualTablesWithNames(env, s, "check comparable types 3", srcTableName, dstTableName,
		"id,c1,c4,c7,c8,c11,c12,c13,c15,c23,c28,c29,c30,c31,c32,c33,c34,c35,c36")

	env.Cancel(s.t.Context())
	e2e.RequireEnvCanceled(s.t, env)
}

func (s ClickHouseSuite) Test_UnsignedMySQL() {
	if _, ok := s.source.(*e2e.MySqlSource); !ok {
		s.t.Skip("only applies to mysql")
	}

	srcTableName := "test_unsigned"
	srcFullName := s.attachSchemaSuffix(srcTableName)
	dstTableName := "test_unsigned"

	require.NoError(s.t, s.source.Exec(s.t.Context(), fmt.Sprintf(`CREATE TABLE %s (
		id serial primary key,
		i8 tinyint, u8 tinyint unsigned,
		i16 smallint, u16 smallint unsigned,
		i24 mediumint, u24 mediumint unsigned,
		i32 int, u32 int unsigned,
		i64 bigint, u64 bigint unsigned,
		d decimal(7, 6),
		b boolean
	)`, srcFullName)))

	require.NoError(s.t, s.source.Exec(s.t.Context(), fmt.Sprintf(`insert into %s
		(i8,u8,i16,u16,i24,u24,i32,u32,i64,u64,d,b)
		values (-1, 200, -2, 40000, -3, 10000000, -4, 3000000000, %d, %d, 3.141592,true)
	`, srcFullName, int64(math.MinInt64), uint64(math.MaxUint64))))

	connectionGen := e2e.FlowConnectionGenerationConfig{
		FlowJobName:      srcFullName,
		TableNameMapping: map[string]string{srcFullName: dstTableName},
		Destination:      s.Peer().Name,
	}
	flowConnConfig := connectionGen.GenerateFlowConnectionConfigs(s)
	flowConnConfig.DoInitialSnapshot = true

	tc := e2e.NewTemporalClient(s.t)
	env := e2e.ExecutePeerflow(s.t.Context(), tc, peerflow.CDCFlowWorkflow, flowConnConfig, nil)
	e2e.SetupCDCFlowStatusQuery(s.t, env, flowConnConfig)

	e2e.EnvWaitForEqualTablesWithNames(env, s, "waiting on initial", srcTableName, dstTableName, "id,i8,u8,i16,u16,i24,u24,i32,u32,i64,u64,d,b")

	require.NoError(s.t, s.source.Exec(s.t.Context(), fmt.Sprintf(`insert into %s
		(i8,u8,i16,u16,i24,u24,i32,u32,i64,u64,d,b)
		values (-1, 200, -2, 40000, -3, 10000000, -4, 3000000000, %d, %d, 3.141592,false)
	`, srcFullName, int64(math.MinInt64), uint64(math.MaxUint64))))

	e2e.EnvWaitForEqualTablesWithNames(env, s, "waiting on initial", srcTableName, dstTableName, "id,i8,u8,i16,u16,i24,u24,i32,u32,i64,u64,d,b")

	env.Cancel(s.t.Context())
	e2e.RequireEnvCanceled(s.t, env)
}

func (s ClickHouseSuite) Test_Column_Exclusion() {
	if mySource, ok := s.source.(*e2e.MySqlSource); ok && mySource.Config.Flavor == protos.MySqlFlavor_MYSQL_MARIA {
		s.t.Skip("skip maria, testing minimal row metadata on maria")
	}

	tc := e2e.NewTemporalClient(s.t)

	tableName := "test_exclude_ch"
	srcFullName := s.attachSchemaSuffix(tableName)
	dstTableName := tableName

	require.NoError(s.t, s.source.Exec(s.t.Context(), fmt.Sprintf(`
		CREATE TABLE IF NOT EXISTS %s (
			id SERIAL PRIMARY KEY,
			c1 INT,
			c2 INT,
			t TEXT
		);
	`, srcFullName)))

	// insert 5 rows into the source table
	for i := range 5 {
		require.NoError(s.t, s.source.Exec(s.t.Context(), fmt.Sprintf(
			`INSERT INTO %[1]s(c1,c2,t) VALUES (%[2]d,%[2]d,'test_value_%[2]d')`,
			srcFullName, i,
		)))
	}

	config := &protos.FlowConnectionConfigs{
		FlowJobName:     s.attachSuffix(tableName),
		DestinationName: s.Peer().Name,
		TableMappings: []*protos.TableMapping{
			{
				SourceTableIdentifier:      srcFullName,
				DestinationTableIdentifier: dstTableName,
				Exclude:                    []string{"c2"},
			},
		},
		SourceName:        s.Source().GeneratePeer(s.t).Name,
		SyncedAtColName:   "_PEERDB_SYNCED_AT",
		MaxBatchSize:      100,
		DoInitialSnapshot: true,
	}

	// wait for PeerFlowStatusQuery to finish setup
	// and then insert, update and delete rows in the table.
	env := e2e.ExecutePeerflow(s.t.Context(), tc, peerflow.CDCFlowWorkflow, config, nil)
	e2e.SetupCDCFlowStatusQuery(s.t, env, config)

	// insert 5 rows into the source table
	for i := range 5 {
		e2e.EnvNoError(s.t, env, s.source.Exec(s.t.Context(), fmt.Sprintf(
			`INSERT INTO %[1]s(c1,c2,t) VALUES (%[2]d,%[2]d,'test_value_%[2]d')`,
			srcFullName, i,
		)))
	}

	e2e.EnvWaitForEqualTables(env, s, "normalize table", tableName, "id,c1,t")
	e2e.EnvNoError(s.t, env, s.source.Exec(s.t.Context(),
		fmt.Sprintf(`UPDATE %s SET c1=c1+1 WHERE MOD(c2,2)=1`, srcFullName)))
	e2e.EnvNoError(s.t, env, s.source.Exec(s.t.Context(), fmt.Sprintf(`DELETE FROM %s WHERE MOD(c2,2)=0`, srcFullName)))
	e2e.EnvWaitForEqualTables(env, s, "normalize update/delete", tableName, "id,c1,t")

	env.Cancel(s.t.Context())
	e2e.RequireEnvCanceled(s.t, env)

	rows, err := s.GetRows(tableName, "*")
	require.NoError(s.t, err)

	for _, field := range rows.Schema.Fields {
		require.NotEqual(s.t, "c2", field.Name)
	}
	require.Len(s.t, rows.Schema.Fields, 6)
}

func (s ClickHouseSuite) Test_Nullable_Schema_Change() {
	tc := e2e.NewTemporalClient(s.t)

	tableName := "test_nullable_sc_ch"
	srcFullName := s.attachSchemaSuffix(tableName)
	dstTableName := tableName

	require.NoError(s.t, s.source.Exec(s.t.Context(),
		fmt.Sprintf(`CREATE TABLE IF NOT EXISTS %s (id SERIAL PRIMARY KEY, c1 INT);`, srcFullName)))

	connectionGen := e2e.FlowConnectionGenerationConfig{
		FlowJobName:   e2e.AddSuffix(s, tableName),
		TableMappings: e2e.TableMappings(s, tableName, dstTableName),
		Destination:   s.Peer().Name,
	}
	config := connectionGen.GenerateFlowConnectionConfigs(s)
	config.Env = map[string]string{"PEERDB_NULLABLE": "true"}

	env := e2e.ExecutePeerflow(s.t.Context(), tc, peerflow.CDCFlowWorkflow, config, nil)
	e2e.SetupCDCFlowStatusQuery(s.t, env, config)

	require.NoError(s.t, s.source.Exec(s.t.Context(), fmt.Sprintf(`ALTER TABLE %s ADD COLUMN c2 INT`, srcFullName)))
	require.NoError(s.t, s.source.Exec(s.t.Context(), fmt.Sprintf(`INSERT INTO %s (c1,c2) VALUES (1,null)`, srcFullName)))

	e2e.EnvWaitForEqualTables(env, s, "new column", tableName, "id,c1,c2")

	env.Cancel(s.t.Context())
	e2e.RequireEnvCanceled(s.t, env)
}

func (s ClickHouseSuite) Test_Unprivileged_Postgres_Columns() {
	if _, ok := s.source.(*e2e.PostgresSource); !ok {
		s.t.Skip("only applies to postgres")
	}

	// This test is for checking that the flow can handle a table with columns that the user does not have SELECT privileges on
	srcTableName := "test_unprivileged_columns"
	srcFullName := s.attachSchemaSuffix(srcTableName)
	dstTableName := "test_unprivileged_columns_dst"

	_, err := s.Conn().Exec(s.t.Context(), fmt.Sprintf(`
		CREATE TABLE IF NOT EXISTS %s (
			id SERIAL PRIMARY KEY,
			key TEXT NOT NULL,
			"se'cret" TEXT
		);
	`, srcFullName))
	require.NoError(s.t, err)

	_, err = s.Conn().Exec(s.t.Context(), fmt.Sprintf(`INSERT INTO %s (key, "se'cret") VALUES ('init_initial_load', 'secret')`, srcFullName))
	require.NoError(s.t, err)

	err = e2e.RevokePermissionForTableColumns(s.t.Context(), s.Conn(), srcFullName, []string{"id", "key"})
	require.NoError(s.t, err)

	connectionGen := e2e.FlowConnectionGenerationConfig{
		FlowJobName: s.attachSuffix("clickhouse_test_unprivileged_columns"),
		TableMappings: []*protos.TableMapping{{
			SourceTableIdentifier:      srcFullName,
			DestinationTableIdentifier: dstTableName,
			Exclude:                    []string{"se'cret"},
		}},
		Destination: s.Peer().Name,
	}
	flowConnConfig := connectionGen.GenerateFlowConnectionConfigs(s)
	flowConnConfig.DoInitialSnapshot = true

	tc := e2e.NewTemporalClient(s.t)
	env := e2e.ExecutePeerflow(s.t.Context(), tc, peerflow.CDCFlowWorkflow, flowConnConfig, nil)
	e2e.SetupCDCFlowStatusQuery(s.t, env, flowConnConfig)

	e2e.EnvWaitForEqualTablesWithNames(env, s, "waiting on initial", srcTableName, dstTableName, "id,key")
	_, err = s.Conn().Exec(s.t.Context(), fmt.Sprintf(`INSERT INTO %s (key, "se'cret") VALUES ('init_cdc', 'secret')`, srcFullName))
	require.NoError(s.t, err)
	e2e.EnvWaitForEqualTablesWithNames(env, s, "waiting on cdc", srcTableName, dstTableName, "id,key")
	env.Cancel(s.t.Context())
	e2e.RequireEnvCanceled(s.t, env)
}

func (s ClickHouseSuite) Test_InitialLoadOnly_No_Primary_Key() {
	srcTableName := "test_no_pkey"
	srcFullName := s.attachSchemaSuffix("test_no_pkey")
	dstTableName := "test_no_pkey_dst"

	require.NoError(s.t, s.source.Exec(s.t.Context(),
		fmt.Sprintf(`CREATE TABLE IF NOT EXISTS %s (id INT, "key" TEXT NOT NULL)`, srcFullName)))

	require.NoError(s.t, s.source.Exec(s.t.Context(), fmt.Sprintf(`INSERT INTO %s (id,"key") VALUES (1,'init')`, srcFullName)))

	connectionGen := e2e.FlowConnectionGenerationConfig{
		FlowJobName:      s.attachSuffix("clickhouse_no_pkey"),
		TableNameMapping: map[string]string{srcFullName: dstTableName},
		Destination:      s.Peer().Name,
	}
	flowConnConfig := connectionGen.GenerateFlowConnectionConfigs(s)
	flowConnConfig.DoInitialSnapshot = true
	flowConnConfig.InitialSnapshotOnly = true

	tc := e2e.NewTemporalClient(s.t)
	env := e2e.ExecutePeerflow(s.t.Context(), tc, peerflow.CDCFlowWorkflow, flowConnConfig, nil)
	e2e.SetupCDCFlowStatusQuery(s.t, env, flowConnConfig)

	e2e.EnvWaitForEqualTablesWithNames(env, s, "waiting on initial", srcTableName, dstTableName, "id,\"key\"")
	e2e.EnvWaitForFinished(s.t, env, time.Minute)
}

<<<<<<< HEAD
func (s ClickHouseSuite) Test_Geometric_Types() {
	if _, ok := s.source.(*e2e.PostgresSource); !ok {
		s.t.Skip("only applies to postgres")
	}

	srcTableName := "test_geometric_types"
	srcFullName := s.attachSchemaSuffix(srcTableName)
	dstTableName := "test_geometric_types"

	// Create a table with various PostgreSQL geometric types
	_, err := s.Conn().Exec(s.t.Context(), fmt.Sprintf(`
	CREATE TABLE IF NOT EXISTS %[1]s(
		id serial PRIMARY KEY,
		point_col POINT,
		line_col LINE,
		lseg_col LSEG,
		box_col BOX,
		path_col PATH,
		polygon_col POLYGON,
		circle_col CIRCLE
	);
	
	-- Insert test data with various geometric types
	INSERT INTO %[1]s (
		point_col, line_col, lseg_col, box_col, path_col, polygon_col, circle_col
	) VALUES (
		'(1,2)',                                -- POINT
		'{1,2,3}',                              -- LINE
		'((1,2),(3,4))',                        -- LSEG
		'((1,2),(3,4))',                        -- BOX
		'((1,2),(3,4),(5,6))',                  -- PATH
		'((1,2),(3,4),(5,6),(1,2))',            -- POLYGON
		'<(1,2),3>'                             -- CIRCLE
	);
	
	-- Insert another row with different values
	INSERT INTO %[1]s (
		point_col, line_col, lseg_col, box_col, path_col, polygon_col, circle_col
	) VALUES (
		'(10,20)',                              -- POINT
		'{10,20,30}',                           -- LINE
		'((10,20),(30,40))',                    -- LSEG
		'((10,20),(30,40))',                    -- BOX
		'((10,20),(30,40),(50,60))',            -- PATH
		'((10,20),(30,40),(50,60),(10,20))',    -- POLYGON
		'<(10,20),30>'                          -- CIRCLE
	);`, srcFullName))
	require.NoError(s.t, err)

	connectionGen := e2e.FlowConnectionGenerationConfig{
		FlowJobName:      s.attachSuffix("clickhouse_test_geometric_types"),
=======
func (s ClickHouseSuite) Test_SkipSnapshotExport() {
	srcTableName := "test_skip_snapshot"
	srcFullName := s.attachSchemaSuffix("test_skip_snapshot")
	dstTableName := "test_skip_snapshot"

	require.NoError(s.t, s.source.Exec(s.t.Context(),
		fmt.Sprintf(`CREATE TABLE IF NOT EXISTS %s (id INT PRIMARY KEY, "key" TEXT NOT NULL)`, srcFullName)))

	require.NoError(s.t, s.source.Exec(s.t.Context(), fmt.Sprintf(`INSERT INTO %s (id,"key") VALUES (1,'init')`, srcFullName)))

	connectionGen := e2e.FlowConnectionGenerationConfig{
		FlowJobName:      s.attachSuffix("clickhouse_skip_snapshot"),
>>>>>>> 6a591128
		TableNameMapping: map[string]string{srcFullName: dstTableName},
		Destination:      s.Peer().Name,
	}
	flowConnConfig := connectionGen.GenerateFlowConnectionConfigs(s)
	flowConnConfig.DoInitialSnapshot = true
<<<<<<< HEAD
=======
	flowConnConfig.Env = map[string]string{"PEERDB_SKIP_SNAPSHOT_EXPORT": "true"}
>>>>>>> 6a591128

	tc := e2e.NewTemporalClient(s.t)
	env := e2e.ExecutePeerflow(s.t.Context(), tc, peerflow.CDCFlowWorkflow, flowConnConfig, nil)
	e2e.SetupCDCFlowStatusQuery(s.t, env, flowConnConfig)
<<<<<<< HEAD
	
	// Wait for initial snapshot to complete
	e2e.EnvWaitForCount(env, s, "waiting for initial snapshot count", dstTableName, "id", 2)

	// Insert a third row to test CDC
	_, err = s.Conn().Exec(s.t.Context(), fmt.Sprintf(`
	INSERT INTO %[1]s (
		point_col, line_col, lseg_col, box_col, path_col, polygon_col, circle_col
	) VALUES (
		'(100,200)',                            -- POINT
		'{100,200,300}',                        -- LINE
		'((100,200),(300,400))',                -- LSEG
		'((100,200),(300,400))',                -- BOX
		'((100,200),(300,400),(500,600))',      -- PATH
		'((100,200),(300,400),(500,600),(100,200))', -- POLYGON
		'<(100,200),300>'                       -- CIRCLE
	);`, srcFullName))
	require.NoError(s.t, err)
	
	// Wait for CDC to replicate the new row
	e2e.EnvWaitForCount(env, s, "waiting for CDC count", dstTableName, "id", 3)

	// Verify that the data was correctly replicated
	rows, err := s.GetRows(dstTableName, "id, point_col, line_col, lseg_col, box_col, path_col, polygon_col, circle_col")
	require.NoError(s.t, err)
	require.Len(s.t, rows.Records, 3, "expected 3 rows")

	// Check that the geometric data is in the expected format in ClickHouse
	// All geometric types should be stored as strings in WKT format
	for _, row := range rows.Records {
		require.Len(s.t, row, 8, "expected 8 columns")
		
		// Verify point column format
		pointVal := row[1].Value()
		require.Contains(s.t, pointVal, "POINT", "point_col should be in WKT format")
		
		// Verify line column format
		lineVal := row[2].Value()
		require.Contains(s.t, lineVal, "LINE", "line_col should be in WKT format")
		
		// Verify other geometric columns
		lsegVal := row[3].Value()
		require.Contains(s.t, lsegVal, "LINESTRING", "lseg_col should be in WKT format")
		
		boxVal := row[4].Value()
		require.Contains(s.t, boxVal, "POLYGON", "box_col should be in WKT format")
		
		pathVal := row[5].Value()
		require.Contains(s.t, pathVal, "LINESTRING", "path_col should be in WKT format")
		
		polygonVal := row[6].Value()
		require.Contains(s.t, polygonVal, "POLYGON", "polygon_col should be in WKT format")
		
		circleVal := row[7].Value()
		require.Contains(s.t, circleVal, "POLYGON", "circle_col should be in WKT format")
	}

	// Update a row to test CDC updates with geometric types
	_, err = s.Conn().Exec(s.t.Context(), fmt.Sprintf(`
	UPDATE %[1]s SET 
		point_col = '(5,5)',
		line_col = '{5,5,5}',
		lseg_col = '((5,5),(10,10))',
		box_col = '((5,5),(10,10))',
		path_col = '((5,5),(10,10),(15,15))',
		polygon_col = '((5,5),(10,10),(15,15),(5,5))',
		circle_col = '<(5,5),5>'
	WHERE id = 1;`, srcFullName))
	require.NoError(s.t, err)
	
	// Wait for the update to be replicated
	time.Sleep(5 * time.Second)
	
	// Verify the update was replicated correctly
	updatedRows, err := s.GetRows(dstTableName, "id, point_col, line_col, lseg_col, box_col, path_col, polygon_col, circle_col WHERE id = 1")
	require.NoError(s.t, err)
	require.Len(s.t, updatedRows.Records, 1, "expected 1 updated row")
	
	// Verify the updated values
	updatedRow := updatedRows.Records[0]
	pointVal := updatedRow[1].Value()
	require.Contains(s.t, pointVal, "POINT", "updated point_col should be in WKT format")
	require.Contains(s.t, pointVal, "5", "updated point_col should contain the new coordinates")

	// Clean up
=======

	e2e.EnvWaitForEqualTablesWithNames(env, s, "waiting on initial", srcTableName, dstTableName, "id,\"key\"")

	require.NoError(s.t, s.source.Exec(s.t.Context(), fmt.Sprintf(`INSERT INTO %s (id,"key") VALUES (2,'cdc')`, srcFullName)))
	e2e.EnvWaitForEqualTablesWithNames(env, s, "waiting on cdc", srcTableName, dstTableName, "id,\"key\"")

>>>>>>> 6a591128
	env.Cancel(s.t.Context())
	e2e.RequireEnvCanceled(s.t, env)
}<|MERGE_RESOLUTION|>--- conflicted
+++ resolved
@@ -1146,7 +1146,6 @@
 	e2e.EnvWaitForFinished(s.t, env, time.Minute)
 }
 
-<<<<<<< HEAD
 func (s ClickHouseSuite) Test_Geometric_Types() {
 	if _, ok := s.source.(*e2e.PostgresSource); !ok {
 		s.t.Skip("only applies to postgres")
@@ -1198,35 +1197,16 @@
 
 	connectionGen := e2e.FlowConnectionGenerationConfig{
 		FlowJobName:      s.attachSuffix("clickhouse_test_geometric_types"),
-=======
-func (s ClickHouseSuite) Test_SkipSnapshotExport() {
-	srcTableName := "test_skip_snapshot"
-	srcFullName := s.attachSchemaSuffix("test_skip_snapshot")
-	dstTableName := "test_skip_snapshot"
-
-	require.NoError(s.t, s.source.Exec(s.t.Context(),
-		fmt.Sprintf(`CREATE TABLE IF NOT EXISTS %s (id INT PRIMARY KEY, "key" TEXT NOT NULL)`, srcFullName)))
-
-	require.NoError(s.t, s.source.Exec(s.t.Context(), fmt.Sprintf(`INSERT INTO %s (id,"key") VALUES (1,'init')`, srcFullName)))
-
-	connectionGen := e2e.FlowConnectionGenerationConfig{
-		FlowJobName:      s.attachSuffix("clickhouse_skip_snapshot"),
->>>>>>> 6a591128
-		TableNameMapping: map[string]string{srcFullName: dstTableName},
-		Destination:      s.Peer().Name,
-	}
-	flowConnConfig := connectionGen.GenerateFlowConnectionConfigs(s)
-	flowConnConfig.DoInitialSnapshot = true
-<<<<<<< HEAD
-=======
-	flowConnConfig.Env = map[string]string{"PEERDB_SKIP_SNAPSHOT_EXPORT": "true"}
->>>>>>> 6a591128
-
-	tc := e2e.NewTemporalClient(s.t)
-	env := e2e.ExecutePeerflow(s.t.Context(), tc, peerflow.CDCFlowWorkflow, flowConnConfig, nil)
-	e2e.SetupCDCFlowStatusQuery(s.t, env, flowConnConfig)
-<<<<<<< HEAD
-	
+		TableNameMapping: map[string]string{srcFullName: dstTableName},
+		Destination:      s.Peer().Name,
+	}
+	flowConnConfig := connectionGen.GenerateFlowConnectionConfigs(s)
+	flowConnConfig.DoInitialSnapshot = true
+
+	tc := e2e.NewTemporalClient(s.t)
+	env := e2e.ExecutePeerflow(s.t.Context(), tc, peerflow.CDCFlowWorkflow, flowConnConfig, nil)
+	e2e.SetupCDCFlowStatusQuery(s.t, env, flowConnConfig)
+
 	// Wait for initial snapshot to complete
 	e2e.EnvWaitForCount(env, s, "waiting for initial snapshot count", dstTableName, "id", 2)
 
@@ -1244,7 +1224,7 @@
 		'<(100,200),300>'                       -- CIRCLE
 	);`, srcFullName))
 	require.NoError(s.t, err)
-	
+
 	// Wait for CDC to replicate the new row
 	e2e.EnvWaitForCount(env, s, "waiting for CDC count", dstTableName, "id", 3)
 
@@ -1257,28 +1237,28 @@
 	// All geometric types should be stored as strings in WKT format
 	for _, row := range rows.Records {
 		require.Len(s.t, row, 8, "expected 8 columns")
-		
+
 		// Verify point column format
 		pointVal := row[1].Value()
 		require.Contains(s.t, pointVal, "POINT", "point_col should be in WKT format")
-		
+
 		// Verify line column format
 		lineVal := row[2].Value()
 		require.Contains(s.t, lineVal, "LINE", "line_col should be in WKT format")
-		
+
 		// Verify other geometric columns
 		lsegVal := row[3].Value()
 		require.Contains(s.t, lsegVal, "LINESTRING", "lseg_col should be in WKT format")
-		
+
 		boxVal := row[4].Value()
 		require.Contains(s.t, boxVal, "POLYGON", "box_col should be in WKT format")
-		
+
 		pathVal := row[5].Value()
 		require.Contains(s.t, pathVal, "LINESTRING", "path_col should be in WKT format")
-		
+
 		polygonVal := row[6].Value()
 		require.Contains(s.t, polygonVal, "POLYGON", "polygon_col should be in WKT format")
-		
+
 		circleVal := row[7].Value()
 		require.Contains(s.t, circleVal, "POLYGON", "circle_col should be in WKT format")
 	}
@@ -1295,15 +1275,15 @@
 		circle_col = '<(5,5),5>'
 	WHERE id = 1;`, srcFullName))
 	require.NoError(s.t, err)
-	
+
 	// Wait for the update to be replicated
 	time.Sleep(5 * time.Second)
-	
+
 	// Verify the update was replicated correctly
 	updatedRows, err := s.GetRows(dstTableName, "id, point_col, line_col, lseg_col, box_col, path_col, polygon_col, circle_col WHERE id = 1")
 	require.NoError(s.t, err)
 	require.Len(s.t, updatedRows.Records, 1, "expected 1 updated row")
-	
+
 	// Verify the updated values
 	updatedRow := updatedRows.Records[0]
 	pointVal := updatedRow[1].Value()
@@ -1311,14 +1291,40 @@
 	require.Contains(s.t, pointVal, "5", "updated point_col should contain the new coordinates")
 
 	// Clean up
-=======
+	env.Cancel(s.t.Context())
+	e2e.RequireEnvCanceled(s.t, env)
+}    
+    
+    
+ 
+func (s ClickHouseSuite) Test_SkipSnapshotExport() {
+	srcTableName := "test_skip_snapshot"
+	srcFullName := s.attachSchemaSuffix("test_skip_snapshot")
+	dstTableName := "test_skip_snapshot"
+
+	require.NoError(s.t, s.source.Exec(s.t.Context(),
+		fmt.Sprintf(`CREATE TABLE IF NOT EXISTS %s (id INT PRIMARY KEY, "key" TEXT NOT NULL)`, srcFullName)))
+
+	require.NoError(s.t, s.source.Exec(s.t.Context(), fmt.Sprintf(`INSERT INTO %s (id,"key") VALUES (1,'init')`, srcFullName)))
+
+	connectionGen := e2e.FlowConnectionGenerationConfig{
+		FlowJobName:      s.attachSuffix("clickhouse_skip_snapshot"),
+		TableNameMapping: map[string]string{srcFullName: dstTableName},
+		Destination:      s.Peer().Name,
+	}
+	flowConnConfig := connectionGen.GenerateFlowConnectionConfigs(s)
+	flowConnConfig.DoInitialSnapshot = true
+	flowConnConfig.Env = map[string]string{"PEERDB_SKIP_SNAPSHOT_EXPORT": "true"}
+
+	tc := e2e.NewTemporalClient(s.t)
+	env := e2e.ExecutePeerflow(s.t.Context(), tc, peerflow.CDCFlowWorkflow, flowConnConfig, nil)
+	e2e.SetupCDCFlowStatusQuery(s.t, env, flowConnConfig)
 
 	e2e.EnvWaitForEqualTablesWithNames(env, s, "waiting on initial", srcTableName, dstTableName, "id,\"key\"")
 
 	require.NoError(s.t, s.source.Exec(s.t.Context(), fmt.Sprintf(`INSERT INTO %s (id,"key") VALUES (2,'cdc')`, srcFullName)))
 	e2e.EnvWaitForEqualTablesWithNames(env, s, "waiting on cdc", srcTableName, dstTableName, "id,\"key\"")
 
->>>>>>> 6a591128
-	env.Cancel(s.t.Context())
-	e2e.RequireEnvCanceled(s.t, env)
-}+	env.Cancel(s.t.Context())
+	e2e.RequireEnvCanceled(s.t, env)
+}    