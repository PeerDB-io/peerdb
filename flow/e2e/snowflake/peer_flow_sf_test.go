--- conflicted
+++ resolved
@@ -864,13 +864,8 @@
 			TableIdentifiers: []string{dstTableName},
 		})
 		require.NoError(s.t, err)
-<<<<<<< HEAD
 		require.Equal(s.t, expectedTableSchema, output.TableNameSchemaMapping[dstTableName])
-		s.compareTableContentsSF("test_simple_schema_changes", "id,c1", false)
-=======
-		s.Equal(expectedTableSchema, output.TableNameSchemaMapping[dstTableName])
 		s.compareTableContentsSF("test_simple_schema_changes", "id,c1")
->>>>>>> c1402784
 
 		// alter source table, add column c2 and insert another row.
 		_, err = s.pool.Exec(context.Background(), fmt.Sprintf(`
@@ -898,13 +893,8 @@
 			TableIdentifiers: []string{dstTableName},
 		})
 		require.NoError(s.t, err)
-<<<<<<< HEAD
 		require.Equal(s.t, expectedTableSchema, output.TableNameSchemaMapping[dstTableName])
-		s.compareTableContentsSF("test_simple_schema_changes", "id,c1,c2", false)
-=======
-		s.Equal(expectedTableSchema, output.TableNameSchemaMapping[dstTableName])
 		s.compareTableContentsSF("test_simple_schema_changes", "id,c1,c2")
->>>>>>> c1402784
 
 		// alter source table, add column c3, drop column c2 and insert another row.
 		_, err = s.pool.Exec(context.Background(), fmt.Sprintf(`
@@ -933,13 +923,8 @@
 			TableIdentifiers: []string{dstTableName},
 		})
 		require.NoError(s.t, err)
-<<<<<<< HEAD
 		require.Equal(s.t, expectedTableSchema, output.TableNameSchemaMapping[dstTableName])
-		s.compareTableContentsSF("test_simple_schema_changes", "id,c1,c3", false)
-=======
-		s.Equal(expectedTableSchema, output.TableNameSchemaMapping[dstTableName])
 		s.compareTableContentsSF("test_simple_schema_changes", "id,c1,c3")
->>>>>>> c1402784
 
 		// alter source table, drop column c3 and insert another row.
 		_, err = s.pool.Exec(context.Background(), fmt.Sprintf(`
@@ -968,13 +953,8 @@
 			TableIdentifiers: []string{dstTableName},
 		})
 		require.NoError(s.t, err)
-<<<<<<< HEAD
 		require.Equal(s.t, expectedTableSchema, output.TableNameSchemaMapping[dstTableName])
-		s.compareTableContentsSF("test_simple_schema_changes", "id,c1", false)
-=======
-		s.Equal(expectedTableSchema, output.TableNameSchemaMapping[dstTableName])
 		s.compareTableContentsSF("test_simple_schema_changes", "id,c1")
->>>>>>> c1402784
 	}()
 
 	env.ExecuteWorkflow(peerflow.CDCFlowWorkflowWithConfig, flowConnConfig, &limits, nil)
@@ -1622,10 +1602,7 @@
 		SELECT COUNT(*) FROM %s WHERE _PEERDB_IS_DELETED = TRUE`, dstTableName)
 	numNewRows, err := s.sfHelper.RunIntQuery(newerSyncedAtQuery)
 	require.NoError(s.t, err)
-<<<<<<< HEAD
 	require.Equal(s.t, 0, numNewRows)
-=======
-	s.Equal(0, numNewRows)
 }
 
 func (s PeerFlowE2ETestSuiteSF) Test_Supported_Mixed_Case_Table_SF() {
@@ -1689,5 +1666,4 @@
 		`"pulseArmor","highGold","eVe",id`, true)
 
 	env.AssertExpectations(s.t)
->>>>>>> c1402784
 }