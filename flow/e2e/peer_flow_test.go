--- conflicted
+++ resolved
@@ -455,8 +455,6 @@
 	s.Equal(noNullsT2, true)
 
 	env.AssertExpectations(s.T())
-<<<<<<< HEAD
-=======
 }
 
 func (s *E2EPeerFlowTestSuite) Test_Types() {
@@ -656,5 +654,4 @@
 	s.Equal(1, count2)
 
 	env.AssertExpectations(s.T())
->>>>>>> 2143cbab
 }