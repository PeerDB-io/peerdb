--- conflicted
+++ resolved
@@ -652,28 +652,8 @@
 		return fmt.Errorf("failed to get table name schema mapping: %w", err)
 	}
 
-<<<<<<< HEAD
-	logger.Info("normalizing batch", slog.Int64("syncBatchID", batchID))
-	res, err := dstConn.NormalizeRecords(ctx, &model.NormalizeRecordsRequest{
-		FlowJobName:            config.FlowJobName,
-		Env:                    config.Env,
-		TableNameSchemaMapping: tableNameSchemaMapping,
-		TableMappings:          config.TableMappings,
-		SoftDeleteColName:      config.SoftDeleteColName,
-		SyncedAtColName:        config.SyncedAtColName,
-		SyncBatchID:            batchID,
-		Version:                config.Version,
-	})
-	if err != nil {
-		return a.Alerter.LogFlowError(ctx, config.FlowJobName,
-			exceptions.NewNormalizationError(fmt.Errorf("failed to normalize records: %w", err)))
-	}
-	if _, dstPg := dstConn.(*connpostgres.PostgresConnector); dstPg {
-		if err := monitoring.UpdateEndTimeForCDCBatch(ctx, a.CatalogPool, config.FlowJobName, batchID); err != nil {
-			return fmt.Errorf("failed to update end time for cdc batch: %w", err)
-=======
 	for {
-		logger.Info("normalizing batch", slog.Int64("SyncBatchID", batchID))
+		logger.Info("normalizing batch", slog.Int64("syncBatchID", batchID))
 		res, err := dstConn.NormalizeRecords(ctx, &model.NormalizeRecordsRequest{
 			FlowJobName:            config.FlowJobName,
 			Env:                    config.Env,
@@ -692,7 +672,6 @@
 			if err := monitoring.UpdateEndTimeForCDCBatch(ctx, a.CatalogPool, config.FlowJobName, batchID); err != nil {
 				return fmt.Errorf("failed to update end time for cdc batch: %w", err)
 			}
->>>>>>> 1325219a
 		}
 
 		logger.Info("normalized batches",
