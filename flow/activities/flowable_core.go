// internal methods for flowable.go
package activities

import (
	"context"
	"fmt"
	"log/slog"
	"reflect"
	"sync/atomic"
	"time"

	"github.com/jackc/pgx/v5"
	"github.com/jackc/pgx/v5/pgxpool"
	"go.temporal.io/sdk/activity"
	"go.temporal.io/sdk/log"
	"go.temporal.io/sdk/temporal"
	"golang.org/x/sync/errgroup"
	"google.golang.org/protobuf/proto"

	"github.com/PeerDB-io/peer-flow/connectors"
	connpostgres "github.com/PeerDB-io/peer-flow/connectors/postgres"
	"github.com/PeerDB-io/peer-flow/connectors/utils"
	"github.com/PeerDB-io/peer-flow/connectors/utils/monitoring"
	"github.com/PeerDB-io/peer-flow/generated/protos"
	"github.com/PeerDB-io/peer-flow/model"
	"github.com/PeerDB-io/peer-flow/peerdbenv"
	"github.com/PeerDB-io/peer-flow/shared"
)

func heartbeatRoutine(
	ctx context.Context,
	message func() string,
) func() {
	counter := 0
	return shared.Interval(
		ctx,
		15*time.Second,
		func() {
			counter += 1
			activity.RecordHeartbeat(ctx, fmt.Sprintf("heartbeat #%d: %s", counter, message()))
		},
	)
}

func waitForCdcCache[TPull connectors.CDCPullConnectorCore](ctx context.Context, a *FlowableActivity, sessionID string) (TPull, error) {
	var none TPull
	logger := activity.GetLogger(ctx)
	attempt := 0
	for {
		a.CdcCacheRw.RLock()
		entry, ok := a.CdcCache[sessionID]
		a.CdcCacheRw.RUnlock()
		if ok {
			if conn, ok := entry.connector.(TPull); ok {
				return conn, nil
			}
			return none, fmt.Errorf("expected %s, cache held %T", reflect.TypeFor[TPull]().Name(), entry.connector)
		}
		activity.RecordHeartbeat(ctx, "wait another second for source connector")
		attempt += 1
		if attempt > 2 {
			logger.Info("waiting on source connector setup", slog.Int("attempt", attempt))
		}
		if err := ctx.Err(); err != nil {
			return none, err
		}
		time.Sleep(time.Second)
	}
}

func syncCore[TPull connectors.CDCPullConnectorCore, TSync connectors.CDCSyncConnectorCore, Items model.Items](
	ctx context.Context,
	a *FlowableActivity,
	config *protos.FlowConnectionConfigs,
	options *protos.SyncFlowOptions,
	sessionID string,
	pull func(TPull, context.Context, *pgxpool.Pool, *model.PullRecordsRequest[Items]) error,
	sync func(TSync, context.Context, *model.SyncRecordsRequest[Items]) (*model.SyncResponse, error),
) (*model.SyncResponse, error) {
	flowName := config.FlowJobName
	ctx = context.WithValue(ctx, shared.FlowNameKey, flowName)
	logger := activity.GetLogger(ctx)
	shutdown := heartbeatRoutine(ctx, func() string {
		return "transferring records for job"
	})
	defer shutdown()

	dstConn, err := connectors.GetAs[TSync](ctx, config.Destination)
	if err != nil {
		return nil, fmt.Errorf("failed to get destination connector: %w", err)
	}
	defer connectors.CloseConnector(ctx, dstConn)

	tblNameMapping := make(map[string]model.NameAndExclude, len(options.TableMappings))
	for _, v := range options.TableMappings {
		tblNameMapping[v.SourceTableIdentifier] = model.NewNameAndExclude(v.DestinationTableIdentifier, v.Exclude)
	}

	srcConn, err := waitForCdcCache[TPull](ctx, a, sessionID)
	if err != nil {
		return nil, err
	}
	if err := srcConn.ConnectionActive(ctx); err != nil {
		return nil, temporal.NewNonRetryableApplicationError("connection to source down", "disconnect", nil)
	}

	batchSize := options.BatchSize
	if batchSize == 0 {
		batchSize = 1_000_000
	}

	lastOffset, err := dstConn.GetLastOffset(ctx, config.FlowJobName)
	if err != nil {
		return nil, err
	}
	logger.Info("pulling records...", slog.Int64("LastOffset", lastOffset))
	consumedOffset := atomic.Int64{}
	consumedOffset.Store(lastOffset)

	recordBatch := model.NewCDCStream[Items]()
	startTime := time.Now()

	errGroup, errCtx := errgroup.WithContext(ctx)
	errGroup.Go(func() error {
		return pull(srcConn, errCtx, a.CatalogPool, &model.PullRecordsRequest[Items]{
			FlowJobName:           flowName,
			SrcTableIDNameMapping: options.SrcTableIdNameMapping,
			TableNameMapping:      tblNameMapping,
			LastOffset:            lastOffset,
			ConsumedOffset:        &consumedOffset,
			MaxBatchSize:          batchSize,
			IdleTimeout: peerdbenv.PeerDBCDCIdleTimeoutSeconds(
				int(options.IdleTimeoutSeconds),
			),
			TableNameSchemaMapping:      options.TableNameSchemaMapping,
			OverridePublicationName:     config.PublicationName,
			OverrideReplicationSlotName: config.ReplicationSlotName,
			RecordStream:                recordBatch,
		})
	})

	hasRecords := !recordBatch.WaitAndCheckEmpty()
	logger.Info("current sync flow has records?", slog.Bool("hasRecords", hasRecords))

	if !hasRecords {
		// wait for the pull goroutine to finish
		err = errGroup.Wait()
		if err != nil {
			a.Alerter.LogFlowError(ctx, flowName, err)
			if temporal.IsApplicationError(err) {
				return nil, err
			} else {
				return nil, fmt.Errorf("failed in pull records when: %w", err)
			}
		}
		logger.Info("no records to push")

		err := dstConn.ReplayTableSchemaDeltas(ctx, flowName, recordBatch.SchemaDeltas)
		if err != nil {
			return nil, fmt.Errorf("failed to sync schema: %w", err)
		}

		return &model.SyncResponse{
			CurrentSyncBatchID: -1,
			TableSchemaDeltas:  recordBatch.SchemaDeltas,
		}, nil
	}

	var syncStartTime time.Time
	var res *model.SyncResponse
	errGroup.Go(func() error {
		syncBatchID, err := dstConn.GetLastSyncBatchID(errCtx, flowName)
		if err != nil && config.Destination.Type != protos.DBType_EVENTHUBS {
			return err
		}
		syncBatchID += 1

		err = monitoring.AddCDCBatchForFlow(errCtx, a.CatalogPool, flowName,
			monitoring.CDCBatchInfo{
				BatchID:     syncBatchID,
				RowsInBatch: 0,
				BatchEndlSN: 0,
				StartTime:   startTime,
			})
		if err != nil {
			a.Alerter.LogFlowError(ctx, flowName, err)
			return err
		}

		syncStartTime = time.Now()
		res, err = sync(dstConn, errCtx, &model.SyncRecordsRequest[Items]{
			SyncBatchID:            syncBatchID,
			Records:                recordBatch,
			ConsumedOffset:         &consumedOffset,
			FlowJobName:            flowName,
			TableMappings:          options.TableMappings,
			StagingPath:            config.CdcStagingPath,
			Script:                 config.Script,
			TableNameSchemaMapping: options.TableNameSchemaMapping,
		})
		if err != nil {
			a.Alerter.LogFlowError(ctx, flowName, err)
			return fmt.Errorf("failed to push records: %w", err)
		}

		return nil
	})

	err = errGroup.Wait()
	if err != nil {
		a.Alerter.LogFlowError(ctx, flowName, err)
		if temporal.IsApplicationError(err) {
			return nil, err
		} else {
			return nil, fmt.Errorf("failed to pull records: %w", err)
		}
	}

	numRecords := res.NumRecordsSynced
	syncDuration := time.Since(syncStartTime)

	logger.Info(fmt.Sprintf("pushed %d records in %d seconds", numRecords, int(syncDuration.Seconds())))

	lastCheckpoint := recordBatch.GetLastCheckpoint()
	srcConn.UpdateReplStateLastOffset(lastCheckpoint)

	err = monitoring.UpdateNumRowsAndEndLSNForCDCBatch(
		ctx,
		a.CatalogPool,
		flowName,
		res.CurrentSyncBatchID,
		uint32(numRecords),
		lastCheckpoint,
	)
	if err != nil {
		a.Alerter.LogFlowError(ctx, flowName, err)
		return nil, err
	}

	err = monitoring.UpdateLatestLSNAtTargetForCDCFlow(ctx, a.CatalogPool, flowName, lastCheckpoint)
	if err != nil {
		a.Alerter.LogFlowError(ctx, flowName, err)
		return nil, err
	}
	if res.TableNameRowsMapping != nil {
		err = monitoring.AddCDCBatchTablesForFlow(ctx, a.CatalogPool, flowName,
			res.CurrentSyncBatchID, res.TableNameRowsMapping)
		if err != nil {
			return nil, err
		}
	}
	if err != nil {
		a.Alerter.LogFlowError(ctx, flowName, err)
		return nil, err
	}

	pushedRecordsWithCount := fmt.Sprintf("pushed %d records", numRecords)
	activity.RecordHeartbeat(ctx, pushedRecordsWithCount)
	a.Alerter.LogFlowInfo(ctx, flowName, pushedRecordsWithCount)

	return res, nil
}

func (a *FlowableActivity) getPostgresPeerConfigs(ctx context.Context) ([]*protos.Peer, error) {
	optionRows, err := a.CatalogPool.Query(ctx, `
			SELECT DISTINCT p.name, p.options
			FROM peers p
			JOIN flows f ON p.id = f.source_peer
			WHERE p.type = $1`, protos.DBType_POSTGRES)
	if err != nil {
		return nil, err
	}

	return pgx.CollectRows(optionRows, func(row pgx.CollectableRow) (*protos.Peer, error) {
		var peerName string
		var peerOptions []byte
		err := optionRows.Scan(&peerName, &peerOptions)
		if err != nil {
			return nil, err
		}
		var pgPeerConfig protos.PostgresConfig
		unmarshalErr := proto.Unmarshal(peerOptions, &pgPeerConfig)
		if unmarshalErr != nil {
			return nil, unmarshalErr
		}
		return &protos.Peer{
			Name:   peerName,
			Type:   protos.DBType_POSTGRES,
			Config: &protos.Peer_PostgresConfig{PostgresConfig: &pgPeerConfig},
		}, nil
	})
}

// replicateQRepPartition replicates a QRepPartition from the source to the destination.
func replicateQRepPartition[TRead any, TWrite any, TSync connectors.QRepSyncConnectorCore, TPull connectors.QRepPullConnectorCore](
	ctx context.Context,
	a *FlowableActivity,
	config *protos.QRepConfig,
	idx int,
	total int,
	partition *protos.QRepPartition,
	runUUID string,
	stream TWrite,
	outstream TRead,
	pullRecords func(
		TPull,
		context.Context, *protos.QRepConfig,
		*protos.QRepPartition,
		TWrite,
	) (int, error),
	syncRecords func(TSync, context.Context, *protos.QRepConfig, *protos.QRepPartition, TRead) (int, error),
) error {
	ctx = context.WithValue(ctx, shared.FlowNameKey, config.FlowJobName)
	logger := log.With(activity.GetLogger(ctx), slog.String(string(shared.FlowNameKey), config.FlowJobName))

<<<<<<< HEAD
	srcConn, err := connectors.GetAs[TPull](ctx, config.SourcePeer)
=======
	logger.Info("replicating partition " + partition.PartitionId)
	shutdown := heartbeatRoutine(ctx, func() string {
		return fmt.Sprintf("syncing partition - %s: %d of %d total.", partition.PartitionId, idx, total)
	})
	defer shutdown()

	srcConn, err := connectors.GetQRepPullConnector(ctx, config.SourcePeer)
>>>>>>> 56a68c01
	if err != nil {
		a.Alerter.LogFlowError(ctx, config.FlowJobName, err)
		return fmt.Errorf("failed to get qrep source connector: %w", err)
	}
	defer connectors.CloseConnector(ctx, srcConn)

	dstConn, err := connectors.GetAs[TSync](ctx, config.DestinationPeer)
	if err != nil {
		a.Alerter.LogFlowError(ctx, config.FlowJobName, err)
		return fmt.Errorf("failed to get qrep destination connector: %w", err)
	}
	defer connectors.CloseConnector(ctx, dstConn)

	done, err := dstConn.IsQRepPartitionSynced(ctx, &protos.IsQRepPartitionSyncedInput{
		FlowJobName: config.FlowJobName,
		PartitionId: partition.PartitionId,
	})
	if err != nil {
		a.Alerter.LogFlowError(ctx, config.FlowJobName, err)
		return fmt.Errorf("failed to get fetch status of partition: %w", err)
	}
	if done {
		logger.Info("no records to push for partition " + partition.PartitionId)
		activity.RecordHeartbeat(ctx, "no records to push for partition "+partition.PartitionId)
		return nil
	}

	err = monitoring.UpdateStartTimeForPartition(ctx, a.CatalogPool, runUUID, partition, time.Now())
	if err != nil {
		a.Alerter.LogFlowError(ctx, config.FlowJobName, err)
		return fmt.Errorf("failed to update start time for partition: %w", err)
	}

<<<<<<< HEAD
	logger.Info("replicating partition " + partition.PartitionId)
	shutdown := utils.HeartbeatRoutine(ctx, func() string {
		return fmt.Sprintf("syncing partition - %s: %d of %d total.", partition.PartitionId, idx, total)
	})
	defer shutdown()
=======
	bufferSize := shared.FetchAndChannelSize
	stream := model.NewQRecordStream(bufferSize)
	outstream := stream
	if config.Script != "" {
		ls, err := utils.LoadScript(ctx, config.Script, utils.LuaPrintFn(func(s string) {
			a.Alerter.LogFlowInfo(ctx, config.FlowJobName, s)
		}))
		if err != nil {
			a.Alerter.LogFlowError(ctx, config.FlowJobName, err)
			return err
		}
		lfn := ls.Env.RawGetString("transformRow")
		if fn, ok := lfn.(*lua.LFunction); ok {
			outstream = pua.AttachToStream(ls, fn, stream)
		}
	}
>>>>>>> 56a68c01

	var rowsSynced int
	errGroup, errCtx := errgroup.WithContext(ctx)
	errGroup.Go(func() error {
		tmp, err := pullRecords(srcConn, errCtx, config, partition, stream)
		if err != nil {
			a.Alerter.LogFlowError(ctx, config.FlowJobName, err)
			return fmt.Errorf("failed to pull records: %w", err)
		}
		numRecords := int64(tmp)
		err = monitoring.UpdatePullEndTimeAndRowsForPartition(errCtx,
			a.CatalogPool, runUUID, partition, numRecords)
		if err != nil {
			logger.Error(err.Error())
		}
		return nil
	})

	errGroup.Go(func() error {
		rowsSynced, err = syncRecords(dstConn, errCtx, config, partition, outstream)
		if err != nil {
			a.Alerter.LogFlowError(ctx, config.FlowJobName, err)
			return fmt.Errorf("failed to sync records: %w", err)
		}
		return context.Canceled
	})

	if err := errGroup.Wait(); err != nil && err != context.Canceled {
		a.Alerter.LogFlowError(ctx, config.FlowJobName, err)
		return err
	}

	if rowsSynced > 0 {
		logger.Info(fmt.Sprintf("pushed %d records", rowsSynced))
		err := monitoring.UpdateRowsSyncedForPartition(ctx, a.CatalogPool, rowsSynced, runUUID, partition)
		if err != nil {
			return err
		}
	}

	return monitoring.UpdateEndTimeForPartition(ctx, a.CatalogPool, runUUID, partition)
}

// replicateXminPartition replicates a XminPartition from the source to the destination.
func replicateXminPartition[TRead any, TWrite any, TSync connectors.QRepSyncConnectorCore](
	ctx context.Context,
	a *FlowableActivity,
	config *protos.QRepConfig,
	partition *protos.QRepPartition,
	runUUID string,
	stream TWrite,
	outstream TRead,
	pullRecords func(
		*connpostgres.PostgresConnector,
		context.Context, *protos.QRepConfig,
		*protos.QRepPartition,
		TWrite,
	) (int, int64, error),
	syncRecords func(TSync, context.Context, *protos.QRepConfig, *protos.QRepPartition, TRead) (int, error),
) (int64, error) {
	ctx = context.WithValue(ctx, shared.FlowNameKey, config.FlowJobName)
	logger := activity.GetLogger(ctx)

	startTime := time.Now()
	srcConn, err := connectors.GetAs[*connpostgres.PostgresConnector](ctx, config.SourcePeer)
	if err != nil {
		return 0, fmt.Errorf("failed to get qrep source connector: %w", err)
	}
	defer connectors.CloseConnector(ctx, srcConn)

	dstConn, err := connectors.GetAs[TSync](ctx, config.DestinationPeer)
	if err != nil {
		return 0, fmt.Errorf("failed to get qrep destination connector: %w", err)
	}
	defer connectors.CloseConnector(ctx, dstConn)

	logger.Info("replicating xmin")

	errGroup, errCtx := errgroup.WithContext(ctx)

	var currentSnapshotXmin int64
	errGroup.Go(func() error {
		var pullErr error
		var numRecords int
		numRecords, currentSnapshotXmin, pullErr = pullRecords(srcConn, ctx, config, partition, stream)
		if pullErr != nil {
			a.Alerter.LogFlowError(ctx, config.FlowJobName, err)
			logger.Warn(fmt.Sprintf("[xmin] failed to pull records: %v", err))
			return err
		}

		// The first sync of an XMIN mirror will have a partition without a range
		// A nil range is not supported by the catalog mirror monitor functions below
		// So I'm creating a partition with a range of 0 to numRecords
		partitionForMetrics := partition
		if partition.Range == nil {
			partitionForMetrics = &protos.QRepPartition{
				PartitionId: partition.PartitionId,
				Range: &protos.PartitionRange{
					Range: &protos.PartitionRange_IntRange{
						IntRange: &protos.IntPartitionRange{Start: 0, End: int64(numRecords)},
					},
				},
			}
		}
		updateErr := monitoring.InitializeQRepRun(
			ctx, a.CatalogPool, config, runUUID, []*protos.QRepPartition{partitionForMetrics})
		if updateErr != nil {
			return updateErr
		}

		err := monitoring.UpdateStartTimeForPartition(ctx, a.CatalogPool, runUUID, partition, startTime)
		if err != nil {
			return fmt.Errorf("failed to update start time for partition: %w", err)
		}

		err = monitoring.UpdatePullEndTimeAndRowsForPartition(
			errCtx, a.CatalogPool, runUUID, partition, int64(numRecords))
		if err != nil {
			logger.Error(err.Error())
			return err
		}

		return nil
	})

	shutdown := utils.HeartbeatRoutine(ctx, func() string {
		return "syncing xmin."
	})
	defer shutdown()

	rowsSynced, err := syncRecords(dstConn, ctx, config, partition, outstream)
	if err != nil {
		a.Alerter.LogFlowError(ctx, config.FlowJobName, err)
		return 0, fmt.Errorf("failed to sync records: %w", err)
	}

	if rowsSynced == 0 {
		logger.Info("no records to push for xmin")
	} else {
		err := errGroup.Wait()
		if err != nil {
			a.Alerter.LogFlowError(ctx, config.FlowJobName, err)
			return 0, err
		}

		err = monitoring.UpdateRowsSyncedForPartition(ctx, a.CatalogPool, rowsSynced, runUUID, partition)
		if err != nil {
			return 0, err
		}

		logger.Info(fmt.Sprintf("pushed %d records", rowsSynced))
	}

	err = monitoring.UpdateEndTimeForPartition(ctx, a.CatalogPool, runUUID, partition)
	if err != nil {
		return 0, err
	}

	return currentSnapshotXmin, nil
}<|MERGE_RESOLUTION|>--- conflicted
+++ resolved
@@ -19,7 +19,6 @@
 
 	"github.com/PeerDB-io/peer-flow/connectors"
 	connpostgres "github.com/PeerDB-io/peer-flow/connectors/postgres"
-	"github.com/PeerDB-io/peer-flow/connectors/utils"
 	"github.com/PeerDB-io/peer-flow/connectors/utils/monitoring"
 	"github.com/PeerDB-io/peer-flow/generated/protos"
 	"github.com/PeerDB-io/peer-flow/model"
@@ -296,8 +295,6 @@
 	ctx context.Context,
 	a *FlowableActivity,
 	config *protos.QRepConfig,
-	idx int,
-	total int,
 	partition *protos.QRepPartition,
 	runUUID string,
 	stream TWrite,
@@ -313,17 +310,7 @@
 	ctx = context.WithValue(ctx, shared.FlowNameKey, config.FlowJobName)
 	logger := log.With(activity.GetLogger(ctx), slog.String(string(shared.FlowNameKey), config.FlowJobName))
 
-<<<<<<< HEAD
 	srcConn, err := connectors.GetAs[TPull](ctx, config.SourcePeer)
-=======
-	logger.Info("replicating partition " + partition.PartitionId)
-	shutdown := heartbeatRoutine(ctx, func() string {
-		return fmt.Sprintf("syncing partition - %s: %d of %d total.", partition.PartitionId, idx, total)
-	})
-	defer shutdown()
-
-	srcConn, err := connectors.GetQRepPullConnector(ctx, config.SourcePeer)
->>>>>>> 56a68c01
 	if err != nil {
 		a.Alerter.LogFlowError(ctx, config.FlowJobName, err)
 		return fmt.Errorf("failed to get qrep source connector: %w", err)
@@ -357,30 +344,7 @@
 		return fmt.Errorf("failed to update start time for partition: %w", err)
 	}
 
-<<<<<<< HEAD
 	logger.Info("replicating partition " + partition.PartitionId)
-	shutdown := utils.HeartbeatRoutine(ctx, func() string {
-		return fmt.Sprintf("syncing partition - %s: %d of %d total.", partition.PartitionId, idx, total)
-	})
-	defer shutdown()
-=======
-	bufferSize := shared.FetchAndChannelSize
-	stream := model.NewQRecordStream(bufferSize)
-	outstream := stream
-	if config.Script != "" {
-		ls, err := utils.LoadScript(ctx, config.Script, utils.LuaPrintFn(func(s string) {
-			a.Alerter.LogFlowInfo(ctx, config.FlowJobName, s)
-		}))
-		if err != nil {
-			a.Alerter.LogFlowError(ctx, config.FlowJobName, err)
-			return err
-		}
-		lfn := ls.Env.RawGetString("transformRow")
-		if fn, ok := lfn.(*lua.LFunction); ok {
-			outstream = pua.AttachToStream(ls, fn, stream)
-		}
-	}
->>>>>>> 56a68c01
 
 	var rowsSynced int
 	errGroup, errCtx := errgroup.WithContext(ctx)
@@ -462,6 +426,7 @@
 	errGroup, errCtx := errgroup.WithContext(ctx)
 
 	var currentSnapshotXmin int64
+	var rowsSynced int
 	errGroup.Go(func() error {
 		var pullErr error
 		var numRecords int
@@ -507,16 +472,15 @@
 		return nil
 	})
 
-	shutdown := utils.HeartbeatRoutine(ctx, func() string {
-		return "syncing xmin."
-	})
-	defer shutdown()
-
-	rowsSynced, err := syncRecords(dstConn, ctx, config, partition, outstream)
-	if err != nil {
-		a.Alerter.LogFlowError(ctx, config.FlowJobName, err)
-		return 0, fmt.Errorf("failed to sync records: %w", err)
-	}
+	errGroup.Go(func() error {
+		var err error
+		rowsSynced, err = syncRecords(dstConn, ctx, config, partition, outstream)
+		if err != nil {
+			a.Alerter.LogFlowError(ctx, config.FlowJobName, err)
+			return fmt.Errorf("failed to sync records: %w", err)
+		}
+		return context.Canceled
+	})
 
 	if rowsSynced == 0 {
 		logger.Info("no records to push for xmin")
