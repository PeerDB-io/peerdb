--- conflicted
+++ resolved
@@ -394,6 +394,7 @@
 	a *FlowableActivity,
 	srcConn TPull,
 	dstConn TSync,
+	dstType protos.DBType,
 	config *protos.QRepConfig,
 	partition *protos.QRepPartition,
 	runUUID string,
@@ -413,15 +414,6 @@
 	ctx = context.WithValue(ctx, shared.FlowNameKey, config.FlowJobName)
 	logger := log.With(internal.LoggerFromCtx(ctx), slog.String(string(shared.FlowNameKey), config.FlowJobName))
 
-<<<<<<< HEAD
-=======
-	dstPeer, dstConn, err := connectors.LoadPeerAndGetByNameAs[TSync](ctx, config.Env, a.CatalogPool, config.DestinationName)
-	if err != nil {
-		return a.Alerter.LogFlowError(ctx, config.FlowJobName, fmt.Errorf("failed to get qrep destination connector: %w", err))
-	}
-	defer connectors.CloseConnector(ctx, dstConn)
-
->>>>>>> 75e4cd37
 	done, err := dstConn.IsQRepPartitionSynced(ctx, &protos.IsQRepPartitionSyncedInput{
 		FlowJobName: config.FlowJobName,
 		PartitionId: partition.PartitionId,
@@ -444,18 +436,7 @@
 	var rowsSynced int64
 	errGroup, errCtx := errgroup.WithContext(ctx)
 	errGroup.Go(func() error {
-<<<<<<< HEAD
-		numRecords, numBytes, err := pullRecords(srcConn, errCtx, a.OtelManager, config, partition, stream)
-=======
-		srcConn, err := connectors.GetByNameAs[TPull](ctx, config.Env, a.CatalogPool, config.SourceName)
-		if err != nil {
-			stream.Close(err)
-			return a.Alerter.LogFlowError(ctx, config.FlowJobName, fmt.Errorf("failed to get qrep source connector: %w", err))
-		}
-		defer connectors.CloseConnector(ctx, srcConn)
-
-		numRecords, numBytes, err := pullRecords(srcConn, errCtx, a.OtelManager, config, dstPeer.Type, partition, stream)
->>>>>>> 75e4cd37
+		numRecords, numBytes, err := pullRecords(srcConn, errCtx, a.OtelManager, config, dstType, partition, stream)
 		if err != nil {
 			return a.Alerter.LogFlowWrappedError(ctx, config.FlowJobName, "[qrep] failed to pull records", err)
 		}
