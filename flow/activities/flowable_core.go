--- conflicted
+++ resolved
@@ -81,7 +81,6 @@
 	config *protos.FlowConnectionConfigs,
 	schemaDeltas []*protos.TableSchemaDelta,
 ) error {
-<<<<<<< HEAD
 	schemaUpdates := make(map[string]*protos.TableSchema, len(schemaDeltas))
 	for _, delta := range schemaDeltas {
 		schema := schemaUpdates[delta.DstTableName]
@@ -128,27 +127,6 @@
 			processedBytes,
 		); err != nil {
 			return err
-=======
-	filteredTableMappings := make([]*protos.TableMapping, 0, len(schemaDeltas))
-	for _, tableMapping := range options.TableMappings {
-		if slices.ContainsFunc(schemaDeltas, func(schemaDelta *protos.TableSchemaDelta) bool {
-			return schemaDelta.SrcTableName == tableMapping.SourceTableIdentifier &&
-				schemaDelta.DstTableName == tableMapping.DestinationTableIdentifier
-		}) {
-			filteredTableMappings = append(filteredTableMappings, tableMapping)
-		}
-	}
-
-	if len(schemaDeltas) > 0 {
-		if err := a.SetupTableSchema(ctx, &protos.SetupTableSchemaBatchInput{
-			PeerName:      config.SourceName,
-			TableMappings: filteredTableMappings,
-			FlowName:      config.FlowJobName,
-			System:        config.System,
-			Env:           config.Env,
-		}); err != nil {
-			return a.Alerter.LogFlowError(ctx, config.FlowJobName, fmt.Errorf("failed to execute schema update at source: %w", err))
->>>>>>> 170f8af2
 		}
 	}
 	return nil
