--- conflicted
+++ resolved
@@ -23,6 +23,7 @@
 	connbigquery "github.com/PeerDB-io/peer-flow/connectors/bigquery"
 	connpostgres "github.com/PeerDB-io/peer-flow/connectors/postgres"
 	connsnowflake "github.com/PeerDB-io/peer-flow/connectors/snowflake"
+	"github.com/PeerDB-io/peer-flow/connectors/utils"
 	"github.com/PeerDB-io/peer-flow/connectors/utils/monitoring"
 	"github.com/PeerDB-io/peer-flow/generated/protos"
 	"github.com/PeerDB-io/peer-flow/model"
@@ -429,7 +430,7 @@
 	logger.Info(fmt.Sprintf("replicating partitions for batch %d - size: %d",
 		partitions.BatchId, numPartitions),
 	)
-	for i, p := range partitions.Partitions {
+	for _, p := range partitions.Partitions {
 		logger.Info(fmt.Sprintf("batch-%d - replicating partition - %s", partitions.BatchId, p.PartitionId))
 		var err error
 		switch config.System {
@@ -450,15 +451,13 @@
 					outstream = pua.AttachToStream(ls, fn, stream)
 				}
 			}
-			err = replicateQRepPartition(ctx, a, config, i+1, numPartitions, p, runUUID,
-				stream, outstream,
+			err = replicateQRepPartition(ctx, a, config, p, runUUID, stream, outstream,
 				connectors.QRepPullConnector.PullQRepRecords,
 				connectors.QRepSyncConnector.SyncQRepRecords,
 			)
 		case protos.TypeSystem_PG:
 			read, write := connpostgres.NewPgCopyPipe()
-			err = replicateQRepPartition(ctx, a, config, i+1, numPartitions, p, runUUID,
-				write, read,
+			err = replicateQRepPartition(ctx, a, config, p, runUUID, write, read,
 				connectors.QRepPullPgConnector.PullPgQRepRecords,
 				connectors.QRepSyncPgConnector.SyncPgQRepRecords,
 			)
@@ -765,7 +764,6 @@
 	partition *protos.QRepPartition,
 	runUUID string,
 ) (int64, error) {
-<<<<<<< HEAD
 	switch config.System {
 	case protos.TypeSystem_Q:
 		stream := model.NewQRecordStream(shared.FetchAndChannelSize)
@@ -782,111 +780,6 @@
 	default:
 		return 0, fmt.Errorf("unknown type system %d", config.System)
 	}
-=======
-	ctx = context.WithValue(ctx, shared.FlowNameKey, config.FlowJobName)
-	logger := activity.GetLogger(ctx)
-
-	logger.Info("replicating xmin")
-	shutdown := heartbeatRoutine(ctx, func() string {
-		return "syncing xmin"
-	})
-	defer shutdown()
-
-	startTime := time.Now()
-	srcConn, err := connectors.GetQRepPullConnector(ctx, config.SourcePeer)
-	if err != nil {
-		return 0, fmt.Errorf("failed to get qrep source connector: %w", err)
-	}
-	defer connectors.CloseConnector(ctx, srcConn)
-
-	dstConn, err := connectors.GetQRepSyncConnector(ctx, config.DestinationPeer)
-	if err != nil {
-		return 0, fmt.Errorf("failed to get qrep destination connector: %w", err)
-	}
-	defer connectors.CloseConnector(ctx, dstConn)
-
-	bufferSize := shared.FetchAndChannelSize
-	errGroup, errCtx := errgroup.WithContext(ctx)
-
-	stream := model.NewQRecordStream(bufferSize)
-
-	var currentSnapshotXmin int64
-	var rowsSynced int
-	errGroup.Go(func() error {
-		pgConn := srcConn.(*connpostgres.PostgresConnector)
-		var pullErr error
-		var numRecords int
-		numRecords, currentSnapshotXmin, pullErr = pgConn.PullXminRecordStream(ctx, config, partition, stream)
-		if pullErr != nil {
-			a.Alerter.LogFlowError(ctx, config.FlowJobName, err)
-			logger.Warn(fmt.Sprintf("[xmin] failed to pull records: %v", err))
-			return err
-		}
-
-		// The first sync of an XMIN mirror will have a partition without a range
-		// A nil range is not supported by the catalog mirror monitor functions below
-		// So I'm creating a partition with a range of 0 to numRecords
-		partitionForMetrics := partition
-		if partition.Range == nil {
-			partitionForMetrics = &protos.QRepPartition{
-				PartitionId: partition.PartitionId,
-				Range: &protos.PartitionRange{
-					Range: &protos.PartitionRange_IntRange{
-						IntRange: &protos.IntPartitionRange{Start: 0, End: int64(numRecords)},
-					},
-				},
-			}
-		}
-		updateErr := monitoring.InitializeQRepRun(
-			ctx, a.CatalogPool, config, runUUID, []*protos.QRepPartition{partitionForMetrics})
-		if updateErr != nil {
-			return updateErr
-		}
-
-		err := monitoring.UpdateStartTimeForPartition(ctx, a.CatalogPool, runUUID, partition, startTime)
-		if err != nil {
-			return fmt.Errorf("failed to update start time for partition: %w", err)
-		}
-
-		err = monitoring.UpdatePullEndTimeAndRowsForPartition(
-			errCtx, a.CatalogPool, runUUID, partition, int64(numRecords))
-		if err != nil {
-			logger.Error(err.Error())
-			return err
-		}
-
-		return nil
-	})
-
-	errGroup.Go(func() error {
-		rowsSynced, err = dstConn.SyncQRepRecords(ctx, config, partition, stream)
-		if err != nil {
-			a.Alerter.LogFlowError(ctx, config.FlowJobName, err)
-			return fmt.Errorf("failed to sync records: %w", err)
-		}
-		return context.Canceled
-	})
-
-	if err := errGroup.Wait(); err != nil && err != context.Canceled {
-		a.Alerter.LogFlowError(ctx, config.FlowJobName, err)
-		return 0, err
-	}
-
-	if rowsSynced > 0 {
-		logger.Info(fmt.Sprintf("pushed %d records", rowsSynced))
-		err := monitoring.UpdateRowsSyncedForPartition(ctx, a.CatalogPool, rowsSynced, runUUID, partition)
-		if err != nil {
-			return 0, err
-		}
-	}
-
-	err = monitoring.UpdateEndTimeForPartition(ctx, a.CatalogPool, runUUID, partition)
-	if err != nil {
-		return 0, err
-	}
-
-	return currentSnapshotXmin, nil
->>>>>>> 56a68c01
 }
 
 func (a *FlowableActivity) AddTablesToPublication(ctx context.Context, cfg *protos.FlowConnectionConfigs,
