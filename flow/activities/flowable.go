package activities

import (
	"context"
	"errors"
	"fmt"
	"log/slog"
	"net"
	"os"
	"strconv"
	"sync/atomic"
	"time"

	"github.com/jackc/pgerrcode"
	"github.com/jackc/pgx/v5"
	lua "github.com/yuin/gopher-lua"
	"go.opentelemetry.io/otel/attribute"
	"go.opentelemetry.io/otel/metric"
	"go.temporal.io/sdk/activity"
	"go.temporal.io/sdk/client"
	"go.temporal.io/sdk/log"
	"golang.org/x/sync/errgroup"
	"google.golang.org/protobuf/proto"

	"github.com/PeerDB-io/peerdb/flow/alerting"
	"github.com/PeerDB-io/peerdb/flow/connectors"
	connmetadata "github.com/PeerDB-io/peerdb/flow/connectors/external_metadata"
	connpostgres "github.com/PeerDB-io/peerdb/flow/connectors/postgres"
	"github.com/PeerDB-io/peerdb/flow/connectors/utils"
	"github.com/PeerDB-io/peerdb/flow/connectors/utils/monitoring"
	"github.com/PeerDB-io/peerdb/flow/generated/protos"
	"github.com/PeerDB-io/peerdb/flow/internal"
	"github.com/PeerDB-io/peerdb/flow/model"
	"github.com/PeerDB-io/peerdb/flow/otel_metrics"
	"github.com/PeerDB-io/peerdb/flow/pua"
	"github.com/PeerDB-io/peerdb/flow/shared"
	"github.com/PeerDB-io/peerdb/flow/shared/concurrency"
	"github.com/PeerDB-io/peerdb/flow/shared/exceptions"
)

type CheckMetadataTablesResult struct {
	NeedsSetupMetadataTables bool
}

type FlowableActivity struct {
	CatalogPool    shared.CatalogPool
	Alerter        *alerting.Alerter
	OtelManager    *otel_metrics.OtelManager
	TemporalClient client.Client
}

type StreamCloser interface {
	Close(error)
}

func (a *FlowableActivity) Alert(
	ctx context.Context,
	alert *protos.AlertInput,
) error {
	_ = a.Alerter.LogFlowError(ctx, alert.FlowName, errors.New(alert.Message))
	return nil
}

func (a *FlowableActivity) CheckConnection(
	ctx context.Context,
	config *protos.SetupInput,
) error {
	ctx = context.WithValue(ctx, shared.FlowNameKey, config.FlowName)
	conn, err := connectors.GetByNameAs[connectors.Connector](ctx, config.Env, a.CatalogPool, config.PeerName)
	if err != nil {
		if errors.Is(err, errors.ErrUnsupported) {
			return nil
		}
		return a.Alerter.LogFlowError(ctx, config.FlowName, fmt.Errorf("failed to get connector: %w", err))
	}
	defer connectors.CloseConnector(ctx, conn)

	return conn.ConnectionActive(ctx)
}

func (a *FlowableActivity) CheckMetadataTables(
	ctx context.Context,
	config *protos.SetupInput,
) (*CheckMetadataTablesResult, error) {
	ctx = context.WithValue(ctx, shared.FlowNameKey, config.FlowName)
	conn, err := connectors.GetByNameAs[connectors.CDCSyncConnector](ctx, config.Env, a.CatalogPool, config.PeerName)
	if err != nil {
		return nil, a.Alerter.LogFlowError(ctx, config.FlowName, fmt.Errorf("failed to get connector: %w", err))
	}
	defer connectors.CloseConnector(ctx, conn)

	needsSetup, err := conn.NeedsSetupMetadataTables(ctx)
	if err != nil {
		return nil, err
	}

	return &CheckMetadataTablesResult{
		NeedsSetupMetadataTables: needsSetup,
	}, nil
}

func (a *FlowableActivity) SetupMetadataTables(ctx context.Context, config *protos.SetupInput) error {
	ctx = context.WithValue(ctx, shared.FlowNameKey, config.FlowName)
	dstConn, err := connectors.GetByNameAs[connectors.CDCSyncConnector](ctx, config.Env, a.CatalogPool, config.PeerName)
	if err != nil {
		return a.Alerter.LogFlowError(ctx, config.FlowName, fmt.Errorf("failed to get connector: %w", err))
	}
	defer connectors.CloseConnector(ctx, dstConn)

	if err := dstConn.SetupMetadataTables(ctx); err != nil {
		return a.Alerter.LogFlowError(ctx, config.FlowName, fmt.Errorf("failed to setup metadata tables: %w", err))
	}

	return nil
}

func (a *FlowableActivity) EnsurePullability(
	ctx context.Context,
	config *protos.EnsurePullabilityBatchInput,
) (*protos.EnsurePullabilityBatchOutput, error) {
	ctx = context.WithValue(ctx, shared.FlowNameKey, config.FlowJobName)
	srcConn, err := connectors.GetByNameAs[connectors.CDCPullConnectorCore](ctx, nil, a.CatalogPool, config.PeerName)
	if err != nil {
		return nil, a.Alerter.LogFlowError(ctx, config.FlowJobName, fmt.Errorf("failed to get connector: %w", err))
	}
	defer connectors.CloseConnector(ctx, srcConn)

	output, err := srcConn.EnsurePullability(ctx, config)
	if err != nil {
		return nil, a.Alerter.LogFlowError(ctx, config.FlowJobName, fmt.Errorf("failed to ensure pullability: %w", err))
	}

	return output, nil
}

// CreateRawTable creates a raw table in the destination flowable.
func (a *FlowableActivity) CreateRawTable(
	ctx context.Context,
	config *protos.CreateRawTableInput,
) (*protos.CreateRawTableOutput, error) {
	ctx = context.WithValue(ctx, shared.FlowNameKey, config.FlowJobName)
	dstConn, err := connectors.GetByNameAs[connectors.CDCSyncConnector](ctx, nil, a.CatalogPool, config.PeerName)
	if err != nil {
		return nil, a.Alerter.LogFlowError(ctx, config.FlowJobName, fmt.Errorf("failed to get connector: %w", err))
	}
	defer connectors.CloseConnector(ctx, dstConn)

	res, err := dstConn.CreateRawTable(ctx, config)
	if err != nil {
		return nil, a.Alerter.LogFlowError(ctx, config.FlowJobName, err)
	}
	if err := monitoring.InitializeCDCFlow(ctx, a.CatalogPool, config.FlowJobName); err != nil {
		return nil, err
	}

	return res, nil
}

// SetupTableSchema populates table_schema_mapping
func (a *FlowableActivity) SetupTableSchema(
	ctx context.Context,
	config *protos.SetupTableSchemaBatchInput,
) error {
	shutdown := heartbeatRoutine(ctx, func() string {
		return "getting table schema"
	})
	defer shutdown()

	logger := internal.LoggerFromCtx(ctx)
	ctx = context.WithValue(ctx, shared.FlowNameKey, config.FlowName)
	srcConn, err := connectors.GetByNameAs[connectors.GetTableSchemaConnector](ctx, config.Env, a.CatalogPool, config.PeerName)
	if err != nil {
		return a.Alerter.LogFlowError(ctx, config.FlowName, fmt.Errorf("failed to get GetTableSchemaConnector: %w", err))
	}
	defer connectors.CloseConnector(ctx, srcConn)

	tableNameSchemaMapping, err := srcConn.GetTableSchema(ctx, config.Env, config.Version, config.System, config.TableMappings)
	if err != nil {
		return a.Alerter.LogFlowError(ctx, config.FlowName, fmt.Errorf("failed to get GetTableSchemaConnector: %w", err))
	}
	processed := internal.BuildProcessedSchemaMapping(config.TableMappings, tableNameSchemaMapping, logger)

	tx, err := a.CatalogPool.BeginTx(ctx, pgx.TxOptions{})
	if err != nil {
		return err
	}
	defer shared.RollbackTx(tx, logger)

	for k, v := range processed {
		processedBytes, err := proto.Marshal(v)
		if err != nil {
			return err
		}
		if _, err := tx.Exec(
			ctx,
			"insert into table_schema_mapping(flow_name, table_name, table_schema) values ($1, $2, $3) "+
				"on conflict (flow_name, table_name) do update set table_schema = $3",
			config.FlowName,
			k,
			processedBytes,
		); err != nil {
			return err
		}
	}

	return tx.Commit(ctx)
}

// CreateNormalizedTable creates normalized tables in destination.
func (a *FlowableActivity) CreateNormalizedTable(
	ctx context.Context,
	config *protos.SetupNormalizedTableBatchInput,
) (*protos.SetupNormalizedTableBatchOutput, error) {
	numTablesSetup := atomic.Uint32{}
	numTablesToSetup := atomic.Int32{}

	shutdown := heartbeatRoutine(ctx, func() string {
		return fmt.Sprintf("setting up normalized tables - %d of %d done", numTablesSetup.Load(), numTablesToSetup.Load())
	})
	defer shutdown()

	logger := internal.LoggerFromCtx(ctx)
	ctx = context.WithValue(ctx, shared.FlowNameKey, config.FlowName)
	a.Alerter.LogFlowInfo(ctx, config.FlowName, "Setting up destination tables")
	conn, err := connectors.GetByNameAs[connectors.NormalizedTablesConnector](ctx, config.Env, a.CatalogPool, config.PeerName)
	if err != nil {
		if errors.Is(err, errors.ErrUnsupported) {
			logger.Info("Connector does not implement normalized tables")
			return nil, nil
		}
		return nil, a.Alerter.LogFlowError(ctx, config.FlowName, fmt.Errorf("failed to get connector: %w", err))
	}
	defer connectors.CloseConnector(ctx, conn)

	tx, err := conn.StartSetupNormalizedTables(ctx)
	if err != nil {
		return nil, fmt.Errorf("failed to setup normalized tables tx: %w", err)
	}
	defer conn.CleanupSetupNormalizedTables(ctx, tx)

	tableNameSchemaMapping, err := a.getTableNameSchemaMapping(ctx, config.FlowName)
	if err != nil {
		return nil, err
	}

	numTablesToSetup.Store(int32(len(tableNameSchemaMapping)))
	tableExistsMapping := make(map[string]bool, len(tableNameSchemaMapping))
	for _, tableMapping := range config.TableMappings {
		tableIdentifier := tableMapping.DestinationTableIdentifier
		tableSchema := tableNameSchemaMapping[tableIdentifier]
		existing, err := conn.SetupNormalizedTable(
			ctx,
			tx,
			config,
			tableIdentifier,
			tableSchema,
		)
		if err != nil {
			return nil, a.Alerter.LogFlowError(ctx, config.FlowName,
				fmt.Errorf("failed to setup normalized table %s: %w", tableIdentifier, err),
			)
		}
		tableExistsMapping[tableIdentifier] = existing

		numTablesSetup.Add(1)
		if !existing {
			a.Alerter.LogFlowInfo(ctx, config.FlowName, "created table "+tableIdentifier+" in destination")
		} else {
			logger.Info("table already exists " + tableIdentifier)
		}
	}

	if err := conn.FinishSetupNormalizedTables(ctx, tx); err != nil {
		return nil, fmt.Errorf("failed to commit normalized tables tx: %w", err)
	}

	a.Alerter.LogFlowInfo(ctx, config.FlowName, "All destination tables have been setup")

	return &protos.SetupNormalizedTableBatchOutput{
		TableExistsMapping: tableExistsMapping,
	}, nil
}

func (a *FlowableActivity) SyncFlow(
	ctx context.Context,
	config *protos.FlowConnectionConfigs,
	options *protos.SyncFlowOptions,
) error {
	var currentSyncFlowNum atomic.Int32
	var totalRecordsSynced atomic.Int64
	var normalizingBatchID atomic.Int64
	var normalizeWaiting atomic.Bool
	var syncingBatchID atomic.Int64
	var syncState atomic.Pointer[string]
	syncState.Store(shared.Ptr("setup"))
	shutdown := heartbeatRoutine(ctx, func() string {
		// Must load Waiting after BatchID to avoid race saying we're waiting on currently processing batch
		sBatchID := syncingBatchID.Load()
		nBatchID := normalizingBatchID.Load()
		var nWaiting string
		if normalizeWaiting.Load() {
			nWaiting = " (W)"
		}
		return fmt.Sprintf(
			"currentSyncFlowNum:%d, totalRecordsSynced:%d, syncingBatchID:%d (%s), normalizingBatchID:%d%s",
			currentSyncFlowNum.Load(), totalRecordsSynced.Load(),
			sBatchID, *syncState.Load(), nBatchID, nWaiting,
		)
	})
	defer shutdown()

	ctx = context.WithValue(ctx, shared.FlowNameKey, config.FlowJobName)
	// This is kept here and not deeper as we can have errors during SetupReplConn
	ctx = internal.WithOperationContext(ctx, protos.FlowOperation_FLOW_OPERATION_SYNC)
	logger := internal.LoggerFromCtx(ctx)

	srcConn, err := connectors.GetByNameAs[connectors.CDCPullConnectorCore](ctx, config.Env, a.CatalogPool, config.SourceName)
	if err != nil {
		return a.Alerter.LogFlowError(ctx, config.FlowJobName, err)
	}

	if err := srcConn.SetupReplConn(ctx); err != nil {
		connectors.CloseConnector(ctx, srcConn)
		return a.Alerter.LogFlowError(ctx, config.FlowJobName, err)
	}

	reconnectAfterBatches, err := internal.PeerDBReconnectAfterBatches(ctx, config.Env)
	if err != nil {
		connectors.CloseConnector(ctx, srcConn)
		return a.Alerter.LogFlowError(ctx, config.FlowJobName, err)
	}

	// syncDone will be closed by SyncFlow,
	// whereas normalizeDone will be closed by normalizing goroutine
	// Wait on normalizeDone at end to not interrupt final normalize
	syncDone := make(chan struct{})
	normRequests := concurrency.NewLastChan()
	normResponses := concurrency.NewLastChan()
	normBufferSize, err := internal.PeerDBNormalizeBufferSize(ctx, config.Env)
	if err != nil {
		connectors.CloseConnector(ctx, srcConn)
		return a.Alerter.LogFlowError(ctx, config.FlowJobName, err)
	}

	group, groupCtx := errgroup.WithContext(ctx)
	group.Go(func() error {
		normalizeCtx := internal.WithOperationContext(groupCtx, protos.FlowOperation_FLOW_OPERATION_NORMALIZE)
		// returning error signals sync to stop, normalize can recover connections without interrupting sync, so never return error
		a.normalizeLoop(normalizeCtx, logger, config, syncDone, normRequests, normResponses, &normalizingBatchID, &normalizeWaiting)
		return nil
	})
	group.Go(func() error {
		defer connectors.CloseConnector(groupCtx, srcConn)
		if err := a.maintainReplConn(groupCtx, config.FlowJobName, srcConn, syncDone); err != nil {
			return a.Alerter.LogFlowError(groupCtx, config.FlowJobName, err)
		}
		return nil
	})

	for groupCtx.Err() == nil {
		syncNum := currentSyncFlowNum.Add(1)
		logger.Info("executing sync flow", slog.Int64("count", int64(syncNum)))

		var syncResponse *model.SyncResponse
		var syncErr error
		if config.System == protos.TypeSystem_Q {
			syncResponse, syncErr = a.syncRecords(groupCtx, config, options, srcConn.(connectors.CDCPullConnector),
				normRequests, normResponses, normBufferSize, &syncingBatchID, &syncState)
		} else {
			syncResponse, syncErr = a.syncPg(groupCtx, config, options, srcConn.(connectors.CDCPullPgConnector),
				normRequests, normResponses, normBufferSize, &syncingBatchID, &syncState)
		}

		if syncErr != nil {
			if groupCtx.Err() != nil {
				// need to return ctx.Err(), avoid returning syncErr that's wrapped context canceled
				break
			}
			logger.Error("failed to sync records", slog.Any("error", syncErr))
			syncState.Store(shared.Ptr("cleanup"))
			close(syncDone)
			normRequests.Close()
			normResponses.Close()
			return errors.Join(syncErr, group.Wait())
		} else if syncResponse != nil {
			totalRecordsSynced.Add(syncResponse.NumRecordsSynced)
			logger.Info("synced records", slog.Int64("numRecordsSynced", syncResponse.NumRecordsSynced),
				slog.Int64("totalRecordsSynced", totalRecordsSynced.Load()))
			a.OtelManager.Metrics.RecordsSyncedGauge.Record(ctx, syncResponse.NumRecordsSynced, metric.WithAttributeSet(attribute.NewSet(
				attribute.String(otel_metrics.BatchIdKey, strconv.FormatInt(syncResponse.CurrentSyncBatchID, 10)),
			)))
			a.OtelManager.Metrics.RecordsSyncedCounter.Add(ctx, syncResponse.NumRecordsSynced)
		}
		if reconnectAfterBatches > 0 && syncNum >= reconnectAfterBatches {
			break
		}
	}

	syncState.Store(shared.Ptr("cleanup"))
	close(syncDone)
	normRequests.Close()
	normResponses.Close()

	waitErr := group.Wait()
	if err := ctx.Err(); err != nil {
		logger.Info("sync canceled", slog.Any("error", err))
		return err
	} else if waitErr != nil {
		logger.Error("sync failed", slog.Any("error", waitErr))
		return waitErr
	}
	return nil
}

func (a *FlowableActivity) syncRecords(
	ctx context.Context,
	config *protos.FlowConnectionConfigs,
	options *protos.SyncFlowOptions,
	srcConn connectors.CDCPullConnector,
	normRequests *concurrency.LastChan,
	normResponses *concurrency.LastChan,
	normBufferSize int64,
	syncingBatchID *atomic.Int64,
	syncWaiting *atomic.Pointer[string],
) (*model.SyncResponse, error) {
	var adaptStream func(stream *model.CDCStream[model.RecordItems]) (*model.CDCStream[model.RecordItems], error)
	if config.Script != "" {
		var onErr context.CancelCauseFunc
		ctx, onErr = context.WithCancelCause(ctx)
		adaptStream = func(stream *model.CDCStream[model.RecordItems]) (*model.CDCStream[model.RecordItems], error) {
			ls, err := utils.LoadScript(ctx, config.Script, utils.LuaPrintFn(func(s string) {
				a.Alerter.LogFlowInfo(ctx, config.FlowJobName, s)
			}))
			if err != nil {
				return nil, a.Alerter.LogFlowError(ctx, config.FlowJobName, err)
			}
			if fn, ok := ls.Env.RawGetString("transformRecord").(*lua.LFunction); ok {
				return pua.AttachToCdcStream(ctx, ls, fn, stream, onErr), nil
			} else if fn, ok := ls.Env.RawGetString("transformRow").(*lua.LFunction); ok {
				return pua.AttachToCdcStream(ctx, ls, ls.NewFunction(func(ls *lua.LState) int {
					ud, _ := pua.LuaRecord.Check(ls, 1)
					for _, key := range []string{"old", "new"} {
						if row := ls.GetField(ud, key); row != lua.LNil {
							ls.Push(fn)
							ls.Push(row)
							ls.Call(1, 0)
						}
					}
					return 0
				}), stream, onErr), nil
			}
			return stream, nil
		}
	}
	return syncCore(ctx, a, config, options, srcConn,
		normRequests, normResponses, normBufferSize,
		syncingBatchID, syncWaiting, adaptStream,
		connectors.CDCPullConnector.PullRecords,
		connectors.CDCSyncConnector.SyncRecords)
}

func (a *FlowableActivity) syncPg(
	ctx context.Context,
	config *protos.FlowConnectionConfigs,
	options *protos.SyncFlowOptions,
	srcConn connectors.CDCPullPgConnector,
	normRequests *concurrency.LastChan,
	normResponses *concurrency.LastChan,
	normBufferSize int64,
	syncingBatchID *atomic.Int64,
	syncWaiting *atomic.Pointer[string],
) (*model.SyncResponse, error) {
	return syncCore(ctx, a, config, options, srcConn,
		normRequests, normResponses, normBufferSize,
		syncingBatchID, syncWaiting, nil,
		connectors.CDCPullPgConnector.PullPg,
		connectors.CDCSyncPgConnector.SyncPg)
}

// SetupQRepMetadataTables sets up the metadata tables for QReplication.
func (a *FlowableActivity) SetupQRepMetadataTables(ctx context.Context, config *protos.QRepConfig) error {
	conn, err := connectors.GetByNameAs[connectors.QRepSyncConnector](ctx, config.Env, a.CatalogPool, config.DestinationName)
	if err != nil {
		return a.Alerter.LogFlowError(ctx, config.FlowJobName, fmt.Errorf("failed to get connector: %w", err))
	}
	defer connectors.CloseConnector(ctx, conn)

	if err := conn.SetupQRepMetadataTables(ctx, config); err != nil {
		return a.Alerter.LogFlowError(ctx, config.FlowJobName, fmt.Errorf("failed to setup metadata tables: %w", err))
	}

	return nil
}

// GetQRepPartitions returns the partitions for a given QRepConfig.
func (a *FlowableActivity) GetQRepPartitions(ctx context.Context,
	config *protos.QRepConfig,
	last *protos.QRepPartition,
	runUUID string,
) (*protos.QRepParitionResult, error) {
	shutdown := heartbeatRoutine(ctx, func() string {
		return "getting partitions for job"
	})
	defer shutdown()

	ctx = context.WithValue(ctx, shared.FlowNameKey, config.FlowJobName)
	logger := log.With(internal.LoggerFromCtx(ctx), slog.String(string(shared.FlowNameKey), config.FlowJobName))
	if err := monitoring.InitializeQRepRun(ctx, logger, a.CatalogPool, config, runUUID, nil, config.ParentMirrorName); err != nil {
		return nil, err
	}
	srcConn, err := connectors.GetByNameAs[connectors.QRepPullConnectorCore](ctx, config.Env, a.CatalogPool, config.SourceName)
	if err != nil {
		return nil, a.Alerter.LogFlowError(ctx, config.FlowJobName, fmt.Errorf("failed to get qrep pull connector: %w", err))
	}
	defer connectors.CloseConnector(ctx, srcConn)

	partitions, err := srcConn.GetQRepPartitions(ctx, config, last)
	if err != nil {
		return nil, a.Alerter.LogFlowWrappedError(ctx, config.FlowJobName, "failed to get partitions from source", err)
	}
	if len(partitions) > 0 {
		if err := monitoring.InitializeQRepRun(
			ctx,
			logger,
			a.CatalogPool,
			config,
			runUUID,
			partitions,
			config.ParentMirrorName,
		); err != nil {
			return nil, err
		}
	}

	a.Alerter.LogFlowInfo(ctx, config.FlowJobName, "obtained partitions for table "+config.WatermarkTable)

	return &protos.QRepParitionResult{
		Partitions: partitions,
	}, nil
}

// ReplicateQRepPartitions spawns multiple ReplicateQRepPartition
func (a *FlowableActivity) ReplicateQRepPartitions(ctx context.Context,
	config *protos.QRepConfig,
	partitions *protos.QRepPartitionBatch,
	runUUID string,
) error {
	shutdown := heartbeatRoutine(ctx, func() string {
		return "replicating partitions for job"
	})
	defer shutdown()

	ctx = context.WithValue(ctx, shared.FlowNameKey, config.FlowJobName)
	logger := log.With(internal.LoggerFromCtx(ctx), slog.String(string(shared.FlowNameKey), config.FlowJobName))

	if err := monitoring.UpdateStartTimeForQRepRun(ctx, a.CatalogPool, runUUID); err != nil {
		return fmt.Errorf("failed to update start time for qrep run: %w", err)
	}

	numPartitions := len(partitions.Partitions)
	logger.Info("replicating partitions for batch",
		slog.Int64("batchID", int64(partitions.BatchId)), slog.Int("partitions", numPartitions))

	qRepPullCoreConn, err := connectors.GetByNameAs[connectors.QRepPullConnectorCore](ctx, config.Env, a.CatalogPool, config.SourceName)
	if err != nil {
		return a.Alerter.LogFlowError(ctx, config.FlowJobName, fmt.Errorf("failed to get qrep source connector: %w", err))
	}
	defer connectors.CloseConnector(ctx, qRepPullCoreConn)

	dstPeer, qRepSyncCoreConn, err := connectors.LoadPeerAndGetByNameAs[connectors.QRepSyncConnectorCore](
		ctx,
		config.Env,
		a.CatalogPool,
		config.DestinationName,
	)
	if err != nil {
		return a.Alerter.LogFlowError(ctx, config.FlowJobName, fmt.Errorf("failed to get qrep destination connector: %w", err))
	}

	var replicatePartition func(partition *protos.QRepPartition) error

	qRecordReplication := func() (func(partition *protos.QRepPartition) error, error) {
		srcConn, ok := qRepPullCoreConn.(connectors.QRepPullConnector)
		if !ok {
			return nil, fmt.Errorf("source connector is not QRepPullConnector, got %T", qRepPullCoreConn)
		}

		destConn, ok := qRepSyncCoreConn.(connectors.QRepSyncConnector)
		if !ok {
			return nil, fmt.Errorf(
				"source connector is QRepPullConnector but destination connector is not QRepSyncConnector, got %T",
				qRepSyncCoreConn,
			)
		}

		var luaScript *lua.LFunction
		var luaState *lua.LState

		if config.Script != "" {
			ls, err := utils.LoadScript(ctx, config.Script, utils.LuaPrintFn(func(s string) {
				a.Alerter.LogFlowInfo(ctx, config.FlowJobName, s)
			}))
			if err != nil {
				return nil, err
			}
			if fn, ok := ls.Env.RawGetString("transformRow").(*lua.LFunction); ok {
				luaState = ls
				luaScript = fn
			}
		}

		return func(partition *protos.QRepPartition) error {
			stream := model.NewQRecordStream(shared.FetchAndChannelSize)
			outstream := stream

			if luaScript != nil {
				outstream = pua.AttachToStream(luaState, luaScript, stream)
			}

			return replicateQRepPartition(ctx, a, srcConn, destConn, dstPeer.Type, config, partition, runUUID, stream, outstream,
				connectors.QRepPullConnector.PullQRepRecords,
				connectors.QRepSyncConnector.SyncQRepRecords,
			)
		}, nil
	}

	qObjectReplication := func() (func(partition *protos.QRepPartition) error, error) {
		srcConn, ok := qRepPullCoreConn.(connectors.QRepPullObjectsConnector)
		if !ok {
			return nil, fmt.Errorf("source connector is not QRepPullObjectsConnector, got %T", qRepPullCoreConn)
		}

		destConn, ok := qRepSyncCoreConn.(connectors.QRepSyncObjectsConnector)
		if !ok {
			return nil, fmt.Errorf(
				"source connector is QRepPullObjectsConnector but destination connector is not QRepSyncObjectsConnector, got %T",
				qRepSyncCoreConn,
			)
		}

		return func(partition *protos.QRepPartition) error {
			stream := model.NewQObjectStream(shared.FetchAndChannelSize)

			return replicateQRepPartition(ctx, a, srcConn, destConn, dstPeer.Type, config, partition, runUUID, stream, stream,
				connectors.QRepPullObjectsConnector.PullQRepObjects,
				connectors.QRepSyncObjectsConnector.SyncQRepObjects,
			)
		}, nil
	}

	pgReplication := func() (func(partition *protos.QRepPartition) error, error) {
		srcConn, ok := qRepPullCoreConn.(*connpostgres.PostgresConnector)
		if !ok {
			return nil, fmt.Errorf("source connector is not PostgresConnector, got %T", qRepPullCoreConn)
		}

		destConn, ok := qRepSyncCoreConn.(*connpostgres.PostgresConnector)
		if !ok {
			return nil, fmt.Errorf("source connector is PostgresConnector but destination connector is not, got %T", qRepSyncCoreConn)
		}

		return func(partition *protos.QRepPartition) error {
			read, write := connpostgres.NewPgCopyPipe()

			return replicateQRepPartition(ctx, a, srcConn, destConn, dstPeer.Type, config, partition, runUUID, write, read,
				(*connpostgres.PostgresConnector).PullPgQRepRecords,
				(*connpostgres.PostgresConnector).SyncPgQRepRecords,
			)
		}, nil
	}

	switch qRepPullCoreConn.(type) {
	case *connpostgres.PostgresConnector:
		switch config.System {
		case protos.TypeSystem_Q:
			replicatePartition, err = qRecordReplication()
		case protos.TypeSystem_PG:
			replicatePartition, err = pgReplication()
		default:
			err = fmt.Errorf("unknown type system %d", config.System)
		}
	case connectors.QRepPullConnector:
		replicatePartition, err = qRecordReplication()
	case connectors.QRepPullObjectsConnector:
		replicatePartition, err = qObjectReplication()
	default:
		err = fmt.Errorf("unsupported QRepSyncConnectorCore type %T", qRepPullCoreConn)
	}

	if err != nil {
		logger.Error("failed to initialize replication method", slog.Any("error", err))
		return a.Alerter.LogFlowError(ctx, config.FlowJobName, err)
	}

	for _, partition := range partitions.Partitions {
		logger.Info(fmt.Sprintf("batch-%d - replicating partition - %s", partitions.BatchId, partition.PartitionId))

		err := replicatePartition(partition)
		if err != nil {
			logger.Error("failed to replicate partition", slog.Any("error", err))
			return a.Alerter.LogFlowError(ctx, config.FlowJobName, err)
		}
	}

<<<<<<< HEAD
	a.Alerter.LogFlowInfo(ctx, config.FlowJobName,
		fmt.Sprintf("replicated %d partitions to destination for table "+config.DestinationTableIdentifier, numPartitions))
=======
	a.Alerter.LogFlowInfo(
		ctx,
		config.FlowJobName,
		"replicated all rows to destination for table "+config.DestinationTableIdentifier,
	)
>>>>>>> e4748ebc
	return nil
}

func (a *FlowableActivity) ConsolidateQRepPartitions(ctx context.Context, config *protos.QRepConfig,
	runUUID string,
) error {
	shutdown := heartbeatRoutine(ctx, func() string {
		return "consolidating partitions for job"
	})
	defer shutdown()

	ctx = context.WithValue(ctx, shared.FlowNameKey, config.FlowJobName)
	dstConn, err := connectors.GetByNameAs[connectors.QRepConsolidateConnector](ctx, config.Env, a.CatalogPool, config.DestinationName)
	if errors.Is(err, errors.ErrUnsupported) {
		return monitoring.UpdateEndTimeForQRepRun(ctx, a.CatalogPool, runUUID)
	} else if err != nil {
		return err
	}
	defer connectors.CloseConnector(ctx, dstConn)

	if err := dstConn.ConsolidateQRepPartitions(ctx, config); err != nil {
		return a.Alerter.LogFlowError(ctx, config.FlowJobName, err)
	}

	return monitoring.UpdateEndTimeForQRepRun(ctx, a.CatalogPool, runUUID)
}

func (a *FlowableActivity) CleanupQRepFlow(ctx context.Context, config *protos.QRepConfig) error {
	ctx = context.WithValue(ctx, shared.FlowNameKey, config.FlowJobName)
	dst, err := connectors.GetByNameAs[connectors.QRepConsolidateConnector](ctx, config.Env, a.CatalogPool, config.DestinationName)
	if errors.Is(err, errors.ErrUnsupported) {
		return nil
	} else if err != nil {
		return a.Alerter.LogFlowError(ctx, config.FlowJobName, err)
	}
	defer connectors.CloseConnector(ctx, dst)

	return dst.CleanupQRepFlow(ctx, config)
}

func (a *FlowableActivity) DropFlowSource(ctx context.Context, req *protos.DropFlowActivityInput) error {
	ctx = context.WithValue(ctx, shared.FlowNameKey, req.FlowJobName)
	srcConn, err := connectors.GetByNameAs[connectors.CDCPullConnectorCore](ctx, nil, a.CatalogPool, req.PeerName)
	if err != nil {
		var notFound *exceptions.NotFoundError
		if errors.As(err, &notFound) {
			logger := internal.LoggerFromCtx(ctx)
			logger.Warn("peer missing, skipping", slog.String("peer", req.PeerName))
			return nil
		}
		return a.Alerter.LogFlowError(ctx, req.FlowJobName,
			exceptions.NewDropFlowError(fmt.Errorf("[DropFlowSource] failed to get source connector: %w", err)),
		)
	}
	defer connectors.CloseConnector(ctx, srcConn)

	if err := srcConn.PullFlowCleanup(ctx, req.FlowJobName); err != nil {
		var dnsErr *net.DNSError
		if errors.As(err, &dnsErr) && dnsErr.IsNotFound {
			a.Alerter.LogFlowWarning(ctx, req.FlowJobName, fmt.Errorf("[DropFlowSource] hostname not found, skipping: %w", err))
			return nil
		} else {
			pullCleanupErr := exceptions.NewDropFlowError(fmt.Errorf("[DropFlowSource] failed to clean up source: %w", err))
			if !shared.IsSQLStateError(err, pgerrcode.ObjectInUse) {
				// don't alert when PID active
				_ = a.Alerter.LogFlowError(ctx, req.FlowJobName, pullCleanupErr)
			}
			return pullCleanupErr
		}
	}

	a.Alerter.LogFlowInfo(ctx, req.FlowJobName, "Cleaned up source peer replication objects.")

	return nil
}

func (a *FlowableActivity) DropFlowDestination(ctx context.Context, req *protos.DropFlowActivityInput) error {
	ctx = context.WithValue(ctx, shared.FlowNameKey, req.FlowJobName)
	dstConn, err := connectors.GetByNameAs[connectors.CDCSyncConnector](ctx, nil, a.CatalogPool, req.PeerName)
	if err != nil {
		var dnsErr *net.DNSError
		if errors.As(err, &dnsErr) && dnsErr.IsNotFound {
			a.Alerter.LogFlowWarning(ctx, req.FlowJobName, fmt.Errorf("[DropFlowDestination] hostname not found, skipping: %w", err))
			return nil
		} else {
			var notFound *exceptions.NotFoundError
			if errors.As(err, &notFound) {
				logger := internal.LoggerFromCtx(ctx)
				logger.Warn("peer missing, skipping", slog.String("peer", req.PeerName))
				return nil
			}
			return a.Alerter.LogFlowError(ctx, req.FlowJobName,
				exceptions.NewDropFlowError(fmt.Errorf("[DropFlowDestination] failed to get destination connector: %w", err)),
			)
		}
	}
	defer connectors.CloseConnector(ctx, dstConn)

	if err := dstConn.SyncFlowCleanup(ctx, req.FlowJobName); err != nil {
		return a.Alerter.LogFlowError(ctx, req.FlowJobName,
			exceptions.NewDropFlowError(fmt.Errorf("[DropFlowDestination] failed to clean up destination: %w", err)),
		)
	}

	a.Alerter.LogFlowInfo(ctx, req.FlowJobName,
		"Cleaned up destination peer replication objects. Any metadata storage has been dropped.")

	return nil
}

func (a *FlowableActivity) SendWALHeartbeat(ctx context.Context) error {
	logger := log.With(internal.LoggerFromCtx(ctx), slog.String("scheduledTask", "SendWALHeartbeat"))
	walHeartbeatEnabled, err := internal.PeerDBEnableWALHeartbeat(ctx, nil)
	if err != nil {
		logger.Warn("unable to fetch wal heartbeat config, skipping wal heartbeat send", slog.Any("error", err))
		return err
	}
	if !walHeartbeatEnabled {
		logger.Info("wal heartbeat is disabled")
		return nil
	}
	walHeartbeatStatement, err := internal.PeerDBWALHeartbeatQuery(ctx, nil)
	if err != nil {
		logger.Warn("unable to fetch wal heartbeat config, skipping wal heartbeat send", slog.Any("error", err))
		return err
	}

	pgPeers, err := a.getPostgresPeerConfigs(ctx)
	if err != nil {
		logger.Warn("unable to fetch peers, skipping wal heartbeat send", slog.Any("error", err))
		return err
	}

	// run above command for each Postgres peer
	for _, pgPeer := range pgPeers {
		if err := ctx.Err(); err != nil {
			return err
		}

		func() {
			pgConfig := pgPeer.GetPostgresConfig()
			pgConn, peerErr := connpostgres.NewPostgresConnector(ctx, nil, pgConfig)
			if peerErr != nil {
				logger.Error("error creating connector for postgres peer",
					slog.String("peer", pgPeer.Name), slog.String("host", pgConfig.Host), slog.Any("error", err))
				return
			}
			defer pgConn.Close()
			if cmdErr := pgConn.ExecuteCommand(ctx, walHeartbeatStatement); cmdErr != nil {
				logger.Warn("could not send wal heartbeat to peer", slog.String("peer", pgPeer.Name), slog.Any("error", cmdErr))
			}
			logger.Info("sent wal heartbeat", slog.String("peer", pgPeer.Name))
		}()
	}

	return nil
}

func (a *FlowableActivity) ScheduledTasks(ctx context.Context) error {
	logger := internal.LoggerFromCtx(ctx)
	logger.Info("Starting scheduled tasks")
	defer shared.Interval(ctx, 20*time.Second, func() {
		activity.RecordHeartbeat(ctx, "Running scheduled tasks")
	})()
	wrapWithLog := func(name string, fn func() error) func() {
		return func() {
			now := time.Now()
			logger.Info(name + " starting")
			if err := fn(); err != nil {
				logger.Error(name+" failed", slog.Any("error", err))
			}
			logger.Info(name+" completed", slog.Duration("duration", time.Since(now)))
		}
	}
	defer shared.Interval(ctx, 10*time.Minute, wrapWithLog("SendWALHeartbeat", func() error {
		return a.SendWALHeartbeat(ctx)
	}))()
	defer shared.Interval(ctx, 1*time.Minute, wrapWithLog("RecordMetricsCritical", func() error {
		timeoutCtx, cancelFunc := context.WithTimeout(ctx, 50*time.Second)
		defer cancelFunc()
		return a.RecordMetricsCritical(timeoutCtx)
	}))()
	defer shared.Interval(ctx, 2*time.Minute, wrapWithLog("RecordMetricsAggregates", func() error {
		if enabled, err := internal.PeerDBMetricsRecordAggregatesEnabled(ctx, nil); err == nil && enabled {
			return a.RecordMetricsAggregates(ctx)
		}
		logger.Info("metrics aggregates recording is disabled")
		return nil
	}))()
	defer shared.Interval(ctx, 1*time.Minute, wrapWithLog("RecordSlotSizes", func() error {
		return a.RecordSlotSizes(ctx)
	}))()
	<-ctx.Done()
	logger.Info("Stopping scheduled tasks due to context done", slog.Any("error", ctx.Err()))
	return nil
}

type flowInformation struct {
	config     *protos.FlowConnectionConfigs
	updatedAt  time.Time
	workflowID string
}

type metricsFlowMetadata struct {
	updatedAt           time.Time
	config              *protos.FlowConnectionConfigs
	name                string
	workflowID          string
	sourcePeerName      string
	destinationPeerName string
	status              protos.FlowStatus
	sourcePeerType      protos.DBType
	destinationPeerType protos.DBType
}

func (m *metricsFlowMetadata) toFlowContextMetadata() *protos.FlowContextMetadata {
	return &protos.FlowContextMetadata{
		Source: &protos.PeerContextMetadata{
			Name: m.sourcePeerName,
			Type: m.sourcePeerType,
		},
		Destination: &protos.PeerContextMetadata{
			Name: m.destinationPeerName,
			Type: m.destinationPeerType,
		},
		FlowName: m.config.FlowJobName,
		Status:   m.status,
	}
}

func (a *FlowableActivity) RecordMetricsAggregates(ctx context.Context) error {
	logger := log.With(internal.LoggerFromCtx(ctx), slog.String("scheduledTask", "RecordMetricsAggregates"))
	logger.Info("Started RecordMetricsAggregates")
	flows, err := a.getFlowsForMetrics(ctx)
	if err != nil {
		logger.Error("Failed to get flows for metrics", slog.Any("error", err))
		return err
	}

	flowsMap := make(map[string]*metricsFlowMetadata, len(flows))
	flowNames := make([]string, 0, len(flows))
	for idx, flow := range flows {
		flowsMap[flow.name] = &flows[idx]
		flowNames = append(flowNames, flow.name)
	}
	rows, err := a.CatalogPool.Query(ctx, `
		SELECT
			destination_table_name,
			inserts_count,
			updates_count,
			deletes_count,
			flow_name
		FROM peerdb_stats.cdc_table_aggregate_counts
		WHERE flow_name = ANY($1)
		ORDER BY flow_name, destination_table_name`, flowNames)
	if err != nil {
		return fmt.Errorf("failed to query cdc table total counts: %w", err)
	}

	var scannedFlow string
	var tableName string
	operationValueMapping := [3]struct {
		op    string
		count int64
	}{
		{op: otel_metrics.RecordOperationTypeInsert},
		{op: otel_metrics.RecordOperationTypeUpdate},
		{op: otel_metrics.RecordOperationTypeDelete},
	}

	if _, err = pgx.ForEachRow(rows, []any{
		&tableName,
		&operationValueMapping[0].count,
		&operationValueMapping[1].count,
		&operationValueMapping[2].count,
		&scannedFlow,
	}, func() error {
		if flowData, ok := flowsMap[scannedFlow]; ok {
			eCtx := context.WithValue(ctx, internal.FlowMetadataKey, flowData.toFlowContextMetadata())
			for _, opAndValue := range operationValueMapping {
				a.OtelManager.Metrics.RecordsSyncedPerTableGauge.Record(eCtx, opAndValue.count, metric.WithAttributeSet(attribute.NewSet(
					attribute.String(otel_metrics.FlowNameKey, scannedFlow),
					attribute.String(otel_metrics.DestinationTableNameKey, tableName),
					attribute.String(otel_metrics.RecordOperationTypeKey, opAndValue.op),
				)))
			}
		} else {
			logger.Error("Flow not found for metrics",
				slog.String("flow", scannedFlow), slog.String("tableName", tableName))
		}
		return nil
	}); err != nil {
		return fmt.Errorf("failed to iterate over cdc table total counts: %w", err)
	}

	return nil
}

func (a *FlowableActivity) RecordMetricsCritical(ctx context.Context) error {
	logger := log.With(internal.LoggerFromCtx(ctx), slog.String("scheduledTask", "RecordMetricsCritical"))
	logger.Info("Started RecordMetricsCritical")

	maintenanceEnabled, err := internal.PeerDBMaintenanceModeEnabled(ctx, nil)
	instanceStatus := otel_metrics.InstanceStatusReady
	if err != nil {
		logger.Error("Failed to get maintenance mode status", slog.Any("error", err))
		instanceStatus = otel_metrics.InstanceStatusUnknown
	}
	if maintenanceEnabled {
		instanceStatus = otel_metrics.InstanceStatusMaintenance
	}
	logger.Info("Emitting Instance Status")
	a.OtelManager.Metrics.InstanceStatusGauge.Record(ctx, 1, metric.WithAttributeSet(attribute.NewSet(
		attribute.String(otel_metrics.InstanceStatusKey, instanceStatus),
		attribute.String(otel_metrics.PeerDBVersionKey, internal.PeerDBVersionShaShort()),
		attribute.String(otel_metrics.DeploymentVersionKey, internal.PeerDBDeploymentVersion()),
	)))
	logger.Info("Querying for flows and statuses to emit metrics")
	queryCtx, cancelFunc := context.WithTimeout(ctx, 20*time.Second)
	defer cancelFunc()
	infos, err := a.getFlowsForMetrics(queryCtx)
	if err != nil {
		return err
	}
	logger.Info("Emitting metrics for flows", slog.Int("flows", len(infos)))
	activeFlows := make([]metricsFlowMetadata, 0, len(infos))
	currentTime := time.Now()
	for _, info := range infos {
		ctx := context.WithValue(ctx, internal.FlowMetadataKey, info.toFlowContextMetadata())
		_, isActive := activeFlowStatuses[info.status]
		if isActive {
			activeFlows = append(activeFlows, info)
		}
		a.OtelManager.Metrics.SyncedTablesGauge.Record(ctx, int64(len(info.config.TableMappings)))
		a.OtelManager.Metrics.FlowStatusGauge.Record(ctx, 1, metric.WithAttributeSet(attribute.NewSet(
			attribute.String(otel_metrics.FlowStatusKey, info.status.String()),
			attribute.Bool(otel_metrics.IsFlowActiveKey, isActive),
		)))
		a.OtelManager.Metrics.DurationSinceLastFlowUpdateGauge.Record(ctx, int64(currentTime.Sub(info.updatedAt).Seconds()),
			metric.WithAttributeSet(attribute.NewSet(
				attribute.String(otel_metrics.FlowStatusKey, info.status.String()),
			)))
	}
	logger.Info("Finished emitting Instance and Flow Status", slog.Int("flows", len(infos)))
	var totalCpuLimit float64
	if cpuLimitStr, ok := os.LookupEnv("CURRENT_CONTAINER_CPU_LIMIT"); ok {
		totalCpuLimit, err = strconv.ParseFloat(cpuLimitStr, 64)
		if err != nil {
			logger.Error("Failed to parse CPU limit", slog.Any("error", err), slog.String("cpuLimit", cpuLimitStr))
		}
	}

	var totalMemoryLimit float64
	if memLimitStr, ok := os.LookupEnv("CURRENT_CONTAINER_MEMORY_LIMIT"); ok {
		totalMemoryLimit, err = strconv.ParseFloat(memLimitStr, 64)
		if err != nil {
			logger.Error("Failed to parse Memory limit", slog.Any("error", err), slog.String("memLimit", memLimitStr))
		}
	}

	var workloadTotalReplicaCount int
	if workloadTotalReplicaCountStr, ok := os.LookupEnv("CURRENT_WORKLOAD_TOTAL_REPLICAS"); ok {
		workloadTotalReplicaCount, err = strconv.Atoi(workloadTotalReplicaCountStr)
		if err != nil {
			logger.Error("Failed to parse workloadTotalReplicaCount",
				slog.Any("error", err), slog.String("workloadTotalReplicaCount", workloadTotalReplicaCountStr))
		}
	}

	logger.Info("Emitting Workload Compute information")
	a.OtelManager.Metrics.TotalCPULimitsGauge.Record(ctx, totalCpuLimit)
	a.OtelManager.Metrics.TotalMemoryLimitsGauge.Record(ctx, totalMemoryLimit)
	a.OtelManager.Metrics.WorkloadTotalReplicasGauge.Record(ctx, int64(workloadTotalReplicaCount))
	logger.Info("Finished emitting Workload Compute information")
	logger.Info("Emitting Active Flow Info", slog.Int("flows", len(activeFlows)))
	a.OtelManager.Metrics.ActiveFlowsGauge.Record(ctx, int64(len(activeFlows)))
	if activeFlowCount := len(activeFlows); activeFlowCount > 0 {
		activeFlowCpuLimit := totalCpuLimit / float64(activeFlowCount)
		activeFlowMemoryLimit := totalMemoryLimit / float64(activeFlowCount)
		if activeFlowCpuLimit > 0 || activeFlowMemoryLimit > 0 {
			for _, info := range activeFlows {
				ctx := context.WithValue(ctx, internal.FlowMetadataKey, info.toFlowContextMetadata())
				if activeFlowMemoryLimit > 0 {
					a.OtelManager.Metrics.MemoryLimitsPerActiveFlowGauge.Record(ctx, activeFlowMemoryLimit)
				}
				if activeFlowCpuLimit > 0 {
					a.OtelManager.Metrics.CPULimitsPerActiveFlowGauge.Record(ctx, activeFlowCpuLimit)
				}
			}
		}
	}
	logger.Info("Finished emitting Active Flow Info", slog.Int("flows", len(activeFlows)))
	logger.Info("Finished RecordMetricsCritical")
	return nil
}

func (a *FlowableActivity) getFlowsForMetrics(ctx context.Context) ([]metricsFlowMetadata, error) {
	logger := internal.LoggerFromCtx(ctx)
	rows, err := a.CatalogPool.Query(ctx,
		`
			SELECT DISTINCT ON (f.name)
				f.name AS flow_name,
				f.status AS status,
				f.config_proto AS config_proto,
				f.workflow_id AS workflow_id,
				f.updated_at AS updated_at,
				COALESCE(sp.name, '') AS source_peer_name,
				COALESCE(sp.type, 0) AS source_peer_type,
				COALESCE(dp.name, '') AS destination_peer_name,
				COALESCE(dp.type, 0) AS destination_peer_type
			FROM
				flows f
			LEFT JOIN peers sp ON f.source_peer = sp.id
			LEFT JOIN peers dp ON f.destination_peer = dp.id
		`)
	if err != nil {
		logger.Error("failed to query all flows", slog.Any("error", err))
		return nil, fmt.Errorf("failed to query all flows for metrics: %w", err)
	}

	infos, err := pgx.CollectRows(rows, func(row pgx.CollectableRow) (metricsFlowMetadata, error) {
		f := metricsFlowMetadata{
			config: &protos.FlowConnectionConfigs{},
		}
		var configProto []byte
		if err := rows.Scan(
			&f.name,
			&f.status,
			&configProto,
			&f.workflowID,
			&f.updatedAt,
			&f.sourcePeerName,
			&f.sourcePeerType,
			&f.destinationPeerName,
			&f.destinationPeerType,
		); err != nil {
			return metricsFlowMetadata{}, fmt.Errorf("failed to scan row: %w", err)
		}
		if f.sourcePeerName == "" || f.destinationPeerName == "" {
			logger.Error("flow has missing peer information", slog.String("flow_name", f.name))
			return metricsFlowMetadata{},
				a.Alerter.LogFlowError(ctx, f.name,
					exceptions.NewRecordMetricsError(fmt.Errorf("flow has missing peer information %s", f.name)))
		}
		if err := proto.Unmarshal(configProto, f.config); err != nil {
			return metricsFlowMetadata{}, err
		}
		return f, nil
	})
	if err != nil {
		logger.Error("failed to collect rows", slog.Any("error", err))
		return nil, fmt.Errorf("failed to collect rows for metrics: %w", err)
	}
	return infos, nil
}

func (a *FlowableActivity) RecordSlotSizes(ctx context.Context) error {
	logger := log.With(internal.LoggerFromCtx(ctx), slog.String("scheduledTask", "RecordSlotSizes"))
	logger.Info("Recording Slot Information")
	slotMetricGauges := otel_metrics.SlotMetricGauges{}
	slotMetricGauges.SlotLagGauge = a.OtelManager.Metrics.SlotLagGauge
	slotMetricGauges.RestartLSNGauge = a.OtelManager.Metrics.RestartLSNGauge
	slotMetricGauges.ConfirmedFlushLSNGauge = a.OtelManager.Metrics.ConfirmedFlushLSNGauge
	slotMetricGauges.OpenConnectionsGauge = a.OtelManager.Metrics.OpenConnectionsGauge
	slotMetricGauges.OpenReplicationConnectionsGauge = a.OtelManager.Metrics.OpenReplicationConnectionsGauge
	slotMetricGauges.IntervalSinceLastNormalizeGauge = a.OtelManager.Metrics.IntervalSinceLastNormalizeGauge

	logger.Info("Querying for flows to emit slot metrics")
	rows, err := a.CatalogPool.Query(ctx,
		"SELECT DISTINCT ON (name) name, config_proto, workflow_id, updated_at FROM flows WHERE query_string IS NULL")
	if err != nil {
		logger.Error("failed to query all flows", slog.Any("error", err))
		return fmt.Errorf("failed to query all flows for metrics: %w", err)
	}

	infos, err := pgx.CollectRows(rows, func(row pgx.CollectableRow) (flowInformation, error) {
		var flowName string
		var configProto []byte
		var workflowID string
		var updatedAt time.Time
		if err := rows.Scan(&flowName, &configProto, &workflowID, &updatedAt); err != nil {
			return flowInformation{}, err
		}

		var config protos.FlowConnectionConfigs
		if err := proto.Unmarshal(configProto, &config); err != nil {
			return flowInformation{}, err
		}

		return flowInformation{
			config:     &config,
			workflowID: workflowID,
			updatedAt:  updatedAt,
		}, nil
	})
	if err != nil {
		logger.Error("failed to process result of all flows", slog.Any("error", err))
		return fmt.Errorf("failed to process result of all flows for metrics: %w", err)
	}

	logger.Info("Recording slot size and emitting log retention where applicable", slog.Int("flows", len(infos)))
	for _, info := range infos {
		if err := ctx.Err(); err != nil {
			return err
		}
		timeoutCtx, cancel := context.WithTimeout(ctx, 30*time.Second)
		if err := a.recordSlotInformation(timeoutCtx, info, slotMetricGauges); err != nil {
			logger.Error("Failed to record slot information", slog.Any("error", err))
		}
		if err := a.emitLogRetentionHours(timeoutCtx, info, a.OtelManager.Metrics.LogRetentionGauge); err != nil {
			logger.Error("Failed to emit log retention hours", slog.Any("error", err))
		}
		cancel()
	}
	logger.Info("Finished emitting Slot Information", slog.Int("flows", len(infos)))
	return nil
}

func (a *FlowableActivity) recordSlotInformation(
	ctx context.Context,
	info flowInformation,
	slotMetricGauges otel_metrics.SlotMetricGauges,
) error {
	logger := internal.LoggerFromCtx(ctx)
	flowMetadata, err := a.GetFlowMetadata(ctx, &protos.FlowContextMetadataInput{
		FlowName:        info.config.FlowJobName,
		SourceName:      info.config.SourceName,
		DestinationName: info.config.DestinationName,
	})
	if err != nil {
		logger.Error("Failed to get flow metadata", slog.Any("error", err))
		return err
	}

	if flowMetadata.Source.Type != protos.DBType_POSTGRES {
		return nil
	}

	ctx = context.WithValue(ctx, internal.FlowMetadataKey, flowMetadata)
	srcConn, err := connectors.GetPostgresConnectorByName(ctx, nil, a.CatalogPool, info.config.SourceName)
	if err != nil {
		if !errors.Is(err, errors.ErrUnsupported) {
			logger.Error("Failed to create connector to handle slot info", slog.Any("error", err))
		}
		return err
	}
	defer connectors.CloseConnector(ctx, srcConn)

	slotName := "peerflow_slot_" + info.config.FlowJobName
	if info.config.ReplicationSlotName != "" {
		slotName = info.config.ReplicationSlotName
	}
	peerName := info.config.SourceName

	if err := srcConn.HandleSlotInfo(ctx, a.Alerter, a.CatalogPool, &alerting.AlertKeys{
		FlowName: info.config.FlowJobName,
		PeerName: peerName,
		SlotName: slotName,
	}, slotMetricGauges); err != nil {
		logger.Error("Failed to handle slot info", slog.Any("error", err))
	}

	return nil
}

func (a *FlowableActivity) emitLogRetentionHours(
	ctx context.Context,
	info flowInformation,
	logRetentionGauge metric.Float64Gauge,
) error {
	logger := internal.LoggerFromCtx(ctx)
	flowMetadata, err := a.GetFlowMetadata(ctx, &protos.FlowContextMetadataInput{
		FlowName:        info.config.FlowJobName,
		SourceName:      info.config.SourceName,
		DestinationName: info.config.DestinationName,
	})
	if err != nil {
		logger.Error("Failed to get flow metadata", slog.Any("error", err))
		return err
	}
	ctx = context.WithValue(ctx, internal.FlowMetadataKey, flowMetadata)
	srcConn, err := connectors.GetByNameAs[connectors.GetLogRetentionConnector](ctx, nil, a.CatalogPool, info.config.SourceName)
	if errors.Is(err, errors.ErrUnsupported) {
		return nil
	} else if err != nil {
		logger.Error("Failed to create connector to emit log retention", slog.Any("error", err))
		return err
	}
	defer connectors.CloseConnector(ctx, srcConn)

	peerName := info.config.SourceName
	logRetentionHours, err := srcConn.GetLogRetentionHours(ctx)
	if err != nil {
		logger.Error("Failed to get log retention hours", slog.Any("error", err))
	}

	if logRetentionHours > 0 {
		logRetentionGauge.Record(ctx, logRetentionHours)
		logger.Info("Emitted log retention hours", slog.String("peerName", peerName), slog.Float64("logRetentionHours", logRetentionHours))
		return nil
	}

	logger.Warn("Log retention hours is not set or is zero, skipping emission",
		slog.String("peerName", peerName), slog.Float64("logRetentionHours", logRetentionHours))
	return nil
}

var activeFlowStatuses = map[protos.FlowStatus]struct{}{
	protos.FlowStatus_STATUS_RUNNING:   {},
	protos.FlowStatus_STATUS_PAUSED:    {},
	protos.FlowStatus_STATUS_PAUSING:   {},
	protos.FlowStatus_STATUS_SETUP:     {},
	protos.FlowStatus_STATUS_SNAPSHOT:  {},
	protos.FlowStatus_STATUS_RESYNC:    {},
	protos.FlowStatus_STATUS_MODIFYING: {},
}

func (a *FlowableActivity) QRepHasNewRows(ctx context.Context,
	config *protos.QRepConfig, last *protos.QRepPartition,
) (bool, error) {
	shutdown := heartbeatRoutine(ctx, func() string {
		return "scanning for new rows"
	})
	defer shutdown()

	ctx = context.WithValue(ctx, shared.FlowNameKey, config.FlowJobName)
	logger := log.With(internal.LoggerFromCtx(ctx), slog.String(string(shared.FlowNameKey), config.FlowJobName))

	// TODO implement for other QRepPullConnector sources
	srcConn, err := connectors.GetByNameAs[*connpostgres.PostgresConnector](ctx, config.Env, a.CatalogPool, config.SourceName)
	if err != nil {
		if errors.Is(err, errors.ErrUnsupported) {
			return true, nil
		}
		return false, a.Alerter.LogFlowError(ctx, config.FlowJobName, fmt.Errorf("failed to get qrep source connector: %w", err))
	}
	defer connectors.CloseConnector(ctx, srcConn)

	logger.Info(fmt.Sprintf("current last partition value is %v", last))

	maxValue, err := srcConn.GetMaxValue(ctx, config, last)
	if err != nil {
		return false, a.Alerter.LogFlowError(ctx, config.FlowJobName, fmt.Errorf("failed to check for new rows: %w", err))
	}

	if maxValue == nil || last == nil || last.Range == nil {
		return maxValue != nil, nil
	}

	switch x := last.Range.Range.(type) {
	case *protos.PartitionRange_IntRange:
		if maxValue.(int64) > x.IntRange.End {
			return true, nil
		}
	case *protos.PartitionRange_UintRange:
		if maxValue.(uint64) > x.UintRange.End {
			return true, nil
		}
	case *protos.PartitionRange_TimestampRange:
		if maxValue.(time.Time).After(x.TimestampRange.End.AsTime()) {
			return true, nil
		}
	default:
		return false, fmt.Errorf("unknown range type: %v", x)
	}

	return false, nil
}

func (a *FlowableActivity) RenameTables(ctx context.Context, config *protos.RenameTablesInput) (*protos.RenameTablesOutput, error) {
	shutdown := heartbeatRoutine(ctx, func() string {
		return "renaming tables for job"
	})
	defer shutdown()

	var renameOutput *protos.RenameTablesOutput
	ctx = context.WithValue(ctx, shared.FlowNameKey, config.FlowJobName)
	renameWithSoftDeleteConn, err := connectors.GetByNameAs[connectors.RenameTablesWithSoftDeleteConnector](
		ctx, nil, a.CatalogPool, config.PeerName)
	if err != nil {
		if err == errors.ErrUnsupported {
			// Rename without soft-delete
			renameConn, renameErr := connectors.GetByNameAs[connectors.RenameTablesConnector](ctx, nil, a.CatalogPool, config.PeerName)
			if renameErr != nil {
				return nil, a.Alerter.LogFlowError(ctx, config.FlowJobName, fmt.Errorf("failed to get rename connector: %w", renameErr))
			}
			defer connectors.CloseConnector(ctx, renameConn)

			a.Alerter.LogFlowInfo(ctx, config.FlowJobName, "Renaming tables for resync")
			renameOutput, err = renameConn.RenameTables(ctx, config)
			if err != nil {
				return nil, a.Alerter.LogFlowError(ctx, config.FlowJobName, fmt.Errorf("failed to rename tables: %w", err))
			}

			err = a.updateTableSchemaMappingForResync(ctx, config.RenameTableOptions, config.FlowJobName)
			if err != nil {
				return nil, a.Alerter.LogFlowError(ctx, config.FlowJobName,
					fmt.Errorf("failed to update table_schema_mapping after resync: %w", err))
			}

			a.Alerter.LogFlowInfo(ctx, config.FlowJobName, "Resync completed for all tables")
			return renameOutput, nil
		}
		return nil, a.Alerter.LogFlowError(ctx, config.FlowJobName, fmt.Errorf("failed to get rename with soft-delete connector: %w", err))
	}
	defer connectors.CloseConnector(ctx, renameWithSoftDeleteConn)

	// Rename with soft-delete
	tableNameSchemaMapping := make(map[string]*protos.TableSchema, len(config.RenameTableOptions))
	for _, option := range config.RenameTableOptions {
		schema, err := internal.LoadTableSchemaFromCatalog(
			ctx,
			a.CatalogPool,
			config.FlowJobName,
			option.CurrentName,
		)
		if err != nil {
			return nil, a.Alerter.LogFlowError(ctx, config.FlowJobName, fmt.Errorf("failed to load schema to rename tables: %w", err))
		}
		tableNameSchemaMapping[option.CurrentName] = schema
	}
	a.Alerter.LogFlowInfo(ctx, config.FlowJobName, "Renaming tables for resync with soft-delete")
	renameOutput, err = renameWithSoftDeleteConn.RenameTables(ctx, config, tableNameSchemaMapping)
	if err != nil {
		return nil, a.Alerter.LogFlowError(ctx, config.FlowJobName, fmt.Errorf("failed to rename tables: %w", err))
	}

	err = a.updateTableSchemaMappingForResync(ctx, config.RenameTableOptions, config.FlowJobName)
	if err != nil {
		return nil, a.Alerter.LogFlowError(ctx, config.FlowJobName,
			fmt.Errorf("failed to update table_schema_mapping after resync with soft-delete: %w", err))
	}

	a.Alerter.LogFlowInfo(ctx, config.FlowJobName, "Resync with soft-delete completed for all tables")
	return renameOutput, nil
}

func (a *FlowableActivity) updateTableSchemaMappingForResync(
	ctx context.Context,
	renameOptions []*protos.RenameTableOption,
	flowJobName string,
) error {
	tx, err := a.CatalogPool.Begin(ctx)
	if err != nil {
<<<<<<< HEAD
		return nil, a.Alerter.LogFlowError(ctx, config.FlowJobName, fmt.Errorf("failed to begin updating table_schema_mapping: %w", err))
=======
		return fmt.Errorf("failed to begin updating table_schema_mapping: %w", err)
>>>>>>> e4748ebc
	}
	logger := log.With(internal.LoggerFromCtx(ctx), slog.String(string(shared.FlowNameKey), flowJobName))
	defer shared.RollbackTx(tx, logger)

	for _, option := range renameOptions {
		if option.NewName != option.CurrentName {
			if _, err := tx.Exec(
				ctx,
				"delete from table_schema_mapping where flow_name = $1 and table_name = $2",
				flowJobName,
				option.NewName,
			); err != nil {
<<<<<<< HEAD
				return nil, a.Alerter.LogFlowError(ctx, config.FlowJobName, fmt.Errorf("failed to update table_schema_mapping: %w", err))
=======
				return fmt.Errorf("failed to delete _resync entries in table_schema_mapping: %w", err)
>>>>>>> e4748ebc
			}
		}
		if _, err := tx.Exec(
			ctx,
			"update table_schema_mapping set table_name = $3 where flow_name = $1 and table_name = $2",
			flowJobName,
			option.CurrentName,
			option.NewName,
		); err != nil {
<<<<<<< HEAD
			return nil, a.Alerter.LogFlowError(ctx, config.FlowJobName, fmt.Errorf("failed to update table_schema_mapping: %w", err))
		}
	}

	a.Alerter.LogFlowInfo(ctx, config.FlowJobName, "Resync completed for all tables")

	if commitErr := tx.Commit(ctx); commitErr != nil {
		return nil, a.Alerter.LogFlowError(ctx, config.FlowJobName, fmt.Errorf("failed to commit updating table_schema_mapping: %w", commitErr))
	}
	return renameOutput, nil
=======
			return fmt.Errorf("failed to update table_schema_mapping: %w", err)
		}
	}
	return tx.Commit(ctx)
>>>>>>> e4748ebc
}

func (a *FlowableActivity) DeleteMirrorStats(ctx context.Context, flowName string) error {
	shutdown := heartbeatRoutine(ctx, func() string {
		return "deleting mirror stats"
	})
	defer shutdown()

	ctx = context.WithValue(ctx, shared.FlowNameKey, flowName)
	logger := log.With(internal.LoggerFromCtx(ctx), slog.String(string(shared.FlowNameKey), flowName))
	if err := monitoring.DeleteMirrorStats(ctx, logger, a.CatalogPool, flowName); err != nil {
		logger.Warn("was not able to delete mirror stats", slog.Any("error", err))
		return err
	}

	return nil
}

func (a *FlowableActivity) CreateTablesFromExisting(ctx context.Context, req *protos.CreateTablesFromExistingInput) (
	*protos.CreateTablesFromExistingOutput, error,
) {
	ctx = context.WithValue(ctx, shared.FlowNameKey, req.FlowJobName)
	dstConn, err := connectors.GetByNameAs[connectors.CreateTablesFromExistingConnector](ctx, nil, a.CatalogPool, req.PeerName)
	if err != nil {
		return nil, a.Alerter.LogFlowError(ctx, req.FlowJobName, fmt.Errorf("failed to get connector: %w", err))
	}
	defer connectors.CloseConnector(ctx, dstConn)

	return dstConn.CreateTablesFromExisting(ctx, req)
}

func (a *FlowableActivity) ReplicateXminPartition(ctx context.Context,
	config *protos.QRepConfig,
	partition *protos.QRepPartition,
	runUUID string,
) (int64, error) {
	shutdown := heartbeatRoutine(ctx, func() string {
		return "syncing xmin"
	})
	defer shutdown()

	switch config.System {
	case protos.TypeSystem_Q:
		stream := model.NewQRecordStream(shared.FetchAndChannelSize)
		return replicateXminPartition(ctx, a, config, partition, runUUID,
			stream, stream,
			(*connpostgres.PostgresConnector).PullXminRecordStream,
			connectors.QRepSyncConnector.SyncQRepRecords)
	case protos.TypeSystem_PG:
		pgread, pgwrite := connpostgres.NewPgCopyPipe()
		return replicateXminPartition(ctx, a, config, partition, runUUID,
			pgwrite, pgread,
			(*connpostgres.PostgresConnector).PullXminPgRecordStream,
			connectors.QRepSyncPgConnector.SyncPgQRepRecords)
	default:
		return 0, fmt.Errorf("unknown type system %d", config.System)
	}
}

func (a *FlowableActivity) AddTablesToPublication(ctx context.Context, cfg *protos.FlowConnectionConfigs,
	additionalTableMappings []*protos.TableMapping,
) error {
	ctx = context.WithValue(ctx, shared.FlowNameKey, cfg.FlowJobName)
	srcConn, err := connectors.GetByNameAs[*connpostgres.PostgresConnector](ctx, cfg.Env, a.CatalogPool, cfg.SourceName)
	if err != nil {
		if errors.Is(err, errors.ErrUnsupported) {
			return nil
		}
		return fmt.Errorf("failed to get source connector: %w", err)
	}
	defer connectors.CloseConnector(ctx, srcConn)

	if err := srcConn.AddTablesToPublication(ctx, &protos.AddTablesToPublicationInput{
		FlowJobName:      cfg.FlowJobName,
		PublicationName:  cfg.PublicationName,
		AdditionalTables: additionalTableMappings,
	}); err != nil {
		return a.Alerter.LogFlowError(ctx, cfg.FlowJobName, err)
	}

	a.Alerter.LogFlowInfo(ctx, cfg.FlowJobName, fmt.Sprintf("ensured %d tables exist in publication %s",
		len(additionalTableMappings), cfg.PublicationName))
	return nil
}

func (a *FlowableActivity) RemoveTablesFromPublication(
	ctx context.Context,
	cfg *protos.FlowConnectionConfigs,
	removedTablesMapping []*protos.TableMapping,
) error {
	ctx = context.WithValue(ctx, shared.FlowNameKey, cfg.FlowJobName)
	srcConn, err := connectors.GetByNameAs[*connpostgres.PostgresConnector](ctx, cfg.Env, a.CatalogPool, cfg.SourceName)
	if err != nil {
		if errors.Is(err, errors.ErrUnsupported) {
			return nil
		}
		return a.Alerter.LogFlowError(ctx, cfg.FlowJobName, fmt.Errorf("failed to get source connector: %w", err))
	}
	defer connectors.CloseConnector(ctx, srcConn)

	if err := srcConn.RemoveTablesFromPublication(ctx, &protos.RemoveTablesFromPublicationInput{
		FlowJobName:     cfg.FlowJobName,
		PublicationName: cfg.PublicationName,
		TablesToRemove:  removedTablesMapping,
	}); err != nil {
		return a.Alerter.LogFlowError(ctx, cfg.FlowJobName, err)
	}

	a.Alerter.LogFlowInfo(ctx, cfg.FlowJobName, fmt.Sprintf("removed %d tables from publication %s",
		len(removedTablesMapping), cfg.PublicationName))
	return nil
}

func (a *FlowableActivity) RemoveTablesFromRawTable(
	ctx context.Context,
	cfg *protos.FlowConnectionConfigs,
	tablesToRemove []*protos.TableMapping,
) error {
	ctx = context.WithValue(ctx, shared.FlowNameKey, cfg.FlowJobName)
	logger := log.With(internal.LoggerFromCtx(ctx), slog.String(string(shared.FlowNameKey), cfg.FlowJobName))
	pgMetadata := connmetadata.NewPostgresMetadataFromCatalog(logger, a.CatalogPool)
	normBatchID, err := pgMetadata.GetLastNormalizeBatchID(ctx, cfg.FlowJobName)
	if err != nil {
		logger.Error("[RemoveTablesFromRawTable] failed to get last normalize batch id", slog.Any("error", err))
		return a.Alerter.LogFlowError(ctx, cfg.FlowJobName, err)
	}

	syncBatchID, err := pgMetadata.GetLastSyncBatchID(ctx, cfg.FlowJobName)
	if err != nil {
		logger.Error("[RemoveTablesFromRawTable] failed to get last sync batch id", slog.Any("error", err))
		return a.Alerter.LogFlowError(ctx, cfg.FlowJobName, err)
	}

	dstConn, err := connectors.GetByNameAs[connectors.RawTableConnector](ctx, cfg.Env, a.CatalogPool, cfg.DestinationName)
	if err != nil {
		if errors.Is(err, errors.ErrUnsupported) {
			// For connectors where raw table is not a concept,
			// we can ignore the error
			return nil
		}
		return a.Alerter.LogFlowError(ctx, cfg.FlowJobName,
			fmt.Errorf("[RemoveTablesFromRawTable] failed to get destination connector: %w", err),
		)
	}
	defer connectors.CloseConnector(ctx, dstConn)

	tableNames := make([]string, 0, len(tablesToRemove))
	for _, table := range tablesToRemove {
		tableNames = append(tableNames, table.DestinationTableIdentifier)
	}
	if err := dstConn.RemoveTableEntriesFromRawTable(ctx, &protos.RemoveTablesFromRawTableInput{
		FlowJobName:           cfg.FlowJobName,
		DestinationTableNames: tableNames,
		SyncBatchId:           syncBatchID,
		NormalizeBatchId:      normBatchID,
	}); err != nil {
		return a.Alerter.LogFlowError(ctx, cfg.FlowJobName, err)
	}
	return nil
}

func (a *FlowableActivity) RemoveTablesFromCatalog(
	ctx context.Context,
	cfg *protos.FlowConnectionConfigs,
	tablesToRemove []*protos.TableMapping,
) error {
	removedTables := make([]string, 0, len(tablesToRemove))
	for _, tm := range tablesToRemove {
		removedTables = append(removedTables, tm.DestinationTableIdentifier)
	}

	if _, err := a.CatalogPool.Exec(
		ctx,
		"delete from table_schema_mapping where flow_name = $1 and table_name = ANY($2)",
		cfg.FlowJobName,
		removedTables,
	); err != nil {
		return a.Alerter.LogFlowError(ctx, cfg.FlowJobName, err)
	}

	return nil
}

func (a *FlowableActivity) RemoveFlowDetailsFromCatalog(
	ctx context.Context,
	req *model.RemoveFlowDetailsFromCatalogRequest,
) error {
	flowName := req.FlowName
	logger := log.With(internal.LoggerFromCtx(ctx), slog.String(string(shared.FlowNameKey), req.FlowName))
	tx, err := a.CatalogPool.Begin(ctx)
	if err != nil {
		return fmt.Errorf("failed to begin transaction to remove flow details from catalog: %w", err)
	}
	defer shared.RollbackTx(tx, logger)

	if _, err := tx.Exec(ctx, "DELETE FROM table_schema_mapping WHERE flow_name=$1", flowName); err != nil {
		return fmt.Errorf("unable to clear table_schema_mapping in catalog: %w", err)
	}

	if !req.Resync {
		ct, err := tx.Exec(ctx, "DELETE FROM flows WHERE name=$1", flowName)
		if err != nil {
			return fmt.Errorf("unable to remove flow entry in catalog: %w", err)
		}
		if ct.RowsAffected() == 0 {
			logger.Warn("flow entry not found in catalog, 0 records deleted")
		} else {
			logger.Info("flow entries removed from catalog",
				slog.Int64("rowsAffected", ct.RowsAffected()))
		}
	}

	if err := connmetadata.SyncFlowCleanupInTx(ctx, tx, flowName); err != nil {
		return fmt.Errorf("unable to clear metadata for flow cleanup: %w", err)
	}

	// only for ClickHouse, should be a no-op for other destination connectors
	if _, err := tx.Exec(ctx, `DELETE FROM ch_s3_stage WHERE flow_job_name = $1`, flowName); err != nil {
		return fmt.Errorf("failed to clear avro stage for flow %s: %w", flowName, err)
	}

	if err := tx.Commit(ctx); err != nil {
		return fmt.Errorf("failed to commit transaction to remove flow details from catalog: %w", err)
	}

	return nil
}

func (a *FlowableActivity) GetFlowMetadata(
	ctx context.Context,
	input *protos.FlowContextMetadataInput,
) (*protos.FlowContextMetadata, error) {
	logger := log.With(internal.LoggerFromCtx(ctx), slog.String(string(shared.FlowNameKey), input.FlowName))
	peerNames := make([]string, 0, 2)
	if input.SourceName != "" {
		peerNames = append(peerNames, input.SourceName)
	}
	if input.DestinationName != "" {
		peerNames = append(peerNames, input.DestinationName)
	}
	peerTypes, err := connectors.LoadPeerTypes(ctx, a.CatalogPool, peerNames)
	if err != nil {
		return nil, a.Alerter.LogFlowError(ctx, input.FlowName, err)
	}
	var sourcePeer, destinationPeer *protos.PeerContextMetadata
	if input.SourceName != "" {
		sourcePeer = &protos.PeerContextMetadata{
			Name: input.SourceName,
			Type: peerTypes[input.SourceName],
		}
	}
	if input.DestinationName != "" {
		destinationPeer = &protos.PeerContextMetadata{
			Name: input.DestinationName,
			Type: peerTypes[input.DestinationName],
		}
	}

	// Detect source database variant
	if input.SourceName != "" {
		if srcConn, err := connectors.GetByNameAs[connectors.DatabaseVariantConnector](ctx, nil, a.CatalogPool, input.SourceName); err == nil {
			if variant, variantErr := srcConn.GetDatabaseVariant(ctx); variantErr == nil {
				sourcePeer.Variant = variant
			} else {
				logger.Warn("failed to get source database variant", slog.Any("error", variantErr))
			}
			connectors.CloseConnector(ctx, srcConn)
		} else {
			logger.Warn("failed to get source connector to detect database variant", slog.Any("error", err))
		}
	}

	logger.Debug("loaded peer types for flow", slog.String("flowName", input.FlowName),
		slog.String("sourceName", input.SourceName), slog.String("destinationName", input.DestinationName),
		slog.Any("peerTypes", peerTypes))
	return &protos.FlowContextMetadata{
		FlowName:    input.FlowName,
		Source:      sourcePeer,
		Destination: destinationPeer,
		Status:      input.Status,
		IsResync:    input.IsResync,
	}, nil
}

func (a *FlowableActivity) UpdateCDCConfigInCatalogActivity(ctx context.Context, cfg *protos.FlowConnectionConfigs) error {
	return internal.UpdateCDCConfigInCatalog(ctx, a.CatalogPool, internal.LoggerFromCtx(ctx), cfg)
}

func (a *FlowableActivity) PeerDBFullRefreshOverwriteMode(ctx context.Context, env map[string]string) (bool, error) {
	return internal.PeerDBFullRefreshOverwriteMode(ctx, env)
}

func (a *FlowableActivity) ReportStatusMetric(ctx context.Context, status protos.FlowStatus) error {
	_, isActive := activeFlowStatuses[status]
	a.OtelManager.Metrics.FlowStatusGauge.Record(ctx, 1, metric.WithAttributeSet(attribute.NewSet(
		attribute.String(otel_metrics.FlowStatusKey, status.String()),
		attribute.Bool(otel_metrics.IsFlowActiveKey, isActive),
	)))
	return nil
}<|MERGE_RESOLUTION|>--- conflicted
+++ resolved
@@ -702,16 +702,11 @@
 		}
 	}
 
-<<<<<<< HEAD
-	a.Alerter.LogFlowInfo(ctx, config.FlowJobName,
-		fmt.Sprintf("replicated %d partitions to destination for table "+config.DestinationTableIdentifier, numPartitions))
-=======
 	a.Alerter.LogFlowInfo(
 		ctx,
 		config.FlowJobName,
-		"replicated all rows to destination for table "+config.DestinationTableIdentifier,
+		fmt.Sprintf("replicated %d partitions to destination for table %s", numPartitions, config.DestinationTableIdentifier),
 	)
->>>>>>> e4748ebc
 	return nil
 }
 
@@ -1456,11 +1451,7 @@
 ) error {
 	tx, err := a.CatalogPool.Begin(ctx)
 	if err != nil {
-<<<<<<< HEAD
-		return nil, a.Alerter.LogFlowError(ctx, config.FlowJobName, fmt.Errorf("failed to begin updating table_schema_mapping: %w", err))
-=======
-		return fmt.Errorf("failed to begin updating table_schema_mapping: %w", err)
->>>>>>> e4748ebc
+		return a.Alerter.LogFlowError(ctx, flowJobName, fmt.Errorf("failed to begin updating table_schema_mapping: %w", err))
 	}
 	logger := log.With(internal.LoggerFromCtx(ctx), slog.String(string(shared.FlowNameKey), flowJobName))
 	defer shared.RollbackTx(tx, logger)
@@ -1473,11 +1464,7 @@
 				flowJobName,
 				option.NewName,
 			); err != nil {
-<<<<<<< HEAD
-				return nil, a.Alerter.LogFlowError(ctx, config.FlowJobName, fmt.Errorf("failed to update table_schema_mapping: %w", err))
-=======
-				return fmt.Errorf("failed to delete _resync entries in table_schema_mapping: %w", err)
->>>>>>> e4748ebc
+				return a.Alerter.LogFlowError(ctx, flowJobName, fmt.Errorf("failed to update table_schema_mapping: %w", err))
 			}
 		}
 		if _, err := tx.Exec(
@@ -1487,23 +1474,16 @@
 			option.CurrentName,
 			option.NewName,
 		); err != nil {
-<<<<<<< HEAD
-			return nil, a.Alerter.LogFlowError(ctx, config.FlowJobName, fmt.Errorf("failed to update table_schema_mapping: %w", err))
-		}
-	}
-
-	a.Alerter.LogFlowInfo(ctx, config.FlowJobName, "Resync completed for all tables")
+			return a.Alerter.LogFlowError(ctx, flowJobName, fmt.Errorf("failed to update table_schema_mapping: %w", err))
+		}
+	}
+
+	a.Alerter.LogFlowInfo(ctx, flowJobName, "Resync completed for all tables")
 
 	if commitErr := tx.Commit(ctx); commitErr != nil {
-		return nil, a.Alerter.LogFlowError(ctx, config.FlowJobName, fmt.Errorf("failed to commit updating table_schema_mapping: %w", commitErr))
-	}
-	return renameOutput, nil
-=======
-			return fmt.Errorf("failed to update table_schema_mapping: %w", err)
-		}
-	}
-	return tx.Commit(ctx)
->>>>>>> e4748ebc
+		return a.Alerter.LogFlowError(ctx, flowJobName, fmt.Errorf("failed to commit updating table_schema_mapping: %w", commitErr))
+	}
+	return nil
 }
 
 func (a *FlowableActivity) DeleteMirrorStats(ctx context.Context, flowName string) error {
