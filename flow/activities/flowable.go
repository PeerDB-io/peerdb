--- conflicted
+++ resolved
@@ -471,12 +471,8 @@
 	runUUID string,
 ) (*protos.QRepParitionResult, error) {
 	ctx = context.WithValue(ctx, shared.FlowNameKey, config.FlowJobName)
-<<<<<<< HEAD
-	if err := monitoring.InitializeQRepRun(ctx, a.CatalogPool, config, runUUID, nil, config.ParentMirrorName); err != nil {
-=======
 	logger := log.With(activity.GetLogger(ctx), slog.String(string(shared.FlowNameKey), config.FlowJobName))
 	if err := monitoring.InitializeQRepRun(ctx, logger, a.CatalogPool, config, runUUID, nil, config.ParentMirrorName); err != nil {
->>>>>>> 304f4f10
 		return nil, err
 	}
 	srcConn, err := connectors.GetByNameAs[connectors.QRepPullConnector](ctx, config.Env, a.CatalogPool, config.SourceName)
