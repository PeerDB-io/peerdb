package utils

import (
	"bufio"
	"context"
	"fmt"
	"io"
	"log/slog"
	"os"
	"runtime/debug"
	"sync/atomic"
	"time"

	"github.com/aws/aws-sdk-go-v2/aws"
	"github.com/aws/aws-sdk-go-v2/feature/s3/manager"
	"github.com/aws/aws-sdk-go-v2/service/s3"
	"github.com/djherbis/buffer"
	"github.com/djherbis/nio/v3"
	"github.com/hamba/avro/v2/ocf"

	"github.com/PeerDB-io/peerdb/flow/generated/protos"
	"github.com/PeerDB-io/peerdb/flow/internal"
	"github.com/PeerDB-io/peerdb/flow/model"
	"github.com/PeerDB-io/peerdb/flow/shared"
	"github.com/PeerDB-io/peerdb/flow/shared/types"
)

type (
	AvroStorageLocation int64
)

const (
	AvroLocalStorage = iota
	AvroS3Storage
	AvroGCSStorage
)

type peerDBOCFWriter struct {
	stream               *model.QRecordStream
	avroSchema           *model.QRecordAvroSchemaDefinition
	avroCompressionCodec ocf.CodecName
	targetDWH            protos.DBType
}

type AvroFile struct {
	FilePath        string              `json:"filePath"`
	StorageLocation AvroStorageLocation `json:"storageLocation"`
	NumRecords      int64               `json:"numRecords"`
}

func (l *AvroFile) Cleanup() {
	if l.StorageLocation == AvroLocalStorage {
		if err := os.Remove(l.FilePath); err != nil && !os.IsNotExist(err) {
			slog.Warn("unable to delete temporary Avro file", slog.Any("error", err))
		}
	}
}

func NewPeerDBOCFWriter(
	stream *model.QRecordStream,
	avroSchema *model.QRecordAvroSchemaDefinition,
	avroCompressionCodec ocf.CodecName,
	targetDWH protos.DBType,
) *peerDBOCFWriter {
	return &peerDBOCFWriter{
		stream:               stream,
		avroSchema:           avroSchema,
		avroCompressionCodec: avroCompressionCodec,
		targetDWH:            targetDWH,
	}
}

func (p *peerDBOCFWriter) WriteOCF(
	ctx context.Context,
	env map[string]string,
	w io.Writer,
	typeConversions map[string]types.TypeConversion,
	numericTruncator *model.SnapshotTableNumericTruncator,
) (int64, error) {
	ocfWriter, err := p.createOCFWriter(w)
	if err != nil {
		return 0, fmt.Errorf("failed to create OCF writer: %w", err)
	}
	defer ocfWriter.Close()

	numRows, err := p.writeRecordsToOCFWriter(ctx, env, ocfWriter, typeConversions, numericTruncator)
	if err != nil {
		return 0, fmt.Errorf("failed to write records to OCF writer: %w", err)
	}
	return numRows, nil
}

func (p *peerDBOCFWriter) WriteRecordsToS3(
	ctx context.Context,
	env map[string]string,
	bucketName string,
	key string,
	s3Creds AWSCredentialsProvider,
	avroSize *atomic.Int64,
	typeConversions map[string]types.TypeConversion,
<<<<<<< HEAD
	numericTruncator *model.SnapshotTableNumericTruncator,
) (*AvroFile, error) {
=======
) (AvroFile, error) {
>>>>>>> dc672b1a
	logger := internal.LoggerFromCtx(ctx)
	s3svc, err := CreateS3Client(ctx, s3Creds)
	if err != nil {
		logger.Error("failed to create S3 client", slog.Any("error", err))
		return AvroFile{}, fmt.Errorf("failed to create S3 client: %w", err)
	}

	buf := buffer.New(32 * 1024 * 1024) // 32MB in memory Buffer
	r, w := nio.Pipe(buf)

	defer r.Close()
	var writeOcfError error
	var numRows int64

	go func() {
		defer func() {
			if r := recover(); r != nil {
				writeOcfError = fmt.Errorf("panic occurred during WriteOCF: %v", r)
				stack := string(debug.Stack())
				logger.Error("panic during WriteOCF", slog.Any("error", writeOcfError), slog.String("stack", stack))
			}
			w.Close()
		}()
		var writer io.Writer
		if avroSize == nil {
			writer = w
		} else {
			writer = shared.NewWatchWriter(w, avroSize)
		}
		numRows, writeOcfError = p.WriteOCF(ctx, env, writer, typeConversions, numericTruncator)
	}()

	partSize, err := internal.PeerDBS3PartSize(ctx, env)
	if err != nil {
		return AvroFile{}, fmt.Errorf("could not get s3 part size config: %w", err)
	}

	// Create the uploader using the AWS SDK v2 manager
	uploader := manager.NewUploader(s3svc, func(u *manager.Uploader) {
		if partSize > 0 {
			u.PartSize = partSize
		}
	})

	if _, err := uploader.Upload(ctx, &s3.PutObjectInput{
		Bucket: aws.String(bucketName),
		Key:    aws.String(key),
		Body:   r,
	}); err != nil {
		s3Path := "s3://" + bucketName + "/" + key
		logger.Error("failed to upload file", slog.Any("error", err), slog.String("s3_path", s3Path))
		return AvroFile{}, fmt.Errorf("failed to upload file: %w", err)
	}

	if writeOcfError != nil {
		logger.Error("failed to write records to OCF", slog.Any("error", writeOcfError))
		return AvroFile{}, writeOcfError
	}

	return AvroFile{
		StorageLocation: AvroS3Storage,
		FilePath:        key,
		NumRecords:      numRows,
	}, nil
}

<<<<<<< HEAD
func (p *peerDBOCFWriter) WriteRecordsToAvroFile(
	ctx context.Context, env map[string]string, filePath string, numericTruncator *model.SnapshotTableNumericTruncator,
) (*AvroFile, error) {
=======
func (p *peerDBOCFWriter) WriteRecordsToAvroFile(ctx context.Context, env map[string]string, filePath string) (AvroFile, error) {
>>>>>>> dc672b1a
	file, err := os.Create(filePath)
	if err != nil {
		return AvroFile{}, fmt.Errorf("failed to create temporary Avro file: %w", err)
	}
	defer file.Close()
	printFileStats := func(message string) {
		logger := internal.LoggerFromCtx(ctx)
		stats, err := file.Stat()
		if err != nil {
			return
		}
		logger.Info(message, slog.String("file", filePath), slog.Int64("size", stats.Size()))
	}
	shutdown := shared.Interval(ctx, time.Minute, func() { printFileStats("writing to temporary Avro file") })
	defer shutdown()

	buffSizeBytes := 1 << 26 // 64 MB
	bufferedWriter := bufio.NewWriterSize(file, buffSizeBytes)
	defer bufferedWriter.Flush()

	numRecords, err := p.WriteOCF(ctx, env, bufferedWriter, nil, numericTruncator)
	if err != nil {
		return AvroFile{}, fmt.Errorf("failed to write records to temporary Avro file: %w", err)
	}

	printFileStats("finished writing to temporary Avro file")
	return AvroFile{
		NumRecords:      numRecords,
		StorageLocation: AvroLocalStorage,
		FilePath:        filePath,
	}, nil
}

func (p *peerDBOCFWriter) createOCFWriter(w io.Writer) (*ocf.Encoder, error) {
	ocfWriter, err := ocf.NewEncoderWithSchema(
		p.avroSchema.Schema, w, ocf.WithCodec(p.avroCompressionCodec),
	)
	if err != nil {
		return nil, fmt.Errorf("failed to create OCF writer: %w", err)
	}

	return ocfWriter, nil
}

func (p *peerDBOCFWriter) getAvroFieldNamesFromSchemaJSON() ([]string, error) {
	fields := p.avroSchema.Schema.Fields()
	avroFieldNames := make([]string, len(fields))
	for i, field := range fields {
		avroFieldNames[i] = field.Name()
	}
	return avroFieldNames, nil
}

func (p *peerDBOCFWriter) writeRecordsToOCFWriter(
	ctx context.Context,
	env map[string]string,
	ocfWriter *ocf.Encoder,
	typeConversions map[string]types.TypeConversion,
	numericTruncator *model.SnapshotTableNumericTruncator,
) (int64, error) {
	logger := internal.LoggerFromCtx(ctx)

	avroFieldNames, err := p.getAvroFieldNamesFromSchemaJSON()
	if err != nil {
		return 0, fmt.Errorf("failed to get Avro field names from schema JSON: %w", err)
	}
	avroConverter, err := model.NewQRecordAvroConverter(
		ctx, env, p.avroSchema, p.targetDWH, avroFieldNames, logger,
	)
	if err != nil {
		return 0, err
	}

	numRows := atomic.Int64{}

	shutdown := shared.Interval(ctx, time.Minute, func() {
		logger.Info(fmt.Sprintf("written %d records to OCF", numRows.Load()))
	})
	defer shutdown()

	for qrecord := range p.stream.Records {
		if err := ctx.Err(); err != nil {
			return numRows.Load(), err
		} else {
			avroMap, err := avroConverter.Convert(ctx, env, qrecord, typeConversions, numericTruncator)
			if err != nil {
				logger.Error("Failed to convert QRecord to Avro compatible map", slog.Any("error", err))
				return numRows.Load(), fmt.Errorf("failed to convert QRecord to Avro compatible map: %w", err)
			}

			if err := ocfWriter.Encode(avroMap); err != nil {
				logger.Error("Failed to write record to OCF", slog.Any("error", err))
				return numRows.Load(), fmt.Errorf("failed to write record to OCF: %w", err)
			}

			numRows.Add(1)
		}
	}

	if err := p.stream.Err(); err != nil {
		logger.Error("Failed to get record from stream", slog.Any("error", err))
		return numRows.Load(), fmt.Errorf("failed to get record from stream: %w", err)
	}

	return numRows.Load(), nil
}<|MERGE_RESOLUTION|>--- conflicted
+++ resolved
@@ -98,12 +98,8 @@
 	s3Creds AWSCredentialsProvider,
 	avroSize *atomic.Int64,
 	typeConversions map[string]types.TypeConversion,
-<<<<<<< HEAD
 	numericTruncator *model.SnapshotTableNumericTruncator,
-) (*AvroFile, error) {
-=======
 ) (AvroFile, error) {
->>>>>>> dc672b1a
 	logger := internal.LoggerFromCtx(ctx)
 	s3svc, err := CreateS3Client(ctx, s3Creds)
 	if err != nil {
@@ -170,13 +166,9 @@
 	}, nil
 }
 
-<<<<<<< HEAD
 func (p *peerDBOCFWriter) WriteRecordsToAvroFile(
 	ctx context.Context, env map[string]string, filePath string, numericTruncator *model.SnapshotTableNumericTruncator,
-) (*AvroFile, error) {
-=======
-func (p *peerDBOCFWriter) WriteRecordsToAvroFile(ctx context.Context, env map[string]string, filePath string) (AvroFile, error) {
->>>>>>> dc672b1a
+) (AvroFile, error) {
 	file, err := os.Create(filePath)
 	if err != nil {
 		return AvroFile{}, fmt.Errorf("failed to create temporary Avro file: %w", err)
