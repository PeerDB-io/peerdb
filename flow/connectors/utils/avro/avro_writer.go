package utils

import (
	"context"
	"fmt"
	"io"
	"log/slog"
	"os"
	"runtime/debug"
	"sync/atomic"

	"github.com/aws/aws-sdk-go-v2/aws"
	"github.com/aws/aws-sdk-go-v2/feature/s3/manager"
	"github.com/aws/aws-sdk-go-v2/service/s3"
	"github.com/djherbis/buffer"
	"github.com/djherbis/nio/v3"
	"github.com/klauspost/compress/flate"
	"github.com/klauspost/compress/snappy"
	"github.com/klauspost/compress/zstd"
	"github.com/linkedin/goavro/v2"

	"github.com/PeerDB-io/peer-flow/connectors/utils"
	"github.com/PeerDB-io/peer-flow/generated/protos"
	"github.com/PeerDB-io/peer-flow/logger"
	"github.com/PeerDB-io/peer-flow/model"
)

type (
	AvroCompressionCodec int64
	AvroStorageLocation  int64
)

const (
	CompressNone AvroCompressionCodec = iota
	CompressZstd
	CompressDeflate
	CompressSnappy
)

const (
	AvroLocalStorage = iota
	AvroS3Storage
	AvroGCSStorage
)

type peerDBOCFWriter struct {
	stream               *model.QRecordStream
	avroSchema           *model.QRecordAvroSchemaDefinition
	writer               io.WriteCloser
<<<<<<< HEAD
	avroCompressionCodec AvroCompressionCodec
	targetDWH            qvalue.QDWHType
=======
	targetDWH            protos.DBType
>>>>>>> 77b167f1
}

type AvroFile struct {
	FilePath        string
	StorageLocation AvroStorageLocation
	NumRecords      int
}

func (l *AvroFile) Cleanup() {
	if l.StorageLocation == AvroLocalStorage {
		err := os.Remove(l.FilePath)
		if err != nil && !os.IsNotExist(err) {
			slog.Warn("unable to delete temporary Avro file", slog.Any("error", err))
		}
	}
}

func NewPeerDBOCFWriter(
	stream *model.QRecordStream,
	avroSchema *model.QRecordAvroSchemaDefinition,
	avroCompressionCodec AvroCompressionCodec,
	targetDWH protos.DBType,
) *peerDBOCFWriter {
	return &peerDBOCFWriter{
		stream:               stream,
		avroSchema:           avroSchema,
		avroCompressionCodec: avroCompressionCodec,
		targetDWH:            targetDWH,
	}
}

func (p *peerDBOCFWriter) initWriteCloser(w io.Writer) error {
	var err error
	switch p.avroCompressionCodec {
	case CompressNone:
		p.writer = &nopWriteCloser{w}
	case CompressZstd:
		p.writer, err = zstd.NewWriter(w)
		if err != nil {
			return fmt.Errorf("error while initializing zstd encoding writer: %w", err)
		}
	case CompressDeflate:
		p.writer, err = flate.NewWriter(w, -1)
		if err != nil {
			return fmt.Errorf("error while initializing deflate encoding writer: %w", err)
		}
	case CompressSnappy:
		p.writer = snappy.NewBufferedWriter(w)
	}

	return nil
}

func (p *peerDBOCFWriter) createOCFWriter(w io.Writer) (*goavro.OCFWriter, error) {
	err := p.initWriteCloser(w)
	if err != nil {
		return nil, fmt.Errorf("failed to create compressed writer: %w", err)
	}

	ocfWriter, err := goavro.NewOCFWriter(goavro.OCFConfig{
		W:      p.writer,
		Schema: p.avroSchema.Schema,
	})
	if err != nil {
		return nil, fmt.Errorf("failed to create OCF writer: %w", err)
	}

	return ocfWriter, nil
}

func (p *peerDBOCFWriter) writeRecordsToOCFWriter(ctx context.Context, ocfWriter *goavro.OCFWriter) (int, error) {
	logger := logger.LoggerFromCtx(ctx)
	schema, err := p.stream.Schema()
	if err != nil {
		logger.Error("failed to get schema from stream", slog.Any("error", err))
		return 0, fmt.Errorf("failed to get schema from stream: %w", err)
	}

	colNames := schema.GetColumnNames()

	numRows := atomic.Uint32{}

	if ctx != nil {
		shutdown := utils.HeartbeatRoutine(ctx, func() string {
			written := numRows.Load()
			return fmt.Sprintf("[avro] written %d rows to OCF", written)
		})
		defer shutdown()
	}

	for qRecordOrErr := range p.stream.Records {
		if qRecordOrErr.Err != nil {
			logger.Error("[avro] failed to get record from stream", slog.Any("error", qRecordOrErr.Err))
			return 0, fmt.Errorf("[avro] failed to get record from stream: %w", qRecordOrErr.Err)
		}

		avroConverter := model.NewQRecordAvroConverter(
			qRecordOrErr.Record,
			p.targetDWH,
			p.avroSchema.NullableFields,
			colNames,
			logger,
		)

		avroMap, err := avroConverter.Convert()
		if err != nil {
			logger.Error("failed to convert QRecord to Avro compatible map: ", slog.Any("error", err))
			return 0, fmt.Errorf("failed to convert QRecord to Avro compatible map: %w", err)
		}

		err = ocfWriter.Append([]interface{}{avroMap})
		if err != nil {
			logger.Error("failed to write record to OCF: ", slog.Any("error", err))
			return 0, fmt.Errorf("failed to write record to OCF: %w", err)
		}

		numRows.Add(1)
	}

	return int(numRows.Load()), nil
}

func (p *peerDBOCFWriter) WriteOCF(ctx context.Context, w io.Writer) (int, error) {
	ocfWriter, err := p.createOCFWriter(w)
	if err != nil {
		return 0, fmt.Errorf("failed to create OCF writer: %w", err)
	}
	// we have to keep a reference to the underlying writer as goavro doesn't provide any access to it
	defer p.writer.Close()

	numRows, err := p.writeRecordsToOCFWriter(ctx, ocfWriter)
	if err != nil {
		return 0, fmt.Errorf("failed to write records to OCF writer: %w", err)
	}
	return numRows, nil
}

func (p *peerDBOCFWriter) WriteRecordsToS3(ctx context.Context, bucketName, key string, s3Creds utils.S3PeerCredentials) (*AvroFile, error) {
	logger := logger.LoggerFromCtx(ctx)
	s3svc, err := utils.CreateS3Client(s3Creds)
	if err != nil {
		logger.Error("failed to create S3 client: ", slog.Any("error", err))
		return nil, fmt.Errorf("failed to create S3 client: %w", err)
	}

	buf := buffer.New(32 * 1024 * 1024) // 32MB in memory Buffer
	r, w := nio.Pipe(buf)

	defer r.Close()
	var writeOcfError error
	var numRows int

	go func() {
		defer func() {
			if r := recover(); r != nil {
				writeOcfError = fmt.Errorf("panic occurred during WriteOCF: %v", r)
				stack := string(debug.Stack())
				logger.Error("panic during WriteOCF", slog.Any("error", writeOcfError), slog.String("stack", stack))
			}
			w.Close()
		}()
		numRows, writeOcfError = p.WriteOCF(ctx, w)
	}()

	_, err = manager.NewUploader(s3svc).Upload(ctx, &s3.PutObjectInput{
		Bucket: aws.String(bucketName),
		Key:    aws.String(key),
		Body:   r,
	})
	if err != nil {
		s3Path := "s3://" + bucketName + "/" + key
		logger.Error("failed to upload file: ", slog.Any("error", err), slog.Any("s3_path", s3Path))
		return nil, fmt.Errorf("failed to upload file to path %s: %w", s3Path, err)
	}

	if writeOcfError != nil {
		logger.Error("failed to write records to OCF: ", slog.Any("error", writeOcfError))
		return nil, writeOcfError
	}

	return &AvroFile{
		NumRecords:      numRows,
		StorageLocation: AvroS3Storage,
		FilePath:        key,
	}, nil
}

func (p *peerDBOCFWriter) WriteRecordsToAvroFile(ctx context.Context, filePath string) (*AvroFile, error) {
	file, err := os.Create(filePath)
	if err != nil {
		return nil, fmt.Errorf("failed to create temporary Avro file: %w", err)
	}

	numRecords, err := p.WriteOCF(ctx, file)
	if err != nil {
		return nil, fmt.Errorf("failed to write records to temporary Avro file: %w", err)
	}

	return &AvroFile{
		NumRecords:      numRecords,
		StorageLocation: AvroLocalStorage,
		FilePath:        filePath,
	}, nil
}

type nopWriteCloser struct {
	io.Writer
}

func (n *nopWriteCloser) Close() error {
	if closer, ok := n.Writer.(io.Closer); ok {
		return closer.Close()
	}
	return nil
}<|MERGE_RESOLUTION|>--- conflicted
+++ resolved
@@ -47,12 +47,8 @@
 	stream               *model.QRecordStream
 	avroSchema           *model.QRecordAvroSchemaDefinition
 	writer               io.WriteCloser
-<<<<<<< HEAD
 	avroCompressionCodec AvroCompressionCodec
-	targetDWH            qvalue.QDWHType
-=======
 	targetDWH            protos.DBType
->>>>>>> 77b167f1
 }
 
 type AvroFile struct {
