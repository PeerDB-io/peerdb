--- conflicted
+++ resolved
@@ -10,11 +10,8 @@
 )
 
 func genKeyAndRec(t *testing.T) (model.TableWithPkey, model.Record) {
-<<<<<<< HEAD
-=======
 	t.Helper()
 
->>>>>>> e4a71dc8
 	pkeyColVal := make([]byte, 32)
 	_, err := rand.Read(pkeyColVal)
 	require.NoError(t, err)
