package connbigquery

import (
	"context"
	"encoding/json"
	"fmt"
	"log/slog"
	"reflect"
	"regexp"
	"strings"
	"time"

	"cloud.google.com/go/bigquery"
	"cloud.google.com/go/storage"
	"github.com/jackc/pgx/v5/pgxpool"
	"go.temporal.io/sdk/activity"
	"google.golang.org/api/iterator"
	"google.golang.org/api/option"

	"github.com/PeerDB-io/peer-flow/connectors/utils"
	cc "github.com/PeerDB-io/peer-flow/connectors/utils/catalog"
	"github.com/PeerDB-io/peer-flow/generated/protos"
	"github.com/PeerDB-io/peer-flow/model"
	"github.com/PeerDB-io/peer-flow/model/qvalue"
	"github.com/PeerDB-io/peer-flow/shared"
)

const (
	/*
		Different batch Ids in code/BigQuery
		1. batchID - identifier in raw table on target to depict which batch a row was inserted.
		3. syncBatchID - batch id that was last synced or will be synced
		4. normalizeBatchID - batch id that was last normalized or will be normalized.
	*/
	// MirrorJobsTable has the following schema:
	// CREATE TABLE peerdb_mirror_jobs (
	//   mirror_job_id STRING NOT NULL,
	//   offset INTEGER NOT NULL,
	//   sync_batch_id INTEGER NOT NULL
	//   normalize_batch_id INTEGER
	// )
	MirrorJobsTable      = "peerdb_mirror_jobs"
	SyncRecordsBatchSize = 1024
)

type BigQueryServiceAccount struct {
	Type                    string `json:"type"`
	ProjectID               string `json:"project_id"`
	PrivateKeyID            string `json:"private_key_id"`
	PrivateKey              string `json:"private_key"`
	ClientEmail             string `json:"client_email"`
	ClientID                string `json:"client_id"`
	AuthURI                 string `json:"auth_uri"`
	TokenURI                string `json:"token_uri"`
	AuthProviderX509CertURL string `json:"auth_provider_x509_cert_url"`
	ClientX509CertURL       string `json:"client_x509_cert_url"`
}

// BigQueryConnector is a Connector implementation for BigQuery.
type BigQueryConnector struct {
	ctx           context.Context
	bqConfig      *protos.BigqueryConfig
	client        *bigquery.Client
	storageClient *storage.Client
	datasetID     string
	projectID     string
	catalogPool   *pgxpool.Pool
	logger        slog.Logger
}

// Create BigQueryServiceAccount from BigqueryConfig
func NewBigQueryServiceAccount(bqConfig *protos.BigqueryConfig) (*BigQueryServiceAccount, error) {
	var serviceAccount BigQueryServiceAccount
	serviceAccount.Type = bqConfig.AuthType
	serviceAccount.ProjectID = bqConfig.ProjectId
	serviceAccount.PrivateKeyID = bqConfig.PrivateKeyId
	serviceAccount.PrivateKey = bqConfig.PrivateKey
	serviceAccount.ClientEmail = bqConfig.ClientEmail
	serviceAccount.ClientID = bqConfig.ClientId
	serviceAccount.AuthURI = bqConfig.AuthUri
	serviceAccount.TokenURI = bqConfig.TokenUri
	serviceAccount.AuthProviderX509CertURL = bqConfig.AuthProviderX509CertUrl
	serviceAccount.ClientX509CertURL = bqConfig.ClientX509CertUrl

	if err := serviceAccount.Validate(); err != nil {
		return nil, fmt.Errorf("failed to validate BigQueryServiceAccount: %w", err)
	}

	return &serviceAccount, nil
}

// Validate validates a BigQueryServiceAccount, that none of the fields are empty.
func (bqsa *BigQueryServiceAccount) Validate() error {
	v := reflect.ValueOf(*bqsa)
	for i := 0; i < v.NumField(); i++ {
		if v.Field(i).String() == "" {
			return fmt.Errorf("field %s is empty", v.Type().Field(i).Name)
		}
	}
	return nil
}

// Return BigQueryServiceAccount as JSON byte array
func (bqsa *BigQueryServiceAccount) ToJSON() ([]byte, error) {
	return json.Marshal(bqsa)
}

// CreateBigQueryClient creates a new BigQuery client from a BigQueryServiceAccount.
func (bqsa *BigQueryServiceAccount) CreateBigQueryClient(ctx context.Context) (*bigquery.Client, error) {
	bqsaJSON, err := bqsa.ToJSON()
	if err != nil {
		return nil, fmt.Errorf("failed to get json: %v", err)
	}

	client, err := bigquery.NewClient(
		ctx,
		bqsa.ProjectID,
		option.WithCredentialsJSON(bqsaJSON),
	)
	if err != nil {
		return nil, fmt.Errorf("failed to create BigQuery client: %v", err)
	}

	return client, nil
}

// CreateStorageClient creates a new Storage client from a BigQueryServiceAccount.
func (bqsa *BigQueryServiceAccount) CreateStorageClient(ctx context.Context) (*storage.Client, error) {
	bqsaJSON, err := bqsa.ToJSON()
	if err != nil {
		return nil, fmt.Errorf("failed to get json: %v", err)
	}

	client, err := storage.NewClient(
		ctx,
		option.WithCredentialsJSON(bqsaJSON),
	)
	if err != nil {
		return nil, fmt.Errorf("failed to create Storage client: %v", err)
	}

	return client, nil
}

// NewBigQueryConnector creates a new BigQueryConnector from a PeerConnectionConfig.
func NewBigQueryConnector(ctx context.Context, config *protos.BigqueryConfig) (*BigQueryConnector, error) {
	bqsa, err := NewBigQueryServiceAccount(config)
	if err != nil {
		return nil, fmt.Errorf("failed to create BigQueryServiceAccount: %v", err)
	}

	datasetID := config.GetDatasetId()
	projectID := config.GetProjectId()
	projectPart, datasetPart, found := strings.Cut(datasetID, ".")
	if found && strings.Contains(datasetPart, ".") {
		return nil,
			fmt.Errorf("invalid dataset ID: %s. Ensure that it is just a single string or string1.string2", datasetID)
	}
	if projectPart != "" && datasetPart != "" {
		datasetID = datasetPart
		projectID = projectPart
	}

	client, err := bqsa.CreateBigQueryClient(ctx)
	if err != nil {
		return nil, fmt.Errorf("failed to create BigQuery client: %v", err)
	}

	_, checkErr := client.DatasetInProject(projectID, datasetID).Metadata(ctx)
	if checkErr != nil {
		slog.ErrorContext(ctx, "failed to get dataset metadata", slog.Any("error", checkErr))
		return nil, fmt.Errorf("failed to get dataset metadata: %v", checkErr)
	}

	storageClient, err := bqsa.CreateStorageClient(ctx)
	if err != nil {
		return nil, fmt.Errorf("failed to create Storage client: %v", err)
	}

	catalogPool, err := cc.GetCatalogConnectionPoolFromEnv()
	if err != nil {
		return nil, fmt.Errorf("failed to create catalog connection pool: %v", err)
	}

	flowName, _ := ctx.Value(shared.FlowNameKey).(string)

	return &BigQueryConnector{
		ctx:           ctx,
		bqConfig:      config,
		client:        client,
		datasetID:     datasetID,
		projectID:     projectID,
		storageClient: storageClient,
		catalogPool:   catalogPool,
		logger:        *slog.With(slog.String(string(shared.FlowNameKey), flowName)),
	}, nil
}

// Close closes the BigQuery driver.
func (c *BigQueryConnector) Close() error {
	if c == nil || c.client == nil {
		return nil
	}
	return c.client.Close()
}

// ConnectionActive returns true if the connection is active.
func (c *BigQueryConnector) ConnectionActive() error {
	_, err := c.client.DatasetInProject(c.projectID, c.datasetID).Metadata(c.ctx)
	if err != nil {
		return fmt.Errorf("failed to get dataset metadata: %v", err)
	}

	if c.client == nil {
		return fmt.Errorf("BigQuery client is nil")
	}
	return nil
}

// NeedsSetupMetadataTables returns true if the metadata tables need to be set up.
func (c *BigQueryConnector) NeedsSetupMetadataTables() bool {
	_, err := c.client.DatasetInProject(c.projectID, c.datasetID).Table(MirrorJobsTable).Metadata(c.ctx)
	return err != nil
}

func (c *BigQueryConnector) waitForTableReady(datasetTable *datasetTable) error {
	table := c.client.DatasetInProject(c.projectID, datasetTable.dataset).Table(datasetTable.table)
	maxDuration := 5 * time.Minute
	deadline := time.Now().Add(maxDuration)
	sleepInterval := 5 * time.Second
	attempt := 0

	for {
		if time.Now().After(deadline) {
			return fmt.Errorf("timeout reached while waiting for table %s to be ready", datasetTable)
		}

		_, err := table.Metadata(c.ctx)
		if err == nil {
			return nil
		}

		slog.Info("waiting for table to be ready",
			slog.String("table", datasetTable.table), slog.Int("attempt", attempt))
		attempt++
		time.Sleep(sleepInterval)
	}
}

// ReplayTableSchemaDeltas changes a destination table to match the schema at source
// This could involve adding or dropping multiple columns.
func (c *BigQueryConnector) ReplayTableSchemaDeltas(flowJobName string,
	schemaDeltas []*protos.TableSchemaDelta,
) error {
	for _, schemaDelta := range schemaDeltas {
		if schemaDelta == nil || len(schemaDelta.AddedColumns) == 0 {
			continue
		}

		for _, addedColumn := range schemaDelta.AddedColumns {
			dstDatasetTable, _ := c.convertToDatasetTable(schemaDelta.DstTableName)
			query := c.client.Query(fmt.Sprintf(
				"ALTER TABLE %s ADD COLUMN IF NOT EXISTS `%s` %s",
				dstDatasetTable.table, addedColumn.ColumnName,
				qValueKindToBigQueryType(addedColumn.ColumnType)))
			query.DefaultProjectID = c.projectID
			query.DefaultDatasetID = dstDatasetTable.dataset
			_, err := query.Read(c.ctx)
			if err != nil {
				return fmt.Errorf("failed to add column %s for table %s: %w", addedColumn.ColumnName,
					schemaDelta.DstTableName, err)
			}
			c.logger.Info(fmt.Sprintf("[schema delta replay] added column %s with data type %s to table %s",
				addedColumn.ColumnName, addedColumn.ColumnType, schemaDelta.DstTableName))
		}
	}

	return nil
}

// SetupMetadataTables sets up the metadata tables.
func (c *BigQueryConnector) SetupMetadataTables() error {
	// check if the dataset exists
	dataset := c.client.DatasetInProject(c.projectID, c.datasetID)
	if _, err := dataset.Metadata(c.ctx); err != nil {
		// create the dataset as it doesn't exist
		if err := dataset.Create(c.ctx, nil); err != nil {
			return fmt.Errorf("failed to create dataset %s: %w", c.datasetID, err)
		}
	}

	// Create the mirror jobs table, NeedsSetupMetadataTables ensures it doesn't exist.
	mirrorJobsTable := dataset.Table(MirrorJobsTable)
	mirrorJobsTableMetadata := &bigquery.TableMetadata{
		Schema: bigquery.Schema{
			{Name: "mirror_job_name", Type: bigquery.StringFieldType},
			{Name: "offset", Type: bigquery.IntegerFieldType},
			{Name: "sync_batch_id", Type: bigquery.IntegerFieldType},
			{Name: "normalize_batch_id", Type: bigquery.IntegerFieldType},
		},
	}
	if err := mirrorJobsTable.Create(c.ctx, mirrorJobsTableMetadata); err != nil {
		// if the table already exists, ignore the error
		if !strings.Contains(err.Error(), "Already Exists") {
			return fmt.Errorf("failed to create table %s: %w", MirrorJobsTable, err)
		} else {
			c.logger.Info(fmt.Sprintf("table %s already exists", MirrorJobsTable))
		}
	}

	return nil
}

func (c *BigQueryConnector) GetLastOffset(jobName string) (int64, error) {
	query := fmt.Sprintf("SELECT offset FROM %s WHERE mirror_job_name = '%s'", MirrorJobsTable, jobName)
	q := c.client.Query(query)
	q.DefaultProjectID = c.projectID
	q.DefaultDatasetID = c.datasetID
	it, err := q.Read(c.ctx)
	if err != nil {
		err = fmt.Errorf("failed to run query %s on BigQuery:\n %w", query, err)
		return 0, err
	}

	var row []bigquery.Value
	err = it.Next(&row)
	if err != nil {
		c.logger.Info("no row found, returning nil")
		return 0, nil
	}

	if row[0] == nil {
		c.logger.Info("no offset found, returning nil")
		return 0, nil
	} else {
		return row[0].(int64), nil
	}
}

func (c *BigQueryConnector) SetLastOffset(jobName string, lastOffset int64) error {
	query := fmt.Sprintf(
		"UPDATE %s SET offset = GREATEST(offset, %d) WHERE mirror_job_name = '%s'",
		MirrorJobsTable,
		lastOffset,
		jobName,
	)
	q := c.client.Query(query)
	q.DefaultProjectID = c.projectID
	q.DefaultDatasetID = c.datasetID
	_, err := q.Read(c.ctx)
	if err != nil {
		return fmt.Errorf("failed to run query %s on BigQuery:\n %w", query, err)
	}

	return nil
}

func (c *BigQueryConnector) GetLastSyncBatchID(jobName string) (int64, error) {
	query := fmt.Sprintf("SELECT sync_batch_id FROM %s WHERE mirror_job_name = '%s'",
		MirrorJobsTable, jobName)
	q := c.client.Query(query)
	q.DisableQueryCache = true
	q.DefaultProjectID = c.projectID
	q.DefaultDatasetID = c.datasetID
	it, err := q.Read(c.ctx)
	if err != nil {
		err = fmt.Errorf("failed to run query %s on BigQuery:\n %w", query, err)
		return -1, err
	}

	var row []bigquery.Value
	err = it.Next(&row)
	if err != nil {
		c.logger.Info("no row found")
		return 0, nil
	}

	if row[0] == nil {
		c.logger.Info("no sync_batch_id found, returning 0")
		return 0, nil
	} else {
		return row[0].(int64), nil
	}
}

<<<<<<< HEAD
func (c *BigQueryConnector) GetLastNormalizeBatchID(jobName string) (int64, error) {
	query := fmt.Sprintf("SELECT normalize_batch_id FROM %s.%s WHERE mirror_job_name = '%s'",
		c.datasetID, MirrorJobsTable, jobName)
=======
func (c *BigQueryConnector) GetLastSyncAndNormalizeBatchID(jobName string) (model.SyncAndNormalizeBatchID, error) {
	query := fmt.Sprintf("SELECT sync_batch_id, normalize_batch_id FROM %s WHERE mirror_job_name = '%s'",
		MirrorJobsTable, jobName)
>>>>>>> 94cb7191
	q := c.client.Query(query)
	q.DisableQueryCache = true
	q.DefaultProjectID = c.projectID
	q.DefaultDatasetID = c.datasetID
	it, err := q.Read(c.ctx)
	if err != nil {
		err = fmt.Errorf("failed to run query %s on BigQuery:\n %w", query, err)
		return 0, err
	}

	var row []bigquery.Value
	err = it.Next(&row)
	if err != nil {
		c.logger.Info("no row found for job")
		return 0, nil
	}

	if row[0] != nil {
		return row[0].(int64), nil
	}
	return 0, nil
}

func (c *BigQueryConnector) getDistinctTableNamesInBatch(flowJobName string, syncBatchID int64,
	normalizeBatchID int64,
) ([]string, error) {
	rawTableName := c.getRawTableName(flowJobName)

	// Prepare the query to retrieve distinct tables in that batch
	query := fmt.Sprintf(`SELECT DISTINCT _peerdb_destination_table_name FROM %s
	 WHERE _peerdb_batch_id > %d and _peerdb_batch_id <= %d`,
		rawTableName, normalizeBatchID, syncBatchID)
	// Run the query
	q := c.client.Query(query)
	q.DefaultProjectID = c.projectID
	q.DefaultDatasetID = c.datasetID
	it, err := q.Read(c.ctx)
	if err != nil {
		err = fmt.Errorf("failed to run query %s on BigQuery:\n %w", query, err)
		return nil, err
	}

	// Store the distinct values in an array
	var distinctTableNames []string
	for {
		var row []bigquery.Value
		err := it.Next(&row)
		if err == iterator.Done {
			break
		}
		if err != nil {
			return nil, err
		}
		if len(row) > 0 {
			value := row[0].(string)
			distinctTableNames = append(distinctTableNames, value)
		}
	}

	return distinctTableNames, nil
}

func (c *BigQueryConnector) getTableNametoUnchangedCols(flowJobName string, syncBatchID int64,
	normalizeBatchID int64,
) (map[string][]string, error) {
	rawTableName := c.getRawTableName(flowJobName)

	// Prepare the query to retrieve distinct tables in that batch
	// we want to only select the unchanged cols from UpdateRecords, as we have a workaround
	// where a placeholder value for unchanged cols can be set in DeleteRecord if there is no backfill
	// we don't want these particular DeleteRecords to be used in the update statement
	query := fmt.Sprintf(`SELECT _peerdb_destination_table_name,
	array_agg(DISTINCT _peerdb_unchanged_toast_columns) as unchanged_toast_columns FROM %s
	 WHERE _peerdb_batch_id > %d AND _peerdb_batch_id <= %d AND _peerdb_record_type != 2
	 GROUP BY _peerdb_destination_table_name`,
		rawTableName, normalizeBatchID, syncBatchID)
	// Run the query
	q := c.client.Query(query)
	q.DefaultDatasetID = c.datasetID
	q.DefaultProjectID = c.projectID
	it, err := q.Read(c.ctx)
	if err != nil {
		err = fmt.Errorf("failed to run query %s on BigQuery:\n %w", query, err)
		return nil, err
	}
	// Create a map to store the results.
	resultMap := make(map[string][]string)

	// Process the query results using an iterator.
	var row struct {
		Tablename             string   `bigquery:"_peerdb_destination_table_name"`
		UnchangedToastColumns []string `bigquery:"unchanged_toast_columns"`
	}
	for {
		err := it.Next(&row)
		if err == iterator.Done {
			break
		}
		if err != nil {
			return nil, err
		}
		resultMap[row.Tablename] = row.UnchangedToastColumns
	}
	return resultMap, nil
}

// SyncRecords pushes records to the destination.
// Currently only supports inserts, updates, and deletes.
// More record types will be added in the future.
func (c *BigQueryConnector) SyncRecords(req *model.SyncRecordsRequest) (*model.SyncResponse, error) {
	rawTableName := c.getRawTableName(req.FlowJobName)

	c.logger.Info(fmt.Sprintf("pushing records to %s.%s...", c.datasetID, rawTableName))

	res, err := c.syncRecordsViaAvro(req, rawTableName, req.SyncBatchID)
	if err != nil {
		return nil, err
	}

	c.logger.Info(fmt.Sprintf("pushed %d records to %s.%s", res.NumRecordsSynced, c.datasetID, rawTableName))
	return res, nil
}

func (c *BigQueryConnector) syncRecordsViaAvro(
	req *model.SyncRecordsRequest,
	rawTableName string,
	syncBatchID int64,
) (*model.SyncResponse, error) {
	tableNameRowsMapping := make(map[string]uint32)
	streamReq := model.NewRecordsToStreamRequest(req.Records.GetRecords(), tableNameRowsMapping, syncBatchID)
	streamRes, err := utils.RecordsToRawTableStream(streamReq)
	if err != nil {
		return nil, fmt.Errorf("failed to convert records to raw table stream: %w", err)
	}

	avroSync := NewQRepAvroSyncMethod(c, req.StagingPath, req.FlowJobName)
	rawTableMetadata, err := c.client.DatasetInProject(c.projectID, c.datasetID).Table(rawTableName).Metadata(c.ctx)
	if err != nil {
		return nil, fmt.Errorf("failed to get metadata of destination table: %w", err)
	}

	res, err := avroSync.SyncRecords(req, rawTableName,
		rawTableMetadata, syncBatchID, streamRes.Stream, streamReq.TableMapping)
	if err != nil {
		return nil, fmt.Errorf("failed to sync records via avro: %w", err)
	}

	return res, nil
}

// NormalizeRecords normalizes raw table to destination table.
func (c *BigQueryConnector) NormalizeRecords(req *model.NormalizeRecordsRequest) (*model.NormalizeResponse, error) {
	rawTableName := c.getRawTableName(req.FlowJobName)

	normBatchID, err := c.GetLastNormalizeBatchID(req.FlowJobName)
	if err != nil {
		return nil, fmt.Errorf("failed to get batch for the current mirror: %v", err)
	}

	hasJob, err := c.metadataHasJob(req.FlowJobName)
	if err != nil {
		return nil, fmt.Errorf("failed to check if job exists: %w", err)
	}
	// if job is not yet found in the peerdb_mirror_jobs_table
	// OR sync is lagging end normalize
	if !hasJob || normBatchID >= req.SyncBatchID {
		c.logger.Info("waiting for sync to catch up, so finishing")
		return &model.NormalizeResponse{
			Done:         false,
			StartBatchID: normBatchID,
			EndBatchID:   req.SyncBatchID,
		}, nil
	}
	distinctTableNames, err := c.getDistinctTableNamesInBatch(
		req.FlowJobName,
		req.SyncBatchID,
		normBatchID,
	)
	if err != nil {
		return nil, fmt.Errorf("couldn't get distinct table names to normalize: %w", err)
	}

	tableNametoUnchangedToastCols, err := c.getTableNametoUnchangedCols(
		req.FlowJobName,
		req.SyncBatchID,
		normBatchID,
	)
	if err != nil {
		return nil, fmt.Errorf("couldn't get tablename to unchanged cols mapping: %w", err)
	}

	// append all the statements to one list
	c.logger.Info(fmt.Sprintf("merge raw records to corresponding tables: %s %s %v",
		c.datasetID, rawTableName, distinctTableNames))

	for _, tableName := range distinctTableNames {
		unchangedToastColumns := tableNametoUnchangedToastCols[tableName]
		dstDatasetTable, _ := c.convertToDatasetTable(tableName)
		mergeGen := &mergeStmtGenerator{
			rawDatasetTable: &datasetTable{
				project: c.projectID,
				dataset: c.datasetID,
				table:   rawTableName,
			},
			dstTableName:          tableName,
			dstDatasetTable:       dstDatasetTable,
			normalizedTableSchema: req.TableNameSchemaMapping[tableName],
			syncBatchID:           req.SyncBatchID,
			normalizeBatchID:      normBatchID,
			peerdbCols: &protos.PeerDBColumns{
				SoftDeleteColName: req.SoftDeleteColName,
				SyncedAtColName:   req.SyncedAtColName,
				SoftDelete:        req.SoftDelete,
			},
			shortColumn: map[string]string{},
		}
		// normalize anything between last normalized batch id to last sync batchid
		mergeStmts := mergeGen.generateMergeStmts(unchangedToastColumns)
		for i, mergeStmt := range mergeStmts {
			c.logger.Info(fmt.Sprintf("running merge statement [%d/%d] for table %s..",
				i+1, len(mergeStmts), tableName))
			q := c.client.Query(mergeStmt)
			q.DefaultProjectID = c.projectID
			q.DefaultDatasetID = dstDatasetTable.dataset
			_, err = q.Read(c.ctx)
			if err != nil {
				return nil, fmt.Errorf("failed to execute merge statement %s: %v", mergeStmt, err)
			}
		}
	}
	// update metadata to make the last normalized batch id to the recent last sync batch id.
	updateMetadataStmt := fmt.Sprintf(
<<<<<<< HEAD
		"UPDATE %s.%s SET normalize_batch_id=%d WHERE mirror_job_name='%s';",
		c.datasetID, MirrorJobsTable, req.SyncBatchID, req.FlowJobName)
=======
		"UPDATE %s SET normalize_batch_id=%d WHERE mirror_job_name='%s';",
		MirrorJobsTable, batchIDs.SyncBatchID, req.FlowJobName)
>>>>>>> 94cb7191

	query := c.client.Query(updateMetadataStmt)
	query.DefaultProjectID = c.projectID
	query.DefaultDatasetID = c.datasetID
	_, err = query.Read(c.ctx)
	if err != nil {
		return nil, fmt.Errorf("failed to execute update metadata statements %s: %v", updateMetadataStmt, err)
	}

	return &model.NormalizeResponse{
		Done:         true,
		StartBatchID: normBatchID + 1,
		EndBatchID:   req.SyncBatchID,
	}, nil
}

// CreateRawTable creates a raw table, implementing the Connector interface.
// create a table with the following schema
// _peerdb_uid STRING
// _peerdb_timestamp TIMESTAMP
// _peerdb_data STRING
// _peerdb_record_type INT - 0 for insert, 1 for update, 2 for delete
// _peerdb_match_data STRING - json of the match data (only for update and delete)
func (c *BigQueryConnector) CreateRawTable(req *protos.CreateRawTableInput) (*protos.CreateRawTableOutput, error) {
	rawTableName := c.getRawTableName(req.FlowJobName)

	schema := bigquery.Schema{
		{Name: "_peerdb_uid", Type: bigquery.StringFieldType},
		{Name: "_peerdb_timestamp", Type: bigquery.IntegerFieldType},
		{Name: "_peerdb_destination_table_name", Type: bigquery.StringFieldType},
		{Name: "_peerdb_data", Type: bigquery.StringFieldType},
		{Name: "_peerdb_record_type", Type: bigquery.IntegerFieldType},
		{Name: "_peerdb_match_data", Type: bigquery.StringFieldType},
		{Name: "_peerdb_batch_id", Type: bigquery.IntegerFieldType},
		{Name: "_peerdb_unchanged_toast_columns", Type: bigquery.StringFieldType},
	}

	// create the table
	table := c.client.DatasetInProject(c.projectID, c.datasetID).Table(rawTableName)

	// check if the table exists
	tableRef, err := table.Metadata(c.ctx)
	if err == nil {
		// table exists, check if the schema matches
		if !reflect.DeepEqual(tableRef.Schema, schema) {
			return nil, fmt.Errorf("table %s.%s already exists with different schema", c.datasetID, rawTableName)
		} else {
			return &protos.CreateRawTableOutput{
				TableIdentifier: rawTableName,
			}, nil
		}
	}

	partitioning := &bigquery.RangePartitioning{
		Field: "_peerdb_batch_id",
		Range: &bigquery.RangePartitioningRange{
			Start:    0,
			End:      1_000_000,
			Interval: 100,
		},
	}

	clustering := &bigquery.Clustering{
		Fields: []string{
			"_peerdb_batch_id",
			"_peerdb_destination_table_name",
			"_peerdb_timestamp",
		},
	}

	metadata := &bigquery.TableMetadata{
		Schema:            schema,
		RangePartitioning: partitioning,
		Clustering:        clustering,
		Name:              rawTableName,
	}

	// table does not exist, create it
	err = table.Create(c.ctx, metadata)
	if err != nil {
		return nil, fmt.Errorf("failed to create table %s.%s: %w", c.datasetID, rawTableName, err)
	}

	return &protos.CreateRawTableOutput{
		TableIdentifier: rawTableName,
	}, nil
}

// getUpdateMetadataStmt updates the metadata tables for a given job.
func (c *BigQueryConnector) getUpdateMetadataStmt(jobName string, lastSyncedCheckpointID int64,
	batchID int64,
) (string, error) {
	hasJob, err := c.metadataHasJob(jobName)
	if err != nil {
		return "", fmt.Errorf("failed to check if job exists: %w", err)
	}

	// create the job in the metadata table
	jobStatement := fmt.Sprintf(
		"INSERT INTO %s (mirror_job_name,offset,sync_batch_id) VALUES ('%s',%d,%d);",
		MirrorJobsTable, jobName, lastSyncedCheckpointID, batchID)
	if hasJob {
		jobStatement = fmt.Sprintf(
			"UPDATE %s SET offset=GREATEST(offset,%d),sync_batch_id=%d WHERE mirror_job_name = '%s';",
			MirrorJobsTable, lastSyncedCheckpointID, batchID, jobName)
	}

	return jobStatement, nil
}

// metadataHasJob checks if the metadata table has the given job.
func (c *BigQueryConnector) metadataHasJob(jobName string) (bool, error) {
	checkStmt := fmt.Sprintf(
		"SELECT COUNT(*) FROM %s WHERE mirror_job_name = '%s'",
		MirrorJobsTable, jobName)

	q := c.client.Query(checkStmt)
	q.DefaultProjectID = c.projectID
	q.DefaultDatasetID = c.datasetID
	it, err := q.Read(c.ctx)
	if err != nil {
		return false, fmt.Errorf("failed to check if job exists: %w", err)
	}

	var row []bigquery.Value
	err = it.Next(&row)
	if err != nil {
		return false, fmt.Errorf("failed read row: %w", err)
	}

	count, ok := row[0].(int64)
	if !ok {
		return false, fmt.Errorf("failed to convert count to int64")
	}

	return count > 0, nil
}

// SetupNormalizedTables sets up normalized tables, implementing the Connector interface.
// This runs CREATE TABLE IF NOT EXISTS on bigquery, using the schema and table name provided.
func (c *BigQueryConnector) SetupNormalizedTables(
	req *protos.SetupNormalizedTableBatchInput,
) (*protos.SetupNormalizedTableBatchOutput, error) {
	tableExistsMapping := make(map[string]bool)
	datasetTablesSet := make(map[datasetTable]struct{})
	for tableIdentifier, tableSchema := range req.TableNameSchemaMapping {
		// only place where we check for parsing errors
		datasetTable, err := c.convertToDatasetTable(tableIdentifier)
		if err != nil {
			return nil, err
		}
		_, ok := datasetTablesSet[*datasetTable]
		if ok {
			return nil, fmt.Errorf("invalid mirror: two tables mirror to the same BigQuery table %s",
				datasetTable.string())
		}
		dataset := c.client.DatasetInProject(c.projectID, datasetTable.dataset)
		_, err = dataset.Metadata(c.ctx)
		// just assume this means dataset don't exist, and create it
		if err != nil {
			// if err message does not contain `notFound`, then other error happened.
			if !strings.Contains(err.Error(), "notFound") {
				return nil, fmt.Errorf("error while checking metadata for BigQuery dataset %s: %w",
					datasetTable.dataset, err)
			}
			c.logger.InfoContext(c.ctx, fmt.Sprintf("creating dataset %s...", dataset.DatasetID))
			err = dataset.Create(c.ctx, nil)
			if err != nil {
				return nil, fmt.Errorf("failed to create BigQuery dataset %s: %w", dataset.DatasetID, err)
			}
		}
		table := dataset.Table(datasetTable.table)

		// check if the table exists
		_, err = table.Metadata(c.ctx)
		if err == nil {
			// table exists, go to next table
			tableExistsMapping[tableIdentifier] = true
			datasetTablesSet[*datasetTable] = struct{}{}
			continue
		}

		// convert the column names and types to bigquery types
		columns := make([]*bigquery.FieldSchema, 0, len(tableSchema.ColumnNames)+2)
		for i, colName := range tableSchema.ColumnNames {
			genericColType := tableSchema.ColumnTypes[i]
			columns = append(columns, &bigquery.FieldSchema{
				Name:     colName,
				Type:     qValueKindToBigQueryType(genericColType),
				Repeated: qvalue.QValueKind(genericColType).IsArray(),
			})
		}

		if req.SoftDeleteColName != "" {
			columns = append(columns, &bigquery.FieldSchema{
				Name:     req.SoftDeleteColName,
				Type:     bigquery.BooleanFieldType,
				Repeated: false,
			})
		}

		if req.SyncedAtColName != "" {
			columns = append(columns, &bigquery.FieldSchema{
				Name:     req.SyncedAtColName,
				Type:     bigquery.TimestampFieldType,
				Repeated: false,
			})
		}

		// create the table using the columns
		schema := bigquery.Schema(columns)

		// cluster by the primary key if < 4 columns.
		var clustering *bigquery.Clustering
		numPkeyCols := len(tableSchema.PrimaryKeyColumns)
		if numPkeyCols > 0 && numPkeyCols < 4 {
			clustering = &bigquery.Clustering{
				Fields: tableSchema.PrimaryKeyColumns,
			}
		}

		metadata := &bigquery.TableMetadata{
			Schema:     schema,
			Name:       datasetTable.table,
			Clustering: clustering,
		}

		err = table.Create(c.ctx, metadata)
		if err != nil {
			return nil, fmt.Errorf("failed to create table %s: %w", tableIdentifier, err)
		}

		tableExistsMapping[tableIdentifier] = false
		datasetTablesSet[*datasetTable] = struct{}{}
		// log that table was created
		c.logger.Info(fmt.Sprintf("created table %s", tableIdentifier))
		utils.RecordHeartbeatWithRecover(c.ctx, fmt.Sprintf("created table %s", tableIdentifier))
	}

	return &protos.SetupNormalizedTableBatchOutput{
		TableExistsMapping: tableExistsMapping,
	}, nil
}

func (c *BigQueryConnector) SyncFlowCleanup(jobName string) error {
	dataset := c.client.DatasetInProject(c.projectID, c.datasetID)
	// deleting PeerDB specific tables
	err := dataset.Table(c.getRawTableName(jobName)).Delete(c.ctx)
	if err != nil {
		return fmt.Errorf("failed to delete raw table: %w", err)
	}

	// deleting job from metadata table
	query := fmt.Sprintf("DELETE FROM %s WHERE mirror_job_name = '%s'", MirrorJobsTable, jobName)
	queryHandler := c.client.Query(query)
	queryHandler.DefaultProjectID = c.projectID
	queryHandler.DefaultDatasetID = c.datasetID
	_, err = queryHandler.Read(c.ctx)
	if err != nil {
		return fmt.Errorf("failed to delete job from metadata table: %w", err)
	}
	return nil
}

// getRawTableName returns the raw table name for the given table identifier.
func (c *BigQueryConnector) getRawTableName(flowJobName string) string {
	// replace all non-alphanumeric characters with _
	flowJobName = regexp.MustCompile("[^a-zA-Z0-9]+").ReplaceAllString(flowJobName, "_")
	return fmt.Sprintf("_peerdb_raw_%s", flowJobName)
}

func (c *BigQueryConnector) RenameTables(req *protos.RenameTablesInput) (*protos.RenameTablesOutput, error) {
	// BigQuery doesn't really do transactions properly anyway so why bother?
	for _, renameRequest := range req.RenameTableOptions {
		srcDatasetTable, _ := c.convertToDatasetTable(renameRequest.CurrentName)
		dstDatasetTable, _ := c.convertToDatasetTable(renameRequest.NewName)
		c.logger.InfoContext(c.ctx, fmt.Sprintf("renaming table '%s' to '%s'...", srcDatasetTable.string(),
			dstDatasetTable.string()))

		activity.RecordHeartbeat(c.ctx, fmt.Sprintf("renaming table '%s' to '%s'...", srcDatasetTable.string(),
			dstDatasetTable.string()))

		if req.SoftDeleteColName != nil {
			allCols := strings.Join(renameRequest.TableSchema.ColumnNames, ",")
			pkeyCols := strings.Join(renameRequest.TableSchema.PrimaryKeyColumns, ",")

			c.logger.InfoContext(c.ctx, fmt.Sprintf("handling soft-deletes for table '%s'...", dstDatasetTable.string()))

			activity.RecordHeartbeat(c.ctx, fmt.Sprintf("handling soft-deletes for table '%s'...", dstDatasetTable.string()))

			c.logger.InfoContext(c.ctx, fmt.Sprintf("INSERT INTO %s(%s) SELECT %s,true AS %s FROM %s WHERE (%s) NOT IN (SELECT %s FROM %s)",
				srcDatasetTable.string(), fmt.Sprintf("%s,%s", allCols, *req.SoftDeleteColName),
				allCols, *req.SoftDeleteColName, dstDatasetTable.string(),
				pkeyCols, pkeyCols, srcDatasetTable.string()))
			query := c.client.Query(
				fmt.Sprintf("INSERT INTO %s(%s) SELECT %s,true AS %s FROM %s WHERE (%s) NOT IN (SELECT %s FROM %s)",
					srcDatasetTable.string(), fmt.Sprintf("%s,%s", allCols, *req.SoftDeleteColName),
					allCols, *req.SoftDeleteColName, dstDatasetTable.string(),
					pkeyCols, pkeyCols, srcDatasetTable.string()))

			query.DefaultProjectID = c.projectID
			query.DefaultDatasetID = c.datasetID
			_, err := query.Read(c.ctx)
			if err != nil {
				return nil, fmt.Errorf("unable to handle soft-deletes for table %s: %w", dstDatasetTable.string(), err)
			}
		}

		if req.SyncedAtColName != nil {
			c.logger.Info(fmt.Sprintf("setting synced at column for table '%s'...", srcDatasetTable.string()))

			activity.RecordHeartbeat(c.ctx, fmt.Sprintf("setting synced at column for table '%s'...",
				srcDatasetTable.string()))

			c.logger.InfoContext(c.ctx,
				fmt.Sprintf("UPDATE %s SET %s = CURRENT_TIMESTAMP WHERE %s IS NULL", srcDatasetTable.string(),
					*req.SyncedAtColName, *req.SyncedAtColName))
			query := c.client.Query(
				fmt.Sprintf("UPDATE %s SET %s = CURRENT_TIMESTAMP WHERE %s IS NULL", srcDatasetTable.string(),
					*req.SyncedAtColName, *req.SyncedAtColName))

			query.DefaultProjectID = c.projectID
			query.DefaultDatasetID = c.datasetID
			_, err := query.Read(c.ctx)
			if err != nil {
				return nil, fmt.Errorf("unable to set synced at column for table %s: %w", srcDatasetTable.string(), err)
			}
		}

		c.logger.InfoContext(c.ctx, fmt.Sprintf("DROP TABLE IF EXISTS %s",
			dstDatasetTable.string()))
		// drop the dst table if exists
		dropQuery := c.client.Query(fmt.Sprintf("DROP TABLE IF EXISTS %s",
			dstDatasetTable.string()))
		dropQuery.DefaultProjectID = c.projectID
		dropQuery.DefaultDatasetID = c.datasetID
		_, err := dropQuery.Read(c.ctx)
		if err != nil {
			return nil, fmt.Errorf("unable to drop table %s: %w", dstDatasetTable.string(), err)
		}

		c.logger.InfoContext(c.ctx, fmt.Sprintf("ALTER TABLE %s RENAME TO %s",
			srcDatasetTable.string(), dstDatasetTable.table))
		// rename the src table to dst
		query := c.client.Query(fmt.Sprintf("ALTER TABLE %s RENAME TO %s",
			srcDatasetTable.string(), dstDatasetTable.table))
		query.DefaultProjectID = c.projectID
		query.DefaultDatasetID = c.datasetID
		_, err = query.Read(c.ctx)
		if err != nil {
			return nil, fmt.Errorf("unable to rename table %s to %s: %w", srcDatasetTable.string(),
				dstDatasetTable.string(), err)
		}

		c.logger.InfoContext(c.ctx, fmt.Sprintf("successfully renamed table '%s' to '%s'", srcDatasetTable.string(),
			dstDatasetTable.string()))
	}

	return &protos.RenameTablesOutput{
		FlowJobName: req.FlowJobName,
	}, nil
}

func (c *BigQueryConnector) CreateTablesFromExisting(req *protos.CreateTablesFromExistingInput) (
	*protos.CreateTablesFromExistingOutput, error,
) {
	for newTable, existingTable := range req.NewToExistingTableMapping {
		newDatasetTable, _ := c.convertToDatasetTable(newTable)
		existingDatasetTable, _ := c.convertToDatasetTable(existingTable)
		c.logger.Info(fmt.Sprintf("creating table '%s' similar to '%s'", newTable, existingTable))

		activity.RecordHeartbeat(c.ctx, fmt.Sprintf("creating table '%s' similar to '%s'", newTable, existingTable))

		// rename the src table to dst
		query := c.client.Query(fmt.Sprintf("CREATE TABLE IF NOT EXISTS `%s` LIKE `%s`",
			newDatasetTable.string(), existingDatasetTable.string()))
		query.DefaultProjectID = c.projectID
		query.DefaultDatasetID = c.datasetID
		_, err := query.Read(c.ctx)
		if err != nil {
			return nil, fmt.Errorf("unable to create table %s: %w", newTable, err)
		}

		c.logger.Info(fmt.Sprintf("successfully created table '%s'", newTable))
	}

	return &protos.CreateTablesFromExistingOutput{
		FlowJobName: req.FlowJobName,
	}, nil
}

type datasetTable struct {
	project string
	dataset string
	table   string
}

func (d *datasetTable) string() string {
	if d.project == "" {
		return fmt.Sprintf("%s.%s", d.dataset, d.table)
	}
	return fmt.Sprintf("%s.%s.%s", d.project, d.dataset, d.table)
}

func (c *BigQueryConnector) convertToDatasetTable(tableName string) (*datasetTable, error) {
	parts := strings.Split(tableName, ".")
	if len(parts) == 1 {
		return &datasetTable{
			dataset: c.datasetID,
			table:   parts[0],
		}, nil
	} else if len(parts) == 2 {
		return &datasetTable{
			dataset: parts[0],
			table:   parts[1],
		}, nil
	} else if len(parts) == 3 {
		return &datasetTable{
			project: parts[0],
			dataset: parts[1],
			table:   parts[2],
		}, nil
	} else {
		return nil, fmt.Errorf("invalid BigQuery table name: %s", tableName)
	}
}<|MERGE_RESOLUTION|>--- conflicted
+++ resolved
@@ -383,15 +383,9 @@
 	}
 }
 
-<<<<<<< HEAD
 func (c *BigQueryConnector) GetLastNormalizeBatchID(jobName string) (int64, error) {
-	query := fmt.Sprintf("SELECT normalize_batch_id FROM %s.%s WHERE mirror_job_name = '%s'",
-		c.datasetID, MirrorJobsTable, jobName)
-=======
-func (c *BigQueryConnector) GetLastSyncAndNormalizeBatchID(jobName string) (model.SyncAndNormalizeBatchID, error) {
-	query := fmt.Sprintf("SELECT sync_batch_id, normalize_batch_id FROM %s WHERE mirror_job_name = '%s'",
+	query := fmt.Sprintf("SELECT normalize_batch_id FROM %s WHERE mirror_job_name = '%s'",
 		MirrorJobsTable, jobName)
->>>>>>> 94cb7191
 	q := c.client.Query(query)
 	q.DisableQueryCache = true
 	q.DefaultProjectID = c.projectID
@@ -624,13 +618,8 @@
 	}
 	// update metadata to make the last normalized batch id to the recent last sync batch id.
 	updateMetadataStmt := fmt.Sprintf(
-<<<<<<< HEAD
-		"UPDATE %s.%s SET normalize_batch_id=%d WHERE mirror_job_name='%s';",
-		c.datasetID, MirrorJobsTable, req.SyncBatchID, req.FlowJobName)
-=======
 		"UPDATE %s SET normalize_batch_id=%d WHERE mirror_job_name='%s';",
-		MirrorJobsTable, batchIDs.SyncBatchID, req.FlowJobName)
->>>>>>> 94cb7191
+		MirrorJobsTable, req.SyncBatchID, req.FlowJobName)
 
 	query := c.client.Query(updateMetadataStmt)
 	query.DefaultProjectID = c.projectID
