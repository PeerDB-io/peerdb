package connbigquery

import (
	"context"
	"encoding/json"
	"fmt"
	"log/slog"
	"reflect"
	"regexp"
	"strings"
	"time"

	"cloud.google.com/go/bigquery"
	"cloud.google.com/go/storage"
	"github.com/jackc/pgx/v5/pgxpool"
	"go.temporal.io/sdk/activity"
	"google.golang.org/api/iterator"
	"google.golang.org/api/option"

	"github.com/PeerDB-io/peer-flow/connectors/utils"
	cc "github.com/PeerDB-io/peer-flow/connectors/utils/catalog"
	"github.com/PeerDB-io/peer-flow/generated/protos"
	"github.com/PeerDB-io/peer-flow/model"
	"github.com/PeerDB-io/peer-flow/model/qvalue"
	"github.com/PeerDB-io/peer-flow/shared"
)

const (
	/*
		Different batch Ids in code/BigQuery
		1. batchID - identifier in raw table on target to depict which batch a row was inserted.
		3. syncBatchID - batch id that was last synced or will be synced
		4. normalizeBatchID - batch id that was last normalized or will be normalized.
	*/
	// MirrorJobsTable has the following schema:
	// CREATE TABLE peerdb_mirror_jobs (
	//   mirror_job_id STRING NOT NULL,
	//   offset INTEGER NOT NULL,
	//   sync_batch_id INTEGER NOT NULL
	//   normalize_batch_id INTEGER
	// )
	MirrorJobsTable      = "peerdb_mirror_jobs"
	SyncRecordsBatchSize = 1024
)

type BigQueryServiceAccount struct {
	Type                    string `json:"type"`
	ProjectID               string `json:"project_id"`
	PrivateKeyID            string `json:"private_key_id"`
	PrivateKey              string `json:"private_key"`
	ClientEmail             string `json:"client_email"`
	ClientID                string `json:"client_id"`
	AuthURI                 string `json:"auth_uri"`
	TokenURI                string `json:"token_uri"`
	AuthProviderX509CertURL string `json:"auth_provider_x509_cert_url"`
	ClientX509CertURL       string `json:"client_x509_cert_url"`
}

// BigQueryConnector is a Connector implementation for BigQuery.
type BigQueryConnector struct {
	ctx           context.Context
	bqConfig      *protos.BigqueryConfig
	client        *bigquery.Client
	storageClient *storage.Client
	datasetID     string
	projectID     string
	catalogPool   *pgxpool.Pool
	logger        slog.Logger
}

// Create BigQueryServiceAccount from BigqueryConfig
func NewBigQueryServiceAccount(bqConfig *protos.BigqueryConfig) (*BigQueryServiceAccount, error) {
	var serviceAccount BigQueryServiceAccount
	serviceAccount.Type = bqConfig.AuthType
	serviceAccount.ProjectID = bqConfig.ProjectId
	serviceAccount.PrivateKeyID = bqConfig.PrivateKeyId
	serviceAccount.PrivateKey = bqConfig.PrivateKey
	serviceAccount.ClientEmail = bqConfig.ClientEmail
	serviceAccount.ClientID = bqConfig.ClientId
	serviceAccount.AuthURI = bqConfig.AuthUri
	serviceAccount.TokenURI = bqConfig.TokenUri
	serviceAccount.AuthProviderX509CertURL = bqConfig.AuthProviderX509CertUrl
	serviceAccount.ClientX509CertURL = bqConfig.ClientX509CertUrl

	if err := serviceAccount.Validate(); err != nil {
		return nil, fmt.Errorf("failed to validate BigQueryServiceAccount: %w", err)
	}

	return &serviceAccount, nil
}

// Validate validates a BigQueryServiceAccount, that none of the fields are empty.
func (bqsa *BigQueryServiceAccount) Validate() error {
	v := reflect.ValueOf(*bqsa)
	for i := 0; i < v.NumField(); i++ {
		if v.Field(i).String() == "" {
			return fmt.Errorf("field %s is empty", v.Type().Field(i).Name)
		}
	}
	return nil
}

// Return BigQueryServiceAccount as JSON byte array
func (bqsa *BigQueryServiceAccount) ToJSON() ([]byte, error) {
	return json.Marshal(bqsa)
}

// CreateBigQueryClient creates a new BigQuery client from a BigQueryServiceAccount.
func (bqsa *BigQueryServiceAccount) CreateBigQueryClient(ctx context.Context) (*bigquery.Client, error) {
	bqsaJSON, err := bqsa.ToJSON()
	if err != nil {
		return nil, fmt.Errorf("failed to get json: %v", err)
	}

	client, err := bigquery.NewClient(
		ctx,
		bqsa.ProjectID,
		option.WithCredentialsJSON(bqsaJSON),
	)
	if err != nil {
		return nil, fmt.Errorf("failed to create BigQuery client: %v", err)
	}

	return client, nil
}

// CreateStorageClient creates a new Storage client from a BigQueryServiceAccount.
func (bqsa *BigQueryServiceAccount) CreateStorageClient(ctx context.Context) (*storage.Client, error) {
	bqsaJSON, err := bqsa.ToJSON()
	if err != nil {
		return nil, fmt.Errorf("failed to get json: %v", err)
	}

	client, err := storage.NewClient(
		ctx,
		option.WithCredentialsJSON(bqsaJSON),
	)
	if err != nil {
		return nil, fmt.Errorf("failed to create Storage client: %v", err)
	}

	return client, nil
}

// NewBigQueryConnector creates a new BigQueryConnector from a PeerConnectionConfig.
func NewBigQueryConnector(ctx context.Context, config *protos.BigqueryConfig) (*BigQueryConnector, error) {
	bqsa, err := NewBigQueryServiceAccount(config)
	if err != nil {
		return nil, fmt.Errorf("failed to create BigQueryServiceAccount: %v", err)
	}

	datasetID := config.GetDatasetId()
	projectID := config.GetProjectId()
	projectPart, datasetPart, found := strings.Cut(datasetID, ".")
	if found && strings.Contains(datasetPart, ".") {
		return nil,
			fmt.Errorf("invalid dataset ID: %s. Ensure that it is just a single string or string1.string2", datasetID)
	}
	if projectPart != "" && datasetPart != "" {
		datasetID = datasetPart
		projectID = projectPart
	}

	client, err := bqsa.CreateBigQueryClient(ctx)
	if err != nil {
		return nil, fmt.Errorf("failed to create BigQuery client: %v", err)
	}

	_, checkErr := client.DatasetInProject(projectID, datasetID).Metadata(ctx)
	if checkErr != nil {
		slog.ErrorContext(ctx, "failed to get dataset metadata", slog.Any("error", checkErr))
		return nil, fmt.Errorf("failed to get dataset metadata: %v", checkErr)
	}

	storageClient, err := bqsa.CreateStorageClient(ctx)
	if err != nil {
		return nil, fmt.Errorf("failed to create Storage client: %v", err)
	}

	catalogPool, err := cc.GetCatalogConnectionPoolFromEnv()
	if err != nil {
		return nil, fmt.Errorf("failed to create catalog connection pool: %v", err)
	}

	flowName, _ := ctx.Value(shared.FlowNameKey).(string)

	return &BigQueryConnector{
		ctx:           ctx,
		bqConfig:      config,
		client:        client,
		datasetID:     datasetID,
		projectID:     projectID,
		storageClient: storageClient,
		catalogPool:   catalogPool,
		logger:        *slog.With(slog.String(string(shared.FlowNameKey), flowName)),
	}, nil
}

// Close closes the BigQuery driver.
func (c *BigQueryConnector) Close() error {
	if c == nil || c.client == nil {
		return nil
	}
	return c.client.Close()
}

// ConnectionActive returns true if the connection is active.
func (c *BigQueryConnector) ConnectionActive() error {
	_, err := c.client.DatasetInProject(c.projectID, c.datasetID).Metadata(c.ctx)
	if err != nil {
		return fmt.Errorf("failed to get dataset metadata: %v", err)
	}

	if c.client == nil {
		return fmt.Errorf("BigQuery client is nil")
	}
	return nil
}

// NeedsSetupMetadataTables returns true if the metadata tables need to be set up.
func (c *BigQueryConnector) NeedsSetupMetadataTables() bool {
	_, err := c.client.DatasetInProject(c.projectID, c.datasetID).Table(MirrorJobsTable).Metadata(c.ctx)
	return err != nil
}

func (c *BigQueryConnector) waitForTableReady(datasetTable *datasetTable) error {
	table := c.client.DatasetInProject(c.projectID, datasetTable.dataset).Table(datasetTable.table)
	maxDuration := 5 * time.Minute
	deadline := time.Now().Add(maxDuration)
	sleepInterval := 5 * time.Second
	attempt := 0

	for {
		if time.Now().After(deadline) {
			return fmt.Errorf("timeout reached while waiting for table %s to be ready", datasetTable)
		}

		_, err := table.Metadata(c.ctx)
		if err == nil {
			return nil
		}

		slog.Info("waiting for table to be ready",
			slog.String("table", datasetTable.table), slog.Int("attempt", attempt))
		attempt++
		time.Sleep(sleepInterval)
	}
}

// ReplayTableSchemaDeltas changes a destination table to match the schema at source
// This could involve adding or dropping multiple columns.
func (c *BigQueryConnector) ReplayTableSchemaDeltas(flowJobName string,
	schemaDeltas []*protos.TableSchemaDelta,
) error {
	for _, schemaDelta := range schemaDeltas {
		if schemaDelta == nil || len(schemaDelta.AddedColumns) == 0 {
			continue
		}

		for _, addedColumn := range schemaDelta.AddedColumns {
			dstDatasetTable, _ := c.convertToDatasetTable(schemaDelta.DstTableName)
			query := c.client.Query(fmt.Sprintf(
				"ALTER TABLE %s.%s ADD COLUMN IF NOT EXISTS `%s` %s", dstDatasetTable.dataset,
				dstDatasetTable.table, addedColumn.ColumnName,
				qValueKindToBigQueryType(addedColumn.ColumnType)))
			query.DefaultProjectID = c.projectID
			query.DefaultDatasetID = c.datasetID
			_, err := query.Read(c.ctx)
			if err != nil {
				return fmt.Errorf("failed to add column %s for table %s: %w", addedColumn.ColumnName,
					schemaDelta.DstTableName, err)
			}
			c.logger.Info(fmt.Sprintf("[schema delta replay] added column %s with data type %s to table %s",
				addedColumn.ColumnName, addedColumn.ColumnType, schemaDelta.DstTableName))
		}
	}

	return nil
}

// SetupMetadataTables sets up the metadata tables.
func (c *BigQueryConnector) SetupMetadataTables() error {
	// check if the dataset exists
	dataset := c.client.DatasetInProject(c.projectID, c.datasetID)
	if _, err := dataset.Metadata(c.ctx); err != nil {
		// create the dataset as it doesn't exist
		if err := dataset.Create(c.ctx, nil); err != nil {
			return fmt.Errorf("failed to create dataset %s: %w", c.datasetID, err)
		}
	}

	// Create the mirror jobs table, NeedsSetupMetadataTables ensures it doesn't exist.
	mirrorJobsTable := dataset.Table(MirrorJobsTable)
	mirrorJobsTableMetadata := &bigquery.TableMetadata{
		Schema: bigquery.Schema{
			{Name: "mirror_job_name", Type: bigquery.StringFieldType},
			{Name: "offset", Type: bigquery.IntegerFieldType},
			{Name: "sync_batch_id", Type: bigquery.IntegerFieldType},
			{Name: "normalize_batch_id", Type: bigquery.IntegerFieldType},
		},
	}
	if err := mirrorJobsTable.Create(c.ctx, mirrorJobsTableMetadata); err != nil {
		// if the table already exists, ignore the error
		if !strings.Contains(err.Error(), "Already Exists") {
			return fmt.Errorf("failed to create table %s: %w", MirrorJobsTable, err)
		} else {
			c.logger.Info(fmt.Sprintf("table %s already exists", MirrorJobsTable))
		}
	}

	return nil
}

func (c *BigQueryConnector) GetLastOffset(jobName string) (int64, error) {
	query := fmt.Sprintf("SELECT offset FROM %s.%s WHERE mirror_job_name = '%s'", c.datasetID, MirrorJobsTable, jobName)
	q := c.client.Query(query)
	q.DefaultProjectID = c.projectID
	q.DefaultDatasetID = c.datasetID
	it, err := q.Read(c.ctx)
	if err != nil {
		err = fmt.Errorf("failed to run query %s on BigQuery:\n %w", query, err)
		return 0, err
	}

	var row []bigquery.Value
	err = it.Next(&row)
	if err != nil {
		c.logger.Info("no row found, returning nil")
		return 0, nil
	}

	if row[0] == nil {
		c.logger.Info("no offset found, returning nil")
		return 0, nil
	} else {
		return row[0].(int64), nil
	}
}

func (c *BigQueryConnector) SetLastOffset(jobName string, lastOffset int64) error {
	query := fmt.Sprintf(
		"UPDATE %s.%s SET offset = GREATEST(offset, %d) WHERE mirror_job_name = '%s'",
		c.datasetID,
		MirrorJobsTable,
		lastOffset,
		jobName,
	)
	q := c.client.Query(query)
	q.DefaultProjectID = c.projectID
	q.DefaultDatasetID = c.datasetID
	_, err := q.Read(c.ctx)
	if err != nil {
		return fmt.Errorf("failed to run query %s on BigQuery:\n %w", query, err)
	}

	return nil
}

func (c *BigQueryConnector) GetLastSyncBatchID(jobName string) (int64, error) {
	query := fmt.Sprintf("SELECT sync_batch_id FROM %s.%s WHERE mirror_job_name = '%s'",
		c.datasetID, MirrorJobsTable, jobName)
	q := c.client.Query(query)
<<<<<<< HEAD
	q.DisableQueryCache = true
=======
	q.DefaultProjectID = c.projectID
	q.DefaultDatasetID = c.datasetID
>>>>>>> 23a97b1b
	it, err := q.Read(c.ctx)
	if err != nil {
		err = fmt.Errorf("failed to run query %s on BigQuery:\n %w", query, err)
		return -1, err
	}

	var row []bigquery.Value
	err = it.Next(&row)
	if err != nil {
		c.logger.Info("no row found")
		return 0, nil
	}

	if row[0] == nil {
		c.logger.Info("no sync_batch_id found, returning 0")
		return 0, nil
	} else {
		return row[0].(int64), nil
	}
}

func (c *BigQueryConnector) GetLastNormalizeBatchID(jobName string) (int64, error) {
	query := fmt.Sprintf("SELECT normalize_batch_id FROM %s.%s WHERE mirror_job_name = '%s'",
		c.datasetID, MirrorJobsTable, jobName)
	q := c.client.Query(query)
<<<<<<< HEAD
	q.DisableQueryCache = true
=======
	q.DefaultProjectID = c.projectID
	q.DefaultDatasetID = c.datasetID
>>>>>>> 23a97b1b
	it, err := q.Read(c.ctx)
	if err != nil {
		err = fmt.Errorf("failed to run query %s on BigQuery:\n %w", query, err)
		return 0, err
	}

	var row []bigquery.Value
	err = it.Next(&row)
	if err != nil {
		c.logger.Info("no row found for job")
		return 0, nil
	}

	if row[0] != nil {
		return row[0].(int64), nil
	}
	return 0, nil
}

func (c *BigQueryConnector) getDistinctTableNamesInBatch(flowJobName string, syncBatchID int64,
	normalizeBatchID int64,
) ([]string, error) {
	rawTableName := c.getRawTableName(flowJobName)

	// Prepare the query to retrieve distinct tables in that batch
	query := fmt.Sprintf(`SELECT DISTINCT _peerdb_destination_table_name FROM %s.%s
	 WHERE _peerdb_batch_id > %d and _peerdb_batch_id <= %d`,
		c.datasetID, rawTableName, normalizeBatchID, syncBatchID)
	// Run the query
	q := c.client.Query(query)
	q.DefaultProjectID = c.projectID
	q.DefaultDatasetID = c.datasetID
	it, err := q.Read(c.ctx)
	if err != nil {
		err = fmt.Errorf("failed to run query %s on BigQuery:\n %w", query, err)
		return nil, err
	}

	// Store the distinct values in an array
	var distinctTableNames []string
	for {
		var row []bigquery.Value
		err := it.Next(&row)
		if err == iterator.Done {
			break
		}
		if err != nil {
			return nil, err
		}
		if len(row) > 0 {
			value := row[0].(string)
			distinctTableNames = append(distinctTableNames, value)
		}
	}

	return distinctTableNames, nil
}

func (c *BigQueryConnector) getTableNametoUnchangedCols(flowJobName string, syncBatchID int64,
	normalizeBatchID int64,
) (map[string][]string, error) {
	rawTableName := c.getRawTableName(flowJobName)

	// Prepare the query to retrieve distinct tables in that batch
	// we want to only select the unchanged cols from UpdateRecords, as we have a workaround
	// where a placeholder value for unchanged cols can be set in DeleteRecord if there is no backfill
	// we don't want these particular DeleteRecords to be used in the update statement
	query := fmt.Sprintf(`SELECT _peerdb_destination_table_name,
	array_agg(DISTINCT _peerdb_unchanged_toast_columns) as unchanged_toast_columns FROM %s.%s
	 WHERE _peerdb_batch_id > %d AND _peerdb_batch_id <= %d AND _peerdb_record_type != 2
	 GROUP BY _peerdb_destination_table_name`,
		c.datasetID, rawTableName, normalizeBatchID, syncBatchID)
	// Run the query
	q := c.client.Query(query)
	q.DefaultDatasetID = c.datasetID
	q.DefaultProjectID = c.projectID
	it, err := q.Read(c.ctx)
	if err != nil {
		err = fmt.Errorf("failed to run query %s on BigQuery:\n %w", query, err)
		return nil, err
	}
	// Create a map to store the results.
	resultMap := make(map[string][]string)

	// Process the query results using an iterator.
	var row struct {
		Tablename             string   `bigquery:"_peerdb_destination_table_name"`
		UnchangedToastColumns []string `bigquery:"unchanged_toast_columns"`
	}
	for {
		err := it.Next(&row)
		if err == iterator.Done {
			break
		}
		if err != nil {
			return nil, err
		}
		resultMap[row.Tablename] = row.UnchangedToastColumns
	}
	return resultMap, nil
}

// SyncRecords pushes records to the destination.
// Currently only supports inserts, updates, and deletes.
// More record types will be added in the future.
func (c *BigQueryConnector) SyncRecords(req *model.SyncRecordsRequest) (*model.SyncResponse, error) {
	rawTableName := c.getRawTableName(req.FlowJobName)

	c.logger.Info(fmt.Sprintf("pushing records to %s.%s...", c.datasetID, rawTableName))

	res, err := c.syncRecordsViaAvro(req, rawTableName, req.SyncBatchID)
	if err != nil {
		return nil, err
	}

	c.logger.Info(fmt.Sprintf("pushed %d records to %s.%s", res.NumRecordsSynced, c.datasetID, rawTableName))
	return res, nil
}

func (c *BigQueryConnector) syncRecordsViaAvro(
	req *model.SyncRecordsRequest,
	rawTableName string,
	syncBatchID int64,
) (*model.SyncResponse, error) {
	tableNameRowsMapping := make(map[string]uint32)
	streamReq := model.NewRecordsToStreamRequest(req.Records.GetRecords(), tableNameRowsMapping, syncBatchID)
	streamRes, err := utils.RecordsToRawTableStream(streamReq)
	if err != nil {
		return nil, fmt.Errorf("failed to convert records to raw table stream: %w", err)
	}

	avroSync := NewQRepAvroSyncMethod(c, req.StagingPath, req.FlowJobName)
	rawTableMetadata, err := c.client.DatasetInProject(c.projectID, c.datasetID).Table(rawTableName).Metadata(c.ctx)
	if err != nil {
		return nil, fmt.Errorf("failed to get metadata of destination table: %w", err)
	}

	res, err := avroSync.SyncRecords(req, rawTableName,
		rawTableMetadata, syncBatchID, streamRes.Stream, streamReq.TableMapping)
	if err != nil {
		return nil, fmt.Errorf("failed to sync records via avro: %w", err)
	}

	return res, nil
}

// NormalizeRecords normalizes raw table to destination table.
func (c *BigQueryConnector) NormalizeRecords(req *model.NormalizeRecordsRequest) (*model.NormalizeResponse, error) {
	rawTableName := c.getRawTableName(req.FlowJobName)

	normBatchID, err := c.GetLastNormalizeBatchID(req.FlowJobName)
	if err != nil {
		return nil, fmt.Errorf("failed to get batch for the current mirror: %v", err)
	}

	hasJob, err := c.metadataHasJob(req.FlowJobName)
	if err != nil {
		return nil, fmt.Errorf("failed to check if job exists: %w", err)
	}
	// if job is not yet found in the peerdb_mirror_jobs_table
	// OR sync is lagging end normalize
	if !hasJob || normBatchID >= req.SyncBatchID {
		c.logger.Info("waiting for sync to catch up, so finishing")
		return &model.NormalizeResponse{
			Done:         false,
			StartBatchID: normBatchID,
			EndBatchID:   req.SyncBatchID,
		}, nil
	}
	distinctTableNames, err := c.getDistinctTableNamesInBatch(
		req.FlowJobName,
		req.SyncBatchID,
		normBatchID,
	)
	if err != nil {
		return nil, fmt.Errorf("couldn't get distinct table names to normalize: %w", err)
	}

	tableNametoUnchangedToastCols, err := c.getTableNametoUnchangedCols(
		req.FlowJobName,
		req.SyncBatchID,
		normBatchID,
	)
	if err != nil {
		return nil, fmt.Errorf("couldn't get tablename to unchanged cols mapping: %w", err)
	}

	// append all the statements to one list
	c.logger.Info(fmt.Sprintf("merge raw records to corresponding tables: %s %s %v",
		c.datasetID, rawTableName, distinctTableNames))

	for _, tableName := range distinctTableNames {
		unchangedToastColumns := tableNametoUnchangedToastCols[tableName]
		dstDatasetTable, _ := c.convertToDatasetTable(tableName)
		mergeGen := &mergeStmtGenerator{
			rawDatasetTable: &datasetTable{
				dataset: c.datasetID,
				table:   rawTableName,
			},
			dstTableName:          tableName,
			dstDatasetTable:       dstDatasetTable,
			normalizedTableSchema: req.TableNameSchemaMapping[tableName],
			syncBatchID:           req.SyncBatchID,
			normalizeBatchID:      normBatchID,
			peerdbCols: &protos.PeerDBColumns{
				SoftDeleteColName: req.SoftDeleteColName,
				SyncedAtColName:   req.SyncedAtColName,
				SoftDelete:        req.SoftDelete,
			},
			shortColumn: map[string]string{},
		}
		// normalize anything between last normalized batch id to last sync batchid
		mergeStmts := mergeGen.generateMergeStmts(unchangedToastColumns)
		for i, mergeStmt := range mergeStmts {
			c.logger.Info(fmt.Sprintf("running merge statement [%d/%d] for table %s..",
				i+1, len(mergeStmts), tableName))
			q := c.client.Query(mergeStmt)
			q.DefaultProjectID = c.projectID
			q.DefaultDatasetID = c.datasetID
			_, err = q.Read(c.ctx)
			if err != nil {
				return nil, fmt.Errorf("failed to execute merge statement %s: %v", mergeStmt, err)
			}
		}
	}
	// update metadata to make the last normalized batch id to the recent last sync batch id.
	updateMetadataStmt := fmt.Sprintf(
		"UPDATE %s.%s SET normalize_batch_id=%d WHERE mirror_job_name='%s';",
		c.datasetID, MirrorJobsTable, req.SyncBatchID, req.FlowJobName)

	query := c.client.Query(updateMetadataStmt)
	query.DefaultProjectID = c.projectID
	query.DefaultDatasetID = c.datasetID
	_, err = query.Read(c.ctx)
	if err != nil {
		return nil, fmt.Errorf("failed to execute update metadata statements %s: %v", updateMetadataStmt, err)
	}

	return &model.NormalizeResponse{
		Done:         true,
		StartBatchID: normBatchID + 1,
		EndBatchID:   req.SyncBatchID,
	}, nil
}

// CreateRawTable creates a raw table, implementing the Connector interface.
// create a table with the following schema
// _peerdb_uid STRING
// _peerdb_timestamp TIMESTAMP
// _peerdb_data STRING
// _peerdb_record_type INT - 0 for insert, 1 for update, 2 for delete
// _peerdb_match_data STRING - json of the match data (only for update and delete)
func (c *BigQueryConnector) CreateRawTable(req *protos.CreateRawTableInput) (*protos.CreateRawTableOutput, error) {
	rawTableName := c.getRawTableName(req.FlowJobName)

	schema := bigquery.Schema{
		{Name: "_peerdb_uid", Type: bigquery.StringFieldType},
		{Name: "_peerdb_timestamp", Type: bigquery.IntegerFieldType},
		{Name: "_peerdb_destination_table_name", Type: bigquery.StringFieldType},
		{Name: "_peerdb_data", Type: bigquery.StringFieldType},
		{Name: "_peerdb_record_type", Type: bigquery.IntegerFieldType},
		{Name: "_peerdb_match_data", Type: bigquery.StringFieldType},
		{Name: "_peerdb_batch_id", Type: bigquery.IntegerFieldType},
		{Name: "_peerdb_unchanged_toast_columns", Type: bigquery.StringFieldType},
	}

	// create the table
	table := c.client.DatasetInProject(c.projectID, c.datasetID).Table(rawTableName)

	// check if the table exists
	tableRef, err := table.Metadata(c.ctx)
	if err == nil {
		// table exists, check if the schema matches
		if !reflect.DeepEqual(tableRef.Schema, schema) {
			return nil, fmt.Errorf("table %s.%s already exists with different schema", c.datasetID, rawTableName)
		} else {
			return &protos.CreateRawTableOutput{
				TableIdentifier: rawTableName,
			}, nil
		}
	}

	partitioning := &bigquery.RangePartitioning{
		Field: "_peerdb_batch_id",
		Range: &bigquery.RangePartitioningRange{
			Start:    0,
			End:      1_000_000,
			Interval: 100,
		},
	}

	clustering := &bigquery.Clustering{
		Fields: []string{
			"_peerdb_batch_id",
			"_peerdb_destination_table_name",
			"_peerdb_timestamp",
		},
	}

	metadata := &bigquery.TableMetadata{
		Schema:            schema,
		RangePartitioning: partitioning,
		Clustering:        clustering,
		Name:              rawTableName,
	}

	// table does not exist, create it
	err = table.Create(c.ctx, metadata)
	if err != nil {
		return nil, fmt.Errorf("failed to create table %s.%s: %w", c.datasetID, rawTableName, err)
	}

	return &protos.CreateRawTableOutput{
		TableIdentifier: rawTableName,
	}, nil
}

// getUpdateMetadataStmt updates the metadata tables for a given job.
func (c *BigQueryConnector) getUpdateMetadataStmt(jobName string, lastSyncedCheckpointID int64,
	batchID int64,
) (string, error) {
	hasJob, err := c.metadataHasJob(jobName)
	if err != nil {
		return "", fmt.Errorf("failed to check if job exists: %w", err)
	}

	// create the job in the metadata table
	jobStatement := fmt.Sprintf(
		"INSERT INTO %s.%s (mirror_job_name,offset,sync_batch_id) VALUES ('%s',%d,%d);",
		c.datasetID, MirrorJobsTable, jobName, lastSyncedCheckpointID, batchID)
	if hasJob {
		jobStatement = fmt.Sprintf(
			"UPDATE %s.%s SET offset=GREATEST(offset,%d),sync_batch_id=%d WHERE mirror_job_name = '%s';",
			c.datasetID, MirrorJobsTable, lastSyncedCheckpointID, batchID, jobName)
	}

	return jobStatement, nil
}

// metadataHasJob checks if the metadata table has the given job.
func (c *BigQueryConnector) metadataHasJob(jobName string) (bool, error) {
	checkStmt := fmt.Sprintf(
		"SELECT COUNT(*) FROM %s.%s WHERE mirror_job_name = '%s'",
		c.datasetID, MirrorJobsTable, jobName)

	q := c.client.Query(checkStmt)
	q.DefaultProjectID = c.projectID
	q.DefaultDatasetID = c.datasetID
	it, err := q.Read(c.ctx)
	if err != nil {
		return false, fmt.Errorf("failed to check if job exists: %w", err)
	}

	var row []bigquery.Value
	err = it.Next(&row)
	if err != nil {
		return false, fmt.Errorf("failed read row: %w", err)
	}

	count, ok := row[0].(int64)
	if !ok {
		return false, fmt.Errorf("failed to convert count to int64")
	}

	return count > 0, nil
}

// SetupNormalizedTables sets up normalized tables, implementing the Connector interface.
// This runs CREATE TABLE IF NOT EXISTS on bigquery, using the schema and table name provided.
func (c *BigQueryConnector) SetupNormalizedTables(
	req *protos.SetupNormalizedTableBatchInput,
) (*protos.SetupNormalizedTableBatchOutput, error) {
	tableExistsMapping := make(map[string]bool)
	datasetTablesSet := make(map[datasetTable]struct{})
	for tableIdentifier, tableSchema := range req.TableNameSchemaMapping {
		// only place where we check for parsing errors
		datasetTable, err := c.convertToDatasetTable(tableIdentifier)
		if err != nil {
			return nil, err
		}
		_, ok := datasetTablesSet[*datasetTable]
		if ok {
			return nil, fmt.Errorf("invalid mirror: two tables mirror to the same BigQuery table %s",
				datasetTable.string())
		}
		dataset := c.client.DatasetInProject(c.projectID, datasetTable.dataset)
		_, err = dataset.Metadata(c.ctx)
		// just assume this means dataset don't exist, and create it
		if err != nil {
			// if err message does not contain `notFound`, then other error happened.
			if !strings.Contains(err.Error(), "notFound") {
				return nil, fmt.Errorf("error while checking metadata for BigQuery dataset %s: %w",
					datasetTable.dataset, err)
			}
			c.logger.InfoContext(c.ctx, fmt.Sprintf("creating dataset %s...", dataset.DatasetID))
			err = dataset.Create(c.ctx, nil)
			if err != nil {
				return nil, fmt.Errorf("failed to create BigQuery dataset %s: %w", dataset.DatasetID, err)
			}
		}
		table := dataset.Table(datasetTable.table)

		// check if the table exists
		_, err = table.Metadata(c.ctx)
		if err == nil {
			// table exists, go to next table
			tableExistsMapping[tableIdentifier] = true
			datasetTablesSet[*datasetTable] = struct{}{}
			continue
		}

		// convert the column names and types to bigquery types
		columns := make([]*bigquery.FieldSchema, 0, len(tableSchema.ColumnNames)+2)
		utils.IterColumns(tableSchema, func(colName, genericColType string) {
			columns = append(columns, &bigquery.FieldSchema{
				Name:     colName,
				Type:     qValueKindToBigQueryType(genericColType),
				Repeated: qvalue.QValueKind(genericColType).IsArray(),
			})
		})

		if req.SoftDeleteColName != "" {
			columns = append(columns, &bigquery.FieldSchema{
				Name:     req.SoftDeleteColName,
				Type:     bigquery.BooleanFieldType,
				Repeated: false,
			})
		}

		if req.SyncedAtColName != "" {
			columns = append(columns, &bigquery.FieldSchema{
				Name:     req.SyncedAtColName,
				Type:     bigquery.TimestampFieldType,
				Repeated: false,
			})
		}

		// create the table using the columns
		schema := bigquery.Schema(columns)

		// cluster by the primary key if < 4 columns.
		var clustering *bigquery.Clustering
		numPkeyCols := len(tableSchema.PrimaryKeyColumns)
		if numPkeyCols > 0 && numPkeyCols < 4 {
			clustering = &bigquery.Clustering{
				Fields: tableSchema.PrimaryKeyColumns,
			}
		}

		metadata := &bigquery.TableMetadata{
			Schema:     schema,
			Name:       datasetTable.table,
			Clustering: clustering,
		}

		err = table.Create(c.ctx, metadata)
		if err != nil {
			return nil, fmt.Errorf("failed to create table %s: %w", tableIdentifier, err)
		}

		tableExistsMapping[tableIdentifier] = false
		datasetTablesSet[*datasetTable] = struct{}{}
		// log that table was created
		c.logger.Info(fmt.Sprintf("created table %s", tableIdentifier))
		utils.RecordHeartbeatWithRecover(c.ctx, fmt.Sprintf("created table %s", tableIdentifier))
	}

	return &protos.SetupNormalizedTableBatchOutput{
		TableExistsMapping: tableExistsMapping,
	}, nil
}

func (c *BigQueryConnector) SyncFlowCleanup(jobName string) error {
	dataset := c.client.DatasetInProject(c.projectID, c.datasetID)
	// deleting PeerDB specific tables
	err := dataset.Table(c.getRawTableName(jobName)).Delete(c.ctx)
	if err != nil {
		return fmt.Errorf("failed to delete raw table: %w", err)
	}

	// deleting job from metadata table
	query := fmt.Sprintf("DELETE FROM %s.%s WHERE mirror_job_name = '%s'", c.datasetID, MirrorJobsTable, jobName)
	queryHandler := c.client.Query(query)
	queryHandler.DefaultProjectID = c.projectID
	queryHandler.DefaultDatasetID = c.datasetID
	_, err = queryHandler.Read(c.ctx)
	if err != nil {
		return fmt.Errorf("failed to delete job from metadata table: %w", err)
	}
	return nil
}

// getRawTableName returns the raw table name for the given table identifier.
func (c *BigQueryConnector) getRawTableName(flowJobName string) string {
	// replace all non-alphanumeric characters with _
	flowJobName = regexp.MustCompile("[^a-zA-Z0-9]+").ReplaceAllString(flowJobName, "_")
	return fmt.Sprintf("_peerdb_raw_%s", flowJobName)
}

func (c *BigQueryConnector) RenameTables(req *protos.RenameTablesInput) (*protos.RenameTablesOutput, error) {
	// BigQuery doesn't really do transactions properly anyway so why bother?
	for _, renameRequest := range req.RenameTableOptions {
		srcDatasetTable, _ := c.convertToDatasetTable(renameRequest.CurrentName)
		dstDatasetTable, _ := c.convertToDatasetTable(renameRequest.NewName)
		c.logger.InfoContext(c.ctx, fmt.Sprintf("renaming table '%s' to '%s'...", srcDatasetTable.string(),
			dstDatasetTable.string()))

		activity.RecordHeartbeat(c.ctx, fmt.Sprintf("renaming table '%s' to '%s'...", srcDatasetTable.string(),
			dstDatasetTable.string()))

		if req.SoftDeleteColName != nil {
			allCols := strings.Join(utils.TableSchemaColumnNames(renameRequest.TableSchema), ",")
			pkeyCols := strings.Join(renameRequest.TableSchema.PrimaryKeyColumns, ",")

			c.logger.InfoContext(c.ctx, fmt.Sprintf("handling soft-deletes for table '%s'...", dstDatasetTable.string()))

			activity.RecordHeartbeat(c.ctx, fmt.Sprintf("handling soft-deletes for table '%s'...", dstDatasetTable.string()))

			c.logger.InfoContext(c.ctx, fmt.Sprintf("INSERT INTO %s(%s) SELECT %s,true AS %s FROM %s WHERE (%s) NOT IN (SELECT %s FROM %s)",
				srcDatasetTable.string(), fmt.Sprintf("%s,%s", allCols, *req.SoftDeleteColName),
				allCols, *req.SoftDeleteColName, dstDatasetTable.string(),
				pkeyCols, pkeyCols, srcDatasetTable.string()))
			query := c.client.Query(
				fmt.Sprintf("INSERT INTO %s(%s) SELECT %s,true AS %s FROM %s WHERE (%s) NOT IN (SELECT %s FROM %s)",
					srcDatasetTable.string(), fmt.Sprintf("%s,%s", allCols, *req.SoftDeleteColName),
					allCols, *req.SoftDeleteColName, dstDatasetTable.string(),
					pkeyCols, pkeyCols, srcDatasetTable.string()))

			query.DefaultProjectID = c.projectID
			query.DefaultDatasetID = c.datasetID
			_, err := query.Read(c.ctx)
			if err != nil {
				return nil, fmt.Errorf("unable to handle soft-deletes for table %s: %w", dstDatasetTable.string(), err)
			}
		}

		if req.SyncedAtColName != nil {
			c.logger.Info(fmt.Sprintf("setting synced at column for table '%s'...", srcDatasetTable.string()))

			activity.RecordHeartbeat(c.ctx, fmt.Sprintf("setting synced at column for table '%s'...",
				srcDatasetTable.string()))

			c.logger.InfoContext(c.ctx,
				fmt.Sprintf("UPDATE %s SET %s = CURRENT_TIMESTAMP WHERE %s IS NULL", srcDatasetTable.string(),
					*req.SyncedAtColName, *req.SyncedAtColName))
			query := c.client.Query(
				fmt.Sprintf("UPDATE %s SET %s = CURRENT_TIMESTAMP WHERE %s IS NULL", srcDatasetTable.string(),
					*req.SyncedAtColName, *req.SyncedAtColName))

			query.DefaultProjectID = c.projectID
			query.DefaultDatasetID = c.datasetID
			_, err := query.Read(c.ctx)
			if err != nil {
				return nil, fmt.Errorf("unable to set synced at column for table %s: %w", srcDatasetTable.string(), err)
			}
		}

		c.logger.InfoContext(c.ctx, fmt.Sprintf("DROP TABLE IF EXISTS %s",
			dstDatasetTable.string()))
		// drop the dst table if exists
		dropQuery := c.client.Query(fmt.Sprintf("DROP TABLE IF EXISTS %s",
			dstDatasetTable.string()))
		dropQuery.DefaultProjectID = c.projectID
		dropQuery.DefaultDatasetID = c.datasetID
		_, err := dropQuery.Read(c.ctx)
		if err != nil {
			return nil, fmt.Errorf("unable to drop table %s: %w", dstDatasetTable.string(), err)
		}

		c.logger.InfoContext(c.ctx, fmt.Sprintf("ALTER TABLE %s RENAME TO %s",
			srcDatasetTable.string(), dstDatasetTable.table))
		// rename the src table to dst
		query := c.client.Query(fmt.Sprintf("ALTER TABLE %s RENAME TO %s",
			srcDatasetTable.string(), dstDatasetTable.table))
		query.DefaultProjectID = c.projectID
		query.DefaultDatasetID = c.datasetID
		_, err = query.Read(c.ctx)
		if err != nil {
			return nil, fmt.Errorf("unable to rename table %s to %s: %w", srcDatasetTable.string(),
				dstDatasetTable.string(), err)
		}

		c.logger.InfoContext(c.ctx, fmt.Sprintf("successfully renamed table '%s' to '%s'", srcDatasetTable.string(),
			dstDatasetTable.string()))
	}

	return &protos.RenameTablesOutput{
		FlowJobName: req.FlowJobName,
	}, nil
}

func (c *BigQueryConnector) CreateTablesFromExisting(req *protos.CreateTablesFromExistingInput) (
	*protos.CreateTablesFromExistingOutput, error,
) {
	for newTable, existingTable := range req.NewToExistingTableMapping {
		newDatasetTable, _ := c.convertToDatasetTable(newTable)
		existingDatasetTable, _ := c.convertToDatasetTable(existingTable)
		c.logger.Info(fmt.Sprintf("creating table '%s' similar to '%s'", newTable, existingTable))

		activity.RecordHeartbeat(c.ctx, fmt.Sprintf("creating table '%s' similar to '%s'", newTable, existingTable))

		// rename the src table to dst
		query := c.client.Query(fmt.Sprintf("CREATE TABLE IF NOT EXISTS `%s` LIKE `%s`",
			newDatasetTable.string(), existingDatasetTable.string()))
		query.DefaultProjectID = c.projectID
		query.DefaultDatasetID = c.datasetID
		_, err := query.Read(c.ctx)
		if err != nil {
			return nil, fmt.Errorf("unable to create table %s: %w", newTable, err)
		}

		c.logger.Info(fmt.Sprintf("successfully created table '%s'", newTable))
	}

	return &protos.CreateTablesFromExistingOutput{
		FlowJobName: req.FlowJobName,
	}, nil
}

type datasetTable struct {
	dataset string
	table   string
}

func (d *datasetTable) string() string {
	return fmt.Sprintf("%s.%s", d.dataset, d.table)
}

func (c *BigQueryConnector) convertToDatasetTable(tableName string) (*datasetTable, error) {
	parts := strings.Split(tableName, ".")
	if len(parts) == 1 {
		return &datasetTable{
			dataset: c.datasetID,
			table:   parts[0],
		}, nil
	} else if len(parts) == 2 {
		return &datasetTable{
			dataset: parts[0],
			table:   parts[1],
		}, nil
	} else {
		return nil, fmt.Errorf("invalid BigQuery table name: %s", tableName)
	}
}<|MERGE_RESOLUTION|>--- conflicted
+++ resolved
@@ -360,12 +360,9 @@
 	query := fmt.Sprintf("SELECT sync_batch_id FROM %s.%s WHERE mirror_job_name = '%s'",
 		c.datasetID, MirrorJobsTable, jobName)
 	q := c.client.Query(query)
-<<<<<<< HEAD
 	q.DisableQueryCache = true
-=======
 	q.DefaultProjectID = c.projectID
 	q.DefaultDatasetID = c.datasetID
->>>>>>> 23a97b1b
 	it, err := q.Read(c.ctx)
 	if err != nil {
 		err = fmt.Errorf("failed to run query %s on BigQuery:\n %w", query, err)
@@ -391,12 +388,9 @@
 	query := fmt.Sprintf("SELECT normalize_batch_id FROM %s.%s WHERE mirror_job_name = '%s'",
 		c.datasetID, MirrorJobsTable, jobName)
 	q := c.client.Query(query)
-<<<<<<< HEAD
 	q.DisableQueryCache = true
-=======
 	q.DefaultProjectID = c.projectID
 	q.DefaultDatasetID = c.datasetID
->>>>>>> 23a97b1b
 	it, err := q.Read(c.ctx)
 	if err != nil {
 		err = fmt.Errorf("failed to run query %s on BigQuery:\n %w", query, err)
