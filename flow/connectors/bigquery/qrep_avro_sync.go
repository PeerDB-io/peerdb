--- conflicted
+++ resolved
@@ -40,14 +40,9 @@
 	dstTableMetadata *bigquery.TableMetadata,
 	syncBatchID int64,
 	stream *model.QRecordStream,
-<<<<<<< HEAD
-) (int, error) {
-	activity.RecordHeartbeat(s.connector.ctx,
-=======
 	tableNameRowsMapping map[string]uint32,
 ) (*model.SyncResponse, error) {
-	activity.RecordHeartbeat(s.connector.ctx, time.Minute,
->>>>>>> 304841a7
+	activity.RecordHeartbeat(s.connector.ctx,
 		fmt.Sprintf("Flow job %s: Obtaining Avro schema"+
 			" for destination table %s and sync batch ID %d",
 			req.FlowJobName, rawTableName, syncBatchID),
