package connsnowflake

import (
	"context"
	"database/sql"
	"encoding/json"
	"errors"
	"fmt"
	"log"
	"log/slog"
	"regexp"
	"strings"
	"sync/atomic"
	"time"

	"github.com/PeerDB-io/peer-flow/connectors/utils"
	"github.com/PeerDB-io/peer-flow/generated/protos"
	"github.com/PeerDB-io/peer-flow/model"
	"github.com/PeerDB-io/peer-flow/model/qvalue"
	"github.com/PeerDB-io/peer-flow/shared"
	"github.com/jackc/pgx/v5/pgtype"
	"github.com/snowflakedb/gosnowflake"
	"go.temporal.io/sdk/activity"
	"golang.org/x/exp/maps"
	"golang.org/x/sync/errgroup"
)

//nolint:stylecheck
const (
	mirrorJobsTableIdentifier = "PEERDB_MIRROR_JOBS"
	createMirrorJobsTableSQL  = `CREATE TABLE IF NOT EXISTS %s.%s(MIRROR_JOB_NAME STRING NOT NULL,OFFSET INT NOT NULL,
		SYNC_BATCH_ID INT NOT NULL,NORMALIZE_BATCH_ID INT NOT NULL)`
	rawTablePrefix    = "_PEERDB_RAW"
	createSchemaSQL   = "CREATE TRANSIENT SCHEMA IF NOT EXISTS %s"
	createRawTableSQL = `CREATE TABLE IF NOT EXISTS %s.%s(_PEERDB_UID STRING NOT NULL,
		_PEERDB_TIMESTAMP INT NOT NULL,_PEERDB_DESTINATION_TABLE_NAME STRING NOT NULL,_PEERDB_DATA STRING NOT NULL,
		_PEERDB_RECORD_TYPE INTEGER NOT NULL, _PEERDB_MATCH_DATA STRING,_PEERDB_BATCH_ID INT,
		_PEERDB_UNCHANGED_TOAST_COLUMNS STRING)`
	rawTableMultiValueInsertSQL = "INSERT INTO %s.%s VALUES%s"
	createNormalizedTableSQL    = "CREATE TABLE IF NOT EXISTS %s(%s)"
	toVariantColumnName         = "VAR_COLS"
	mergeStatementSQL           = `MERGE INTO %s TARGET USING (WITH VARIANT_CONVERTED AS (SELECT _PEERDB_UID,
		_PEERDB_TIMESTAMP,
		TO_VARIANT(PARSE_JSON(_PEERDB_DATA)) %s,_PEERDB_RECORD_TYPE,_PEERDB_MATCH_DATA,_PEERDB_BATCH_ID,
		_PEERDB_UNCHANGED_TOAST_COLUMNS FROM
		 _PEERDB_INTERNAL.%s WHERE _PEERDB_BATCH_ID > %d AND _PEERDB_BATCH_ID <= %d AND
		 _PEERDB_DESTINATION_TABLE_NAME = ? ), FLATTENED AS
		 (SELECT _PEERDB_UID,_PEERDB_TIMESTAMP,_PEERDB_RECORD_TYPE,_PEERDB_MATCH_DATA,_PEERDB_BATCH_ID,
			_PEERDB_UNCHANGED_TOAST_COLUMNS,%s
		 FROM VARIANT_CONVERTED), DEDUPLICATED_FLATTENED AS (SELECT _PEERDB_RANKED.* FROM
		 (SELECT RANK() OVER
		 (PARTITION BY %s ORDER BY _PEERDB_TIMESTAMP DESC) AS _PEERDB_RANK, * FROM FLATTENED)
		 _PEERDB_RANKED WHERE _PEERDB_RANK = 1)
		 SELECT * FROM DEDUPLICATED_FLATTENED) SOURCE ON %s
		 WHEN NOT MATCHED AND (SOURCE._PEERDB_RECORD_TYPE != 2) THEN INSERT (%s) VALUES(%s)
		 %s
		 WHEN MATCHED AND (SOURCE._PEERDB_RECORD_TYPE = 2) THEN %s`
	getDistinctDestinationTableNames = `SELECT DISTINCT _PEERDB_DESTINATION_TABLE_NAME FROM %s.%s WHERE
	 _PEERDB_BATCH_ID > %d AND _PEERDB_BATCH_ID <= %d`
	getTableNametoUnchangedColsSQL = `SELECT _PEERDB_DESTINATION_TABLE_NAME,
	 ARRAY_AGG(DISTINCT _PEERDB_UNCHANGED_TOAST_COLUMNS) FROM %s.%s WHERE
	 _PEERDB_BATCH_ID > %d AND _PEERDB_BATCH_ID <= %d AND _PEERDB_RECORD_TYPE != 2
	 GROUP BY _PEERDB_DESTINATION_TABLE_NAME`
	getTableSchemaSQL = `SELECT COLUMN_NAME, DATA_TYPE FROM INFORMATION_SCHEMA.COLUMNS
	 WHERE TABLE_SCHEMA=? AND TABLE_NAME=?`

	insertJobMetadataSQL = "INSERT INTO %s.%s VALUES (?,?,?,?)"

	updateMetadataForSyncRecordsSQL      = "UPDATE %s.%s SET OFFSET=?, SYNC_BATCH_ID=? WHERE MIRROR_JOB_NAME=?"
	updateMetadataForNormalizeRecordsSQL = "UPDATE %s.%s SET NORMALIZE_BATCH_ID=? WHERE MIRROR_JOB_NAME=?"

	checkIfTableExistsSQL = `SELECT TO_BOOLEAN(COUNT(1)) FROM INFORMATION_SCHEMA.TABLES
	 WHERE TABLE_SCHEMA=? and TABLE_NAME=?`
	checkIfJobMetadataExistsSQL = "SELECT TO_BOOLEAN(COUNT(1)) FROM %s.%s WHERE MIRROR_JOB_NAME=?"
	getLastOffsetSQL            = "SELECT OFFSET FROM %s.%s WHERE MIRROR_JOB_NAME=?"
	getLastSyncBatchID_SQL      = "SELECT SYNC_BATCH_ID FROM %s.%s WHERE MIRROR_JOB_NAME=?"
	getLastNormalizeBatchID_SQL = "SELECT NORMALIZE_BATCH_ID FROM %s.%s WHERE MIRROR_JOB_NAME=?"
	dropTableIfExistsSQL        = "DROP TABLE IF EXISTS %s.%s"
	deleteJobMetadataSQL        = "DELETE FROM %s.%s WHERE MIRROR_JOB_NAME=?"
	checkSchemaExistsSQL        = "SELECT TO_BOOLEAN(COUNT(1)) FROM INFORMATION_SCHEMA.SCHEMATA WHERE SCHEMA_NAME=?"
)

type tableNameComponents struct {
	schemaIdentifier string
	tableIdentifier  string
}

type SnowflakeConnector struct {
	ctx                context.Context
	database           *sql.DB
	tableSchemaMapping map[string]*protos.TableSchema
	metadataSchema     string
	logger             slog.Logger
}

// creating this to capture array results from snowflake.
type ArrayString []string

func (a *ArrayString) Scan(src interface{}) error {
	switch v := src.(type) {
	case string:
		return json.Unmarshal([]byte(v), a)
	case []byte:
		return json.Unmarshal(v, a)
	default:
		return errors.New("invalid type")
	}
}

type UnchangedToastColumnResult struct {
	TableName             string
	UnchangedToastColumns ArrayString
}

func NewSnowflakeConnector(ctx context.Context,
	snowflakeProtoConfig *protos.SnowflakeConfig,
) (*SnowflakeConnector, error) {
	PrivateKeyRSA, err := shared.DecodePKCS8PrivateKey([]byte(snowflakeProtoConfig.PrivateKey),
		snowflakeProtoConfig.Password)
	if err != nil {
		return nil, err
	}

	snowflakeConfig := gosnowflake.Config{
		Account:          snowflakeProtoConfig.AccountId,
		User:             snowflakeProtoConfig.Username,
		Authenticator:    gosnowflake.AuthTypeJwt,
		PrivateKey:       PrivateKeyRSA,
		Database:         snowflakeProtoConfig.Database,
		Warehouse:        snowflakeProtoConfig.Warehouse,
		Role:             snowflakeProtoConfig.Role,
		RequestTimeout:   time.Duration(snowflakeProtoConfig.QueryTimeout),
		DisableTelemetry: true,
	}
	snowflakeConfigDSN, err := gosnowflake.DSN(&snowflakeConfig)
	if err != nil {
		return nil, fmt.Errorf("failed to get DSN from Snowflake config: %w", err)
	}

	database, err := sql.Open("snowflake", snowflakeConfigDSN)
	if err != nil {
		return nil, fmt.Errorf("failed to open connection to Snowflake peer: %w", err)
	}

	// checking if connection was actually established, since sql.Open doesn't guarantee that
	err = database.PingContext(ctx)
	if err != nil {
		return nil, fmt.Errorf("failed to open connection to Snowflake peer: %w", err)
	}

	metadataSchema := "_PEERDB_INTERNAL"
	if snowflakeProtoConfig.MetadataSchema != nil {
		metadataSchema = *snowflakeProtoConfig.MetadataSchema
	}
	flowName, _ := ctx.Value(shared.FlowNameKey).(string)
	return &SnowflakeConnector{
		ctx:                ctx,
		database:           database,
		tableSchemaMapping: nil,
		metadataSchema:     metadataSchema,
		logger:             *slog.With(slog.String(string(shared.FlowNameKey), flowName)),
	}, nil
}

func (c *SnowflakeConnector) Close() error {
	if c == nil || c.database == nil {
		return nil
	}

	err := c.database.Close()
	if err != nil {
		return fmt.Errorf("error while closing connection to Snowflake peer: %w", err)
	}
	return nil
}

func (c *SnowflakeConnector) ConnectionActive() error {
	if c == nil || c.database == nil {
		return fmt.Errorf("SnowflakeConnector is nil")
	}

	// This also checks if database exists
	err := c.database.PingContext(c.ctx)
	return err
}

func (c *SnowflakeConnector) NeedsSetupMetadataTables() bool {
	result, err := c.checkIfTableExists(c.metadataSchema, mirrorJobsTableIdentifier)
	if err != nil {
		return true
	}
	return !result
}

func (c *SnowflakeConnector) SetupMetadataTables() error {
	// NOTE that Snowflake does not support transactional DDL
	createMetadataTablesTx, err := c.database.BeginTx(c.ctx, nil)
	if err != nil {
		return fmt.Errorf("unable to begin transaction for creating metadata tables: %w", err)
	}
	// in case we return after error, ensure transaction is rolled back
	defer func() {
		deferErr := createMetadataTablesTx.Rollback()
		if deferErr != sql.ErrTxDone && deferErr != nil {
			c.logger.Error("error while rolling back transaction for creating metadata tables",
				slog.Any("error", deferErr))
		}
	}()

	err = c.createPeerDBInternalSchema(createMetadataTablesTx)
	if err != nil {
		return err
	}
	_, err = createMetadataTablesTx.ExecContext(c.ctx, fmt.Sprintf(createMirrorJobsTableSQL,
		c.metadataSchema, mirrorJobsTableIdentifier))
	if err != nil {
		return fmt.Errorf("error while setting up mirror jobs table: %w", err)
	}
	err = createMetadataTablesTx.Commit()
	if err != nil {
		return fmt.Errorf("unable to commit transaction for creating metadata tables: %w", err)
	}

	return nil
}

// only used for testing atm. doesn't return info about pkey or ReplicaIdentity [which is PG specific anyway].
func (c *SnowflakeConnector) GetTableSchema(
	req *protos.GetTableSchemaBatchInput,
) (*protos.GetTableSchemaBatchOutput, error) {
	res := make(map[string]*protos.TableSchema)
	for _, tableName := range req.TableIdentifiers {
		tableSchema, err := c.getTableSchemaForTable(strings.ToUpper(tableName))
		if err != nil {
			return nil, err
		}
		res[tableName] = tableSchema
		utils.RecordHeartbeatWithRecover(c.ctx, fmt.Sprintf("fetched schema for table %s", tableName))
	}

	return &protos.GetTableSchemaBatchOutput{
		TableNameSchemaMapping: res,
	}, nil
}

func (c *SnowflakeConnector) getTableSchemaForTable(tableName string) (*protos.TableSchema, error) {
	tableNameComponents, err := parseTableName(tableName)
	if err != nil {
		return nil, fmt.Errorf("error while parsing table schema and name: %w", err)
	}
	rows, err := c.database.QueryContext(c.ctx, getTableSchemaSQL, tableNameComponents.schemaIdentifier,
		tableNameComponents.tableIdentifier)
	if err != nil {
		return nil, fmt.Errorf("error querying Snowflake peer for schema of table %s: %w", tableName, err)
	}
	defer func() {
		// not sure if the errors these two return are same or different?
		err = errors.Join(rows.Close(), rows.Err())
		if err != nil {
			c.logger.Error("error while closing rows for reading schema of table",
				slog.String("tableName", tableName),
				slog.Any("error", err))
		}
	}()

	res := &protos.TableSchema{
		TableIdentifier: tableName,
		Columns:         make(map[string]string),
	}

	var columnName, columnType pgtype.Text
	for rows.Next() {
		err = rows.Scan(&columnName, &columnType)
		if err != nil {
			return nil, fmt.Errorf("error reading row for schema of table %s: %w", tableName, err)
		}
		genericColType, err := snowflakeTypeToQValueKind(columnType.String)
		if err != nil {
			// we use string for invalid types
			genericColType = qvalue.QValueKindString
		}

		res.Columns[columnName.String] = string(genericColType)
	}

	return res, nil
}

func (c *SnowflakeConnector) GetLastOffset(jobName string) (int64, error) {
	rows, err := c.database.QueryContext(c.ctx, fmt.Sprintf(getLastOffsetSQL,
		c.metadataSchema, mirrorJobsTableIdentifier), jobName)
	if err != nil {
		return 0, fmt.Errorf("error querying Snowflake peer for last syncedID: %w", err)
	}
	defer func() {
		// not sure if the errors these two return are same or different?
		err = errors.Join(rows.Close(), rows.Err())
		if err != nil {
			c.logger.Error("error while closing rows for reading last offset", slog.Any("error", err))
		}
	}()

	if !rows.Next() {
<<<<<<< HEAD
		c.logger.Warn("No row found, returning nil")
		return nil, nil
=======
		c.logger.Warn("No row found ,returning nil")
		return 0, nil
>>>>>>> 52a013c2
	}
	var result pgtype.Int8
	err = rows.Scan(&result)
	if err != nil {
		return 0, fmt.Errorf("error while reading result row: %w", err)
	}
	if result.Int64 == 0 {
		c.logger.Warn("Assuming zero offset means no sync has happened")
	}
	return result.Int64, nil
}

func (c *SnowflakeConnector) GetLastSyncBatchID(jobName string) (int64, error) {
	rows, err := c.database.QueryContext(c.ctx, fmt.Sprintf(getLastSyncBatchID_SQL, c.metadataSchema,
		mirrorJobsTableIdentifier), jobName)
	if err != nil {
		return 0, fmt.Errorf("error querying Snowflake peer for last syncBatchId: %w", err)
	}

	var result pgtype.Int8
	if !rows.Next() {
		c.logger.Warn("No row found, returning 0")
		return 0, nil
	}
	err = rows.Scan(&result)
	if err != nil {
		return 0, fmt.Errorf("error while reading result row: %w", err)
	}
	return result.Int64, nil
}

func (c *SnowflakeConnector) GetLastNormalizeBatchID(jobName string) (int64, error) {
	rows, err := c.database.QueryContext(c.ctx, fmt.Sprintf(getLastNormalizeBatchID_SQL, c.metadataSchema,
		mirrorJobsTableIdentifier), jobName)
	if err != nil {
		return 0, fmt.Errorf("error querying Snowflake peer for last normalizeBatchId: %w", err)
	}

	var result pgtype.Int8
	if !rows.Next() {
		c.logger.Warn("No row found, returning 0")
		return 0, nil
	}
	err = rows.Scan(&result)
	if err != nil {
		return 0, fmt.Errorf("error while reading result row: %w", err)
	}
	return result.Int64, nil
}

func (c *SnowflakeConnector) getDistinctTableNamesInBatch(flowJobName string, syncBatchID int64,
	normalizeBatchID int64,
) ([]string, error) {
	rawTableIdentifier := getRawTableIdentifier(flowJobName)

	rows, err := c.database.QueryContext(c.ctx, fmt.Sprintf(getDistinctDestinationTableNames, c.metadataSchema,
		rawTableIdentifier, normalizeBatchID, syncBatchID))
	if err != nil {
		return nil, fmt.Errorf("error while retrieving table names for normalization: %w", err)
	}

	var result pgtype.Text
	destinationTableNames := make([]string, 0)
	for rows.Next() {
		err = rows.Scan(&result)
		if err != nil {
			return nil, fmt.Errorf("failed to read row: %w", err)
		}
		destinationTableNames = append(destinationTableNames, result.String)
	}
	return destinationTableNames, nil
}

func (c *SnowflakeConnector) getTableNametoUnchangedCols(flowJobName string, syncBatchID int64,
	normalizeBatchID int64,
) (map[string][]string, error) {
	rawTableIdentifier := getRawTableIdentifier(flowJobName)

	rows, err := c.database.QueryContext(c.ctx, fmt.Sprintf(getTableNametoUnchangedColsSQL, c.metadataSchema,
		rawTableIdentifier, normalizeBatchID, syncBatchID))
	if err != nil {
		return nil, fmt.Errorf("error while retrieving table names for normalization: %w", err)
	}
	// Create a map to store the results
	resultMap := make(map[string][]string)
	// Process the rows and populate the map
	for rows.Next() {
		var r UnchangedToastColumnResult
		err := rows.Scan(&r.TableName, &r.UnchangedToastColumns)
		if err != nil {
			log.Fatalf("Failed to scan row: %v", err)
		}
		resultMap[r.TableName] = r.UnchangedToastColumns
	}
	if err := rows.Err(); err != nil {
		log.Fatalf("Error iterating over rows: %v", err)
	}
	return resultMap, nil
}

func (c *SnowflakeConnector) SetupNormalizedTables(
	req *protos.SetupNormalizedTableBatchInput,
) (*protos.SetupNormalizedTableBatchOutput, error) {
	tableExistsMapping := make(map[string]bool)
	for tableIdentifier, tableSchema := range req.TableNameSchemaMapping {
		normalizedTableNameComponents, err := parseTableName(tableIdentifier)
		if err != nil {
			return nil, fmt.Errorf("error while parsing table schema and name: %w", err)
		}
		tableAlreadyExists, err := c.checkIfTableExists(normalizedTableNameComponents.schemaIdentifier,
			normalizedTableNameComponents.tableIdentifier)
		if err != nil {
			return nil, fmt.Errorf("error occurred while checking if normalized table exists: %w", err)
		}
		if tableAlreadyExists {
			tableExistsMapping[tableIdentifier] = true
			continue
		}

		normalizedTableCreateSQL := generateCreateTableSQLForNormalizedTable(
			tableIdentifier, tableSchema, req.SoftDeleteColName, req.SyncedAtColName)
		_, err = c.database.ExecContext(c.ctx, normalizedTableCreateSQL)
		if err != nil {
			return nil, fmt.Errorf("[sf] error while creating normalized table: %w", err)
		}
		tableExistsMapping[tableIdentifier] = false
	}

	return &protos.SetupNormalizedTableBatchOutput{
		TableExistsMapping: tableExistsMapping,
	}, nil
}

func (c *SnowflakeConnector) InitializeTableSchema(req map[string]*protos.TableSchema) error {
	c.tableSchemaMapping = req
	return nil
}

// ReplayTableSchemaDeltas changes a destination table to match the schema at source
// This could involve adding or dropping multiple columns.
func (c *SnowflakeConnector) ReplayTableSchemaDeltas(flowJobName string,
	schemaDeltas []*protos.TableSchemaDelta,
) error {
	tableSchemaModifyTx, err := c.database.Begin()
	if err != nil {
		return fmt.Errorf("error starting transaction for schema modification: %w",
			err)
	}
	defer func() {
		deferErr := tableSchemaModifyTx.Rollback()
		if deferErr != sql.ErrTxDone && deferErr != nil {
			c.logger.Error("error rolling back transaction for table schema modification", slog.Any("error", deferErr))
		}
	}()

	for _, schemaDelta := range schemaDeltas {
		if schemaDelta == nil || len(schemaDelta.AddedColumns) == 0 {
			continue
		}

		for _, addedColumn := range schemaDelta.AddedColumns {
			sfColtype, err := qValueKindToSnowflakeType(qvalue.QValueKind(addedColumn.ColumnType))
			if err != nil {
				return fmt.Errorf("failed to convert column type %s to snowflake type: %w",
					addedColumn.ColumnType, err)
			}
			_, err = tableSchemaModifyTx.Exec(fmt.Sprintf("ALTER TABLE %s ADD COLUMN IF NOT EXISTS \"%s\" %s",
				schemaDelta.DstTableName, strings.ToUpper(addedColumn.ColumnName), sfColtype))
			if err != nil {
				return fmt.Errorf("failed to add column %s for table %s: %w", addedColumn.ColumnName,
					schemaDelta.DstTableName, err)
			}
			c.logger.Info(fmt.Sprintf("[schema delta replay] added column %s with data type %s", addedColumn.ColumnName,
				addedColumn.ColumnType),
				slog.String("destination table name", schemaDelta.DstTableName),
				slog.String("source table name", schemaDelta.SrcTableName))
		}
	}

	err = tableSchemaModifyTx.Commit()
	if err != nil {
		return fmt.Errorf("failed to commit transaction for table schema modification: %w",
			err)
	}

	return nil
}

func (c *SnowflakeConnector) SyncRecords(req *model.SyncRecordsRequest) (*model.SyncResponse, error) {
	rawTableIdentifier := getRawTableIdentifier(req.FlowJobName)
	c.logger.Info(fmt.Sprintf("pushing records to Snowflake table %s", rawTableIdentifier))

	syncBatchID, err := c.GetLastSyncBatchID(req.FlowJobName)
	if err != nil {
		return nil, fmt.Errorf("failed to get previous syncBatchID: %w", err)
	}
	syncBatchID += 1

	res, err := c.syncRecordsViaAvro(req, rawTableIdentifier, syncBatchID)
	if err != nil {
		return nil, err
	}

	// transaction for SyncRecords
	syncRecordsTx, err := c.database.BeginTx(c.ctx, nil)
	if err != nil {
		return nil, err
	}
	// in case we return after error, ensure transaction is rolled back
	defer func() {
		deferErr := syncRecordsTx.Rollback()
		if deferErr != sql.ErrTxDone && deferErr != nil {
			c.logger.Error("error while rolling back transaction for SyncRecords: %v",
				slog.Any("error", deferErr), slog.Int64("syncBatchID", syncBatchID))
		}
	}()

	// updating metadata with new offset and syncBatchID
	err = c.updateSyncMetadata(req.FlowJobName, res.LastSyncedCheckPointID, syncBatchID, syncRecordsTx)
	if err != nil {
		return nil, err
	}
	// transaction commits
	err = syncRecordsTx.Commit()
	if err != nil {
		return nil, err
	}

	return res, nil
}

func (c *SnowflakeConnector) syncRecordsViaAvro(
	req *model.SyncRecordsRequest,
	rawTableIdentifier string,
	syncBatchID int64,
) (*model.SyncResponse, error) {
	tableNameRowsMapping := make(map[string]uint32)
	streamReq := model.NewRecordsToStreamRequest(req.Records.GetRecords(), tableNameRowsMapping, syncBatchID)
	streamRes, err := utils.RecordsToRawTableStream(streamReq)
	if err != nil {
		return nil, fmt.Errorf("failed to convert records to raw table stream: %w", err)
	}

	qrepConfig := &protos.QRepConfig{
		StagingPath: "",
		FlowJobName: req.FlowJobName,
		DestinationTableIdentifier: fmt.Sprintf("%s.%s", c.metadataSchema,
			rawTableIdentifier),
	}
	avroSyncer := NewSnowflakeAvroSyncMethod(qrepConfig, c)
	destinationTableSchema, err := c.getTableSchema(qrepConfig.DestinationTableIdentifier)
	if err != nil {
		return nil, err
	}

	numRecords, err := avroSyncer.SyncRecords(destinationTableSchema, streamRes.Stream, req.FlowJobName)
	if err != nil {
		return nil, err
	}

	lastCheckpoint, err := req.Records.GetLastCheckpoint()
	if err != nil {
		return nil, err
	}

	return &model.SyncResponse{
		LastSyncedCheckPointID: lastCheckpoint,
		NumRecordsSynced:       int64(numRecords),
		CurrentSyncBatchID:     syncBatchID,
		TableNameRowsMapping:   tableNameRowsMapping,
	}, nil
}

// NormalizeRecords normalizes raw table to destination table.
func (c *SnowflakeConnector) NormalizeRecords(req *model.NormalizeRecordsRequest) (*model.NormalizeResponse, error) {
	syncBatchID := req.SyncBatchID

	normalizeBatchID, err := c.GetLastNormalizeBatchID(req.FlowJobName)
	if err != nil {
		return nil, err
	}
	// normalize has caught up with sync, chill until more records are loaded.
	if syncBatchID == normalizeBatchID {
		return &model.NormalizeResponse{
			Done:         false,
			StartBatchID: normalizeBatchID,
			EndBatchID:   syncBatchID,
		}, nil
	}

	jobMetadataExists, err := c.jobMetadataExists(req.FlowJobName)
	if err != nil {
		return nil, err
	}
	// sync hasn't created job metadata yet, chill.
	if !jobMetadataExists {
		return &model.NormalizeResponse{
			Done: false,
		}, nil
	}
	destinationTableNames, err := c.getDistinctTableNamesInBatch(req.FlowJobName, syncBatchID, normalizeBatchID)
	if err != nil {
		return nil, err
	}

	tableNametoUnchangedToastCols, err := c.getTableNametoUnchangedCols(req.FlowJobName, syncBatchID, normalizeBatchID)
	if err != nil {
		return nil, fmt.Errorf("couldn't tablename to unchanged cols mapping: %w", err)
	}

	var totalRowsAffected int64 = 0
	g, gCtx := errgroup.WithContext(c.ctx)
	g.SetLimit(8) // limit parallel merges to 8

	for _, destinationTableName := range destinationTableNames {
		tableName := destinationTableName // local variable for the closure

		g.Go(func() error {
			rowsAffected, err := c.generateAndExecuteMergeStatement(
				gCtx,
				tableName,
				tableNametoUnchangedToastCols[tableName],
				getRawTableIdentifier(req.FlowJobName),
				syncBatchID, normalizeBatchID,
				req)
			if err != nil {
				c.logger.Error("[merge] error while normalizing records", slog.Any("error", err))
				return err
			}

			atomic.AddInt64(&totalRowsAffected, rowsAffected)
			return nil
		})
	}

	if err := g.Wait(); err != nil {
		return nil, fmt.Errorf("error while normalizing records: %w", err)
	}

	// updating metadata with new normalizeBatchID
	err = c.updateNormalizeMetadata(req.FlowJobName, syncBatchID)
	if err != nil {
		return nil, err
	}

	return &model.NormalizeResponse{
		Done:         true,
		StartBatchID: normalizeBatchID + 1,
		EndBatchID:   syncBatchID,
	}, nil
}

func (c *SnowflakeConnector) CreateRawTable(req *protos.CreateRawTableInput) (*protos.CreateRawTableOutput, error) {
	rawTableIdentifier := getRawTableIdentifier(req.FlowJobName)

	createRawTableTx, err := c.database.BeginTx(c.ctx, nil)
	if err != nil {
		return nil, fmt.Errorf("unable to begin transaction for creation of raw table: %w", err)
	}
	err = c.createPeerDBInternalSchema(createRawTableTx)
	if err != nil {
		return nil, err
	}
	// there is no easy way to check if a table has the same schema in Snowflake,
	// so just executing the CREATE TABLE IF NOT EXISTS blindly.
	_, err = createRawTableTx.ExecContext(c.ctx,
		fmt.Sprintf(createRawTableSQL, c.metadataSchema, rawTableIdentifier))
	if err != nil {
		return nil, fmt.Errorf("unable to create raw table: %w", err)
	}
	err = createRawTableTx.Commit()
	if err != nil {
		return nil, fmt.Errorf("unable to commit transaction for creation of raw table: %w", err)
	}

	stage := c.getStageNameForJob(req.FlowJobName)
	err = c.createStage(stage, &protos.QRepConfig{})
	if err != nil {
		return nil, err
	}

	return &protos.CreateRawTableOutput{
		TableIdentifier: rawTableIdentifier,
	}, nil
}

func (c *SnowflakeConnector) SyncFlowCleanup(jobName string) error {
	syncFlowCleanupTx, err := c.database.BeginTx(c.ctx, nil)
	if err != nil {
		return fmt.Errorf("unable to begin transaction for sync flow cleanup: %w", err)
	}
	defer func() {
		deferErr := syncFlowCleanupTx.Rollback()
		if deferErr != sql.ErrTxDone && deferErr != nil {
			c.logger.Error("error while rolling back transaction for flow cleanup", slog.Any("error", deferErr))
		}
	}()

	row := syncFlowCleanupTx.QueryRowContext(c.ctx, checkSchemaExistsSQL, c.metadataSchema)
	var schemaExists pgtype.Bool
	err = row.Scan(&schemaExists)
	if err != nil {
		return fmt.Errorf("unable to check if internal schema exists: %w", err)
	}

	if schemaExists.Bool {
		_, err = syncFlowCleanupTx.ExecContext(c.ctx, fmt.Sprintf(dropTableIfExistsSQL, c.metadataSchema,
			getRawTableIdentifier(jobName)))
		if err != nil {
			return fmt.Errorf("unable to drop raw table: %w", err)
		}
		_, err = syncFlowCleanupTx.ExecContext(c.ctx,
			fmt.Sprintf(deleteJobMetadataSQL, c.metadataSchema, mirrorJobsTableIdentifier), jobName)
		if err != nil {
			return fmt.Errorf("unable to delete job metadata: %w", err)
		}
	}

	err = syncFlowCleanupTx.Commit()
	if err != nil {
		return fmt.Errorf("unable to commit transaction for sync flow cleanup: %w", err)
	}

	err = c.dropStage("", jobName)
	if err != nil {
		return err
	}

	return nil
}

func (c *SnowflakeConnector) checkIfTableExists(schemaIdentifier string, tableIdentifier string) (bool, error) {
	var result pgtype.Bool
	err := c.database.QueryRowContext(c.ctx, checkIfTableExistsSQL, schemaIdentifier, tableIdentifier).Scan(&result)
	if err != nil {
		return false, fmt.Errorf("error while reading result row: %w", err)
	}
	return result.Bool, nil
}

func generateCreateTableSQLForNormalizedTable(
	sourceTableIdentifier string,
	sourceTableSchema *protos.TableSchema,
	softDeleteColName string,
	syncedAtColName string,
) string {
	createTableSQLArray := make([]string, 0, len(sourceTableSchema.Columns))
	for columnName, genericColumnType := range sourceTableSchema.Columns {
		columnNameUpper := strings.ToUpper(columnName)
		sfColType, err := qValueKindToSnowflakeType(qvalue.QValueKind(genericColumnType))
		if err != nil {
			slog.Warn(fmt.Sprintf("failed to convert column type %s to snowflake type", genericColumnType),
				slog.Any("error", err))
			continue
		}
		createTableSQLArray = append(createTableSQLArray, fmt.Sprintf(`"%s" %s,`, columnNameUpper, sfColType))
	}

	// add a _peerdb_is_deleted column to the normalized table
	// this is boolean default false, and is used to mark records as deleted
	if softDeleteColName != "" {
		createTableSQLArray = append(createTableSQLArray,
			fmt.Sprintf(`"%s" BOOLEAN DEFAULT FALSE,`, softDeleteColName))
	}

	// add a _peerdb_synced column to the normalized table
	// this is a timestamp column that is used to mark records as synced
	// default value is the current timestamp (snowflake)
	if syncedAtColName != "" {
		createTableSQLArray = append(createTableSQLArray,
			fmt.Sprintf(`"%s" TIMESTAMP DEFAULT CURRENT_TIMESTAMP,`, syncedAtColName))
	}

	// add composite primary key to the table
	if len(sourceTableSchema.PrimaryKeyColumns) > 0 {
		primaryKeyColsUpperQuoted := make([]string, 0, len(sourceTableSchema.PrimaryKeyColumns))
		for _, primaryKeyCol := range sourceTableSchema.PrimaryKeyColumns {
			primaryKeyColsUpperQuoted = append(primaryKeyColsUpperQuoted,
				fmt.Sprintf(`"%s"`, strings.ToUpper(primaryKeyCol)))
		}
		createTableSQLArray = append(createTableSQLArray, fmt.Sprintf("PRIMARY KEY(%s),",
			strings.TrimSuffix(strings.Join(primaryKeyColsUpperQuoted, ","), ",")))
	}

	return fmt.Sprintf(createNormalizedTableSQL, sourceTableIdentifier,
		strings.TrimSuffix(strings.Join(createTableSQLArray, ""), ","))
}

func getRawTableIdentifier(jobName string) string {
	jobName = regexp.MustCompile("[^a-zA-Z0-9]+").ReplaceAllString(jobName, "_")
	return fmt.Sprintf("%s_%s", rawTablePrefix, jobName)
}

func (c *SnowflakeConnector) generateAndExecuteMergeStatement(
	ctx context.Context,
	destinationTableIdentifier string,
	unchangedToastColumns []string,
	rawTableIdentifier string,
	syncBatchID int64,
	normalizeBatchID int64,
	normalizeReq *model.NormalizeRecordsRequest,
) (int64, error) {
	normalizedTableSchema := c.tableSchemaMapping[destinationTableIdentifier]
	columnNames := maps.Keys(normalizedTableSchema.Columns)

	flattenedCastsSQLArray := make([]string, 0, len(normalizedTableSchema.Columns))
	for columnName, genericColumnType := range normalizedTableSchema.Columns {
		sfType, err := qValueKindToSnowflakeType(qvalue.QValueKind(genericColumnType))
		if err != nil {
			return 0, fmt.Errorf("failed to convert column type %s to snowflake type: %w",
				genericColumnType, err)
		}

		targetColumnName := fmt.Sprintf(`"%s"`, strings.ToUpper(columnName))
		switch qvalue.QValueKind(genericColumnType) {
		case qvalue.QValueKindBytes, qvalue.QValueKindBit:
			flattenedCastsSQLArray = append(flattenedCastsSQLArray, fmt.Sprintf("BASE64_DECODE_BINARY(%s:\"%s\") "+
				"AS %s,", toVariantColumnName, columnName, targetColumnName))
		case qvalue.QValueKindGeography:
			flattenedCastsSQLArray = append(flattenedCastsSQLArray,
				fmt.Sprintf("TO_GEOGRAPHY(CAST(%s:\"%s\" AS STRING),true) AS %s,",
					toVariantColumnName, columnName, targetColumnName))
		case qvalue.QValueKindGeometry:
			flattenedCastsSQLArray = append(flattenedCastsSQLArray,
				fmt.Sprintf("TO_GEOMETRY(CAST(%s:\"%s\" AS STRING),true) AS %s,",
					toVariantColumnName, columnName, targetColumnName))
		// TODO: https://github.com/PeerDB-io/peerdb/issues/189 - handle time types and interval types
		// case model.ColumnTypeTime:
		// 	flattenedCastsSQLArray = append(flattenedCastsSQLArray, fmt.Sprintf("TIME_FROM_PARTS(0,0,0,%s:%s:"+
		// 		"Microseconds*1000) "+
		// 		"AS %s,", toVariantColumnName, columnName, columnName))
		default:
			flattenedCastsSQLArray = append(flattenedCastsSQLArray, fmt.Sprintf("CAST(%s:\"%s\" AS %s) AS %s,",
				toVariantColumnName, columnName, sfType, targetColumnName))
		}
	}
	flattenedCastsSQL := strings.TrimSuffix(strings.Join(flattenedCastsSQLArray, ""), ",")

	quotedUpperColNames := make([]string, 0, len(columnNames))
	for _, columnName := range columnNames {
		quotedUpperColNames = append(quotedUpperColNames, fmt.Sprintf(`"%s"`, strings.ToUpper(columnName)))
	}

	insertColumnsSQL := strings.TrimSuffix(strings.Join(quotedUpperColNames, ","), ",")

	insertValuesSQLArray := make([]string, 0, len(columnNames))
	for _, columnName := range columnNames {
		quotedUpperColumnName := fmt.Sprintf(`"%s"`, strings.ToUpper(columnName))
		insertValuesSQLArray = append(insertValuesSQLArray, fmt.Sprintf("SOURCE.%s,", quotedUpperColumnName))
	}

	insertValuesSQL := strings.TrimSuffix(strings.Join(insertValuesSQLArray, ""), ",")

	updateStatementsforToastCols := c.generateUpdateStatements(normalizeReq.SyncedAtColName,
		normalizeReq.SoftDeleteColName, normalizeReq.SoftDelete,
		columnNames, unchangedToastColumns)

	// handling the case when an insert and delete happen in the same batch, with updates in the middle
	// with soft-delete, we want the row to be in the destination with SOFT_DELETE true
	// the current merge statement doesn't do that, so we add another case to insert the DeleteRecord
	if normalizeReq.SoftDelete {
		softDeleteInsertColumnsSQL := strings.TrimSuffix(strings.Join(append(quotedUpperColNames,
			normalizeReq.SoftDeleteColName), ","), ",")
		softDeleteInsertValuesSQL := strings.Join(append(insertValuesSQLArray, "TRUE"), "")

		updateStatementsforToastCols = append(updateStatementsforToastCols,
			fmt.Sprintf("WHEN NOT MATCHED AND (SOURCE._PEERDB_RECORD_TYPE = 2) THEN INSERT (%s) VALUES(%s)",
				softDeleteInsertColumnsSQL, softDeleteInsertValuesSQL))
	}
	updateStringToastCols := strings.Join(updateStatementsforToastCols, " ")

	pkeySelectSQLArray := make([]string, 0, len(normalizedTableSchema.PrimaryKeyColumns))
	for _, pkeyColName := range normalizedTableSchema.PrimaryKeyColumns {
		pkeySelectSQLArray = append(pkeySelectSQLArray, fmt.Sprintf("TARGET.%s = SOURCE.%s",
			pkeyColName, pkeyColName))
	}
	// TARGET.<pkey1> = SOURCE.<pkey1> AND TARGET.<pkey2> = SOURCE.<pkey2> ...
	pkeySelectSQL := strings.Join(pkeySelectSQLArray, " AND ")

	deletePart := "DELETE"
	if normalizeReq.SoftDelete {
		colName := normalizeReq.SoftDeleteColName
		deletePart = fmt.Sprintf("UPDATE SET %s = TRUE", colName)
		if normalizeReq.SyncedAtColName != "" {
			deletePart = fmt.Sprintf("%s, %s = CURRENT_TIMESTAMP", deletePart, normalizeReq.SyncedAtColName)
		}
	}

	mergeStatement := fmt.Sprintf(mergeStatementSQL, destinationTableIdentifier, toVariantColumnName,
		rawTableIdentifier, normalizeBatchID, syncBatchID, flattenedCastsSQL,
		fmt.Sprintf("(%s)", strings.Join(normalizedTableSchema.PrimaryKeyColumns, ",")),
		pkeySelectSQL, insertColumnsSQL, insertValuesSQL, updateStringToastCols, deletePart)

	startTime := time.Now()
	c.logger.Info("[merge] merging records...", slog.String("destTable", destinationTableIdentifier))

	result, err := c.database.ExecContext(ctx, mergeStatement, destinationTableIdentifier)
	if err != nil {
		return 0, fmt.Errorf("failed to merge records into %s (statement: %s): %w",
			destinationTableIdentifier, mergeStatement, err)
	}

	endTime := time.Now()
	c.logger.Info(fmt.Sprintf("[merge] merged records into %s, took: %d seconds",
		destinationTableIdentifier, endTime.Sub(startTime)/time.Second))

	return result.RowsAffected()
}

// parseTableName parses a table name into schema and table name.
func parseTableName(tableName string) (*tableNameComponents, error) {
	schemaIdentifier, tableIdentifier, hasDot := strings.Cut(tableName, ".")
	if !hasDot || strings.ContainsRune(tableIdentifier, '.') {
		return nil, fmt.Errorf("invalid table name: %s", tableName)
	}

	return &tableNameComponents{schemaIdentifier, tableIdentifier}, nil
}

func (c *SnowflakeConnector) jobMetadataExists(jobName string) (bool, error) {
	var result pgtype.Bool
	err := c.database.QueryRowContext(c.ctx,
		fmt.Sprintf(checkIfJobMetadataExistsSQL, c.metadataSchema, mirrorJobsTableIdentifier), jobName).Scan(&result)
	if err != nil {
		return false, fmt.Errorf("error reading result row: %w", err)
	}
	return result.Bool, nil
}

func (c *SnowflakeConnector) jobMetadataExistsTx(tx *sql.Tx, jobName string) (bool, error) {
	var result pgtype.Bool
	err := tx.QueryRowContext(c.ctx,
		fmt.Sprintf(checkIfJobMetadataExistsSQL, c.metadataSchema, mirrorJobsTableIdentifier), jobName).Scan(&result)
	if err != nil {
		return false, fmt.Errorf("error reading result row: %w", err)
	}
	return result.Bool, nil
}

func (c *SnowflakeConnector) updateSyncMetadata(flowJobName string, lastCP int64,
	syncBatchID int64, syncRecordsTx *sql.Tx,
) error {
	jobMetadataExists, err := c.jobMetadataExistsTx(syncRecordsTx, flowJobName)
	if err != nil {
		return fmt.Errorf("failed to get sync status for flow job: %w", err)
	}

	if !jobMetadataExists {
		_, err := syncRecordsTx.ExecContext(c.ctx,
			fmt.Sprintf(insertJobMetadataSQL, c.metadataSchema, mirrorJobsTableIdentifier),
			flowJobName, lastCP, syncBatchID, 0)
		if err != nil {
			return fmt.Errorf("failed to insert flow job status: %w", err)
		}
	} else {
		_, err := syncRecordsTx.ExecContext(c.ctx,
			fmt.Sprintf(updateMetadataForSyncRecordsSQL, c.metadataSchema, mirrorJobsTableIdentifier),
			lastCP, syncBatchID, flowJobName)
		if err != nil {
			return fmt.Errorf("failed to update flow job status: %w", err)
		}
	}

	return nil
}

func (c *SnowflakeConnector) updateNormalizeMetadata(flowJobName string, normalizeBatchID int64) error {
	jobMetadataExists, err := c.jobMetadataExists(flowJobName)
	if err != nil {
		return fmt.Errorf("failed to get sync status for flow job: %w", err)
	}
	if !jobMetadataExists {
		return fmt.Errorf("job metadata does not exist, unable to update")
	}

	stmt := fmt.Sprintf(updateMetadataForNormalizeRecordsSQL, c.metadataSchema, mirrorJobsTableIdentifier)
	_, err = c.database.ExecContext(c.ctx, stmt, normalizeBatchID, flowJobName)
	if err != nil {
		return fmt.Errorf("failed to update metadata for NormalizeTables: %w", err)
	}

	return nil
}

func (c *SnowflakeConnector) createPeerDBInternalSchema(createSchemaTx *sql.Tx) error {
	_, err := createSchemaTx.ExecContext(c.ctx, fmt.Sprintf(createSchemaSQL, c.metadataSchema))
	if err != nil {
		return fmt.Errorf("error while creating internal schema for PeerDB: %w", err)
	}
	return nil
}

/*
This function generates UPDATE statements for a MERGE operation based on the provided inputs.

Inputs:
1. allCols: An array of all column names.
2. unchangedToastCols: An array capturing unique sets of unchanged toast column groups.
3. softDeleteCol: just set to false in the case we see an insert after a soft-deleted column
4. syncedAtCol: set to the CURRENT_TIMESTAMP

Algorithm:
1. Iterate over each unique set of unchanged toast column groups.
2. For each group, split it into individual column names.
3. Calculate the other columns by finding the set difference between allCols and the unchanged columns.
4. Generate an update statement for the current group by setting the appropriate conditions
and updating the other columns.
  - The condition includes checking if the _PEERDB_RECORD_TYPE is not 2 (not a DELETE) and if the
    _PEERDB_UNCHANGED_TOAST_COLUMNS match the current group.
  - The update sets the other columns to their corresponding values
    from the SOURCE table. It doesn't set (make null the Unchanged toast columns.

5. Append the update statement to the list of generated statements.
6. Repeat steps 1-5 for each unique set of unchanged toast column groups.
7. Return the list of generated update statements.
*/
func (c *SnowflakeConnector) generateUpdateStatements(
	syncedAtCol string, softDeleteCol string, softDelete bool,
	allCols []string, unchangedToastCols []string,
) []string {
	updateStmts := make([]string, 0, len(unchangedToastCols))

	for _, cols := range unchangedToastCols {
		unchangedColsArray := strings.Split(cols, ",")
		otherCols := utils.ArrayMinus(allCols, unchangedColsArray)
		tmpArray := make([]string, 0, len(otherCols)+2)
		for _, colName := range otherCols {
			quotedUpperColName := fmt.Sprintf(`"%s"`, strings.ToUpper(colName))
			tmpArray = append(tmpArray, fmt.Sprintf("%s = SOURCE.%s", quotedUpperColName, quotedUpperColName))
		}

		// set the synced at column to the current timestamp
		if syncedAtCol != "" {
			tmpArray = append(tmpArray, fmt.Sprintf(`"%s" = CURRENT_TIMESTAMP`, syncedAtCol))
		}
		// set soft-deleted to false, tackles insert after soft-delete
		if softDeleteCol != "" {
			tmpArray = append(tmpArray, fmt.Sprintf(`"%s" = FALSE`, softDeleteCol))
		}

		ssep := strings.Join(tmpArray, ", ")
		updateStmt := fmt.Sprintf(`WHEN MATCHED AND
		(SOURCE._PEERDB_RECORD_TYPE != 2) AND _PEERDB_UNCHANGED_TOAST_COLUMNS='%s'
		THEN UPDATE SET %s `, cols, ssep)
		updateStmts = append(updateStmts, updateStmt)
		if softDelete && (softDeleteCol != "") {
			tmpArray = append(tmpArray[:len(tmpArray)-1], fmt.Sprintf(`"%s" = TRUE`, softDeleteCol))
			ssep := strings.Join(tmpArray, ", ")
			updateStmt := fmt.Sprintf(`WHEN MATCHED AND
			(SOURCE._PEERDB_RECORD_TYPE = 2) AND _PEERDB_UNCHANGED_TOAST_COLUMNS='%s'
			THEN UPDATE SET %s `, cols, ssep)
			updateStmts = append(updateStmts, updateStmt)
		}
	}
	return updateStmts
}

func (c *SnowflakeConnector) RenameTables(req *protos.RenameTablesInput) (*protos.RenameTablesOutput, error) {
	renameTablesTx, err := c.database.BeginTx(c.ctx, nil)
	if err != nil {
		return nil, fmt.Errorf("unable to begin transaction for rename tables: %w", err)
	}
	defer func() {
		deferErr := renameTablesTx.Rollback()
		if deferErr != sql.ErrTxDone && deferErr != nil {
			c.logger.Error("error rolling back transaction for renaming tables", slog.Any("error", err))
		}
	}()

	if req.SyncedAtColName != nil {
		for _, renameRequest := range req.RenameTableOptions {
			resyncTblName := renameRequest.CurrentName

			c.logger.Info(fmt.Sprintf("setting synced at column for table '%s'...", resyncTblName))

			activity.RecordHeartbeat(c.ctx, fmt.Sprintf("setting synced at column for table '%s'...",
				resyncTblName))

			_, err = renameTablesTx.ExecContext(c.ctx,
				fmt.Sprintf("UPDATE %s SET %s = CURRENT_TIMESTAMP", resyncTblName, *req.SyncedAtColName))
			if err != nil {
				return nil, fmt.Errorf("unable to set synced at column for table %s: %w", resyncTblName, err)
			}
		}
	}

	if req.SoftDeleteColName != nil {
		for _, renameRequest := range req.RenameTableOptions {
			src := renameRequest.CurrentName
			dst := renameRequest.NewName
			allCols := strings.Join(maps.Keys(renameRequest.TableSchema.Columns), ",")
			pkeyCols := strings.Join(renameRequest.TableSchema.PrimaryKeyColumns, ",")

			c.logger.Info(fmt.Sprintf("handling soft-deletes for table '%s'...", dst))

			activity.RecordHeartbeat(c.ctx, fmt.Sprintf("handling soft-deletes for table '%s'...", dst))

			_, err = renameTablesTx.ExecContext(c.ctx,
				fmt.Sprintf("INSERT INTO %s(%s) SELECT %s,true AS %s FROM %s WHERE (%s) NOT IN (SELECT %s FROM %s)",
					src, fmt.Sprintf("%s,%s", allCols, *req.SoftDeleteColName), allCols, *req.SoftDeleteColName,
					dst, pkeyCols, pkeyCols, src))
			if err != nil {
				return nil, fmt.Errorf("unable to handle soft-deletes for table %s: %w", dst, err)
			}
		}
	}

	// renaming and dropping such that the _resync table is the new destination
	for _, renameRequest := range req.RenameTableOptions {
		src := renameRequest.CurrentName
		dst := renameRequest.NewName

		c.logger.Info(fmt.Sprintf("renaming table '%s' to '%s'...", src, dst))

		activity.RecordHeartbeat(c.ctx, fmt.Sprintf("renaming table '%s' to '%s'...", src, dst))

		// drop the dst table if exists
		_, err = renameTablesTx.ExecContext(c.ctx, fmt.Sprintf("DROP TABLE IF EXISTS %s", dst))
		if err != nil {
			return nil, fmt.Errorf("unable to drop table %s: %w", dst, err)
		}

		// rename the src table to dst
		_, err = renameTablesTx.ExecContext(c.ctx, fmt.Sprintf("ALTER TABLE %s RENAME TO %s", src, dst))
		if err != nil {
			return nil, fmt.Errorf("unable to rename table %s to %s: %w", src, dst, err)
		}

		c.logger.Info(fmt.Sprintf("successfully renamed table '%s' to '%s'", src, dst))
	}

	err = renameTablesTx.Commit()
	if err != nil {
		return nil, fmt.Errorf("unable to commit transaction for rename tables: %w", err)
	}

	return &protos.RenameTablesOutput{
		FlowJobName: req.FlowJobName,
	}, nil
}

func (c *SnowflakeConnector) CreateTablesFromExisting(req *protos.CreateTablesFromExistingInput) (
	*protos.CreateTablesFromExistingOutput, error,
) {
	createTablesFromExistingTx, err := c.database.BeginTx(c.ctx, nil)
	if err != nil {
		return nil, fmt.Errorf("unable to begin transaction for rename tables: %w", err)
	}
	defer func() {
		deferErr := createTablesFromExistingTx.Rollback()
		if deferErr != sql.ErrTxDone && deferErr != nil {
			c.logger.Info("error rolling back transaction for creating tables", slog.Any("error", err))
		}
	}()

	for newTable, existingTable := range req.NewToExistingTableMapping {
		c.logger.Info(fmt.Sprintf("creating table '%s' similar to '%s'", newTable, existingTable))

		activity.RecordHeartbeat(c.ctx, fmt.Sprintf("creating table '%s' similar to '%s'", newTable, existingTable))

		// rename the src table to dst
		_, err = createTablesFromExistingTx.ExecContext(c.ctx,
			fmt.Sprintf("CREATE TABLE IF NOT EXISTS %s LIKE %s", newTable, existingTable))
		if err != nil {
			return nil, fmt.Errorf("unable to create table %s: %w", newTable, err)
		}

		c.logger.Info(fmt.Sprintf("successfully created table '%s'", newTable))
	}

	err = createTablesFromExistingTx.Commit()
	if err != nil {
		return nil, fmt.Errorf("unable to commit transaction for creating tables: %w", err)
	}

	return &protos.CreateTablesFromExistingOutput{
		FlowJobName: req.FlowJobName,
	}, nil
}<|MERGE_RESOLUTION|>--- conflicted
+++ resolved
@@ -301,13 +301,8 @@
 	}()
 
 	if !rows.Next() {
-<<<<<<< HEAD
-		c.logger.Warn("No row found, returning nil")
-		return nil, nil
-=======
-		c.logger.Warn("No row found ,returning nil")
+		c.logger.Warn("No row found, returning 0")
 		return 0, nil
->>>>>>> 52a013c2
 	}
 	var result pgtype.Int8
 	err = rows.Scan(&result)
