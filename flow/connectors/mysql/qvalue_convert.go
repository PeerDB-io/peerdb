package connmysql

import (
	"encoding/binary"
	"fmt"
	"math"
	"math/bits"
	"slices"
	"strings"
	"time"

	"github.com/go-mysql-org/go-mysql/mysql"
	"github.com/go-mysql-org/go-mysql/replication"
	"github.com/shopspring/decimal"
	geom "github.com/twpayne/go-geos"

	"github.com/PeerDB-io/peerdb/flow/datatypes"
	"github.com/PeerDB-io/peerdb/flow/generated/protos"
	"github.com/PeerDB-io/peerdb/flow/model/qvalue"
	"github.com/PeerDB-io/peerdb/flow/shared"
)

func qkindFromMysql(field *mysql.Field) (qvalue.QValueKind, error) {
	unsigned := (field.Flag & mysql.UNSIGNED_FLAG) != 0
	switch field.Type {
	case mysql.MYSQL_TYPE_TINY:
		if unsigned {
			return qvalue.QValueKindUInt8, nil
		} else {
			return qvalue.QValueKindInt8, nil
		}
	case mysql.MYSQL_TYPE_SHORT:
		if unsigned {
			return qvalue.QValueKindUInt16, nil
		} else {
			return qvalue.QValueKindInt16, nil
		}
	case mysql.MYSQL_TYPE_INT24, mysql.MYSQL_TYPE_LONG:
		if unsigned {
			return qvalue.QValueKindUInt32, nil
		} else {
			return qvalue.QValueKindInt32, nil
		}
	case mysql.MYSQL_TYPE_LONGLONG:
		if unsigned {
			return qvalue.QValueKindUInt64, nil
		} else {
			return qvalue.QValueKindInt64, nil
		}
	case mysql.MYSQL_TYPE_FLOAT:
		return qvalue.QValueKindFloat32, nil
	case mysql.MYSQL_TYPE_DOUBLE:
		return qvalue.QValueKindFloat64, nil
	case mysql.MYSQL_TYPE_NULL:
		return qvalue.QValueKindInvalid, nil
	case mysql.MYSQL_TYPE_TIMESTAMP:
		return qvalue.QValueKindTimestamp, nil
	case mysql.MYSQL_TYPE_DATE:
		return qvalue.QValueKindDate, nil
	case mysql.MYSQL_TYPE_TIME:
		return qvalue.QValueKindTime, nil
	case mysql.MYSQL_TYPE_DATETIME:
		return qvalue.QValueKindTimestamp, nil
	case mysql.MYSQL_TYPE_YEAR:
		return qvalue.QValueKindInt16, nil
	case mysql.MYSQL_TYPE_NEWDATE:
		return qvalue.QValueKindDate, nil
	case mysql.MYSQL_TYPE_VARCHAR:
		return qvalue.QValueKindString, nil
	case mysql.MYSQL_TYPE_BIT:
		return qvalue.QValueKindInt64, nil
	case mysql.MYSQL_TYPE_TIMESTAMP2:
		return qvalue.QValueKindTimestamp, nil
	case mysql.MYSQL_TYPE_DATETIME2:
		return qvalue.QValueKindTimestamp, nil
	case mysql.MYSQL_TYPE_TIME2:
		return qvalue.QValueKindTime, nil
	case mysql.MYSQL_TYPE_JSON:
		return qvalue.QValueKindJSON, nil
	case mysql.MYSQL_TYPE_DECIMAL, mysql.MYSQL_TYPE_NEWDECIMAL:
		return qvalue.QValueKindNumeric, nil
	case mysql.MYSQL_TYPE_ENUM:
		return qvalue.QValueKindEnum, nil
	case mysql.MYSQL_TYPE_SET:
		return qvalue.QValueKindString, nil
	case mysql.MYSQL_TYPE_TINY_BLOB, mysql.MYSQL_TYPE_MEDIUM_BLOB, mysql.MYSQL_TYPE_LONG_BLOB, mysql.MYSQL_TYPE_BLOB:
		if field.Charset == 0x3f { // binary https://dev.mysql.com/doc/dev/mysql-server/8.4.3/page_protocol_basic_character_set.html
			return qvalue.QValueKindBytes, nil
		} else {
			return qvalue.QValueKindString, nil
		}
	case mysql.MYSQL_TYPE_VAR_STRING, mysql.MYSQL_TYPE_STRING:
		return qvalue.QValueKindString, nil
	case mysql.MYSQL_TYPE_GEOMETRY:
		// Check the column type name to determine specific geometry type
		colType := strings.ToLower(string(field.Name))
		switch {
		case strings.Contains(colType, "point"):
			return qvalue.QValueKindPoint, nil
		case strings.Contains(colType, "linestring"):
			return qvalue.QValueKindLineString, nil
		case strings.Contains(colType, "polygon"):
			return qvalue.QValueKindPolygon, nil
		case strings.Contains(colType, "multipoint"):
			return qvalue.QValueKindMultiPoint, nil
		case strings.Contains(colType, "multilinestring"):
			return qvalue.QValueKindMultiLineString, nil
		case strings.Contains(colType, "multipolygon"):
			return qvalue.QValueKindMultiPolygon, nil
		case strings.Contains(colType, "geometrycollection"):
			return qvalue.QValueKindGeometryCollection, nil
		default:
			return qvalue.QValueKindGeometry, nil
		}
	case mysql.MYSQL_TYPE_VECTOR:
		return qvalue.QValueKindArrayFloat32, nil
	default:
		return qvalue.QValueKind(""), fmt.Errorf("unknown mysql type %d", field.Type)
	}
}

func qkindFromMysqlColumnType(ct string) (qvalue.QValueKind, error) {
	ct, isUnsigned := strings.CutSuffix(ct, " unsigned")
	ct, param, _ := strings.Cut(ct, "(")
	switch strings.ToLower(ct) {
	case "json":
		return qvalue.QValueKindJSON, nil
	case "char", "varchar", "text", "set", "tinytext", "mediumtext", "longtext":
		return qvalue.QValueKindString, nil
	case "enum":
		return qvalue.QValueKindEnum, nil
	case "binary", "varbinary", "blob", "tinyblob", "mediumblob", "longblob":
		return qvalue.QValueKindBytes, nil
	case "date":
		return qvalue.QValueKindDate, nil
	case "time":
		return qvalue.QValueKindTime, nil
	case "datetime", "timestamp":
		return qvalue.QValueKindTimestamp, nil
	case "decimal", "numeric":
		return qvalue.QValueKindNumeric, nil
	case "float":
		return qvalue.QValueKindFloat32, nil
	case "double":
		return qvalue.QValueKindFloat64, nil
	case "tinyint":
		if strings.HasPrefix(param, "1)") {
			return qvalue.QValueKindBoolean, nil
		} else if isUnsigned {
			return qvalue.QValueKindUInt8, nil
		} else {
			return qvalue.QValueKindInt8, nil
		}
	case "smallint", "year":
		if isUnsigned {
			return qvalue.QValueKindUInt16, nil
		} else {
			return qvalue.QValueKindInt16, nil
		}
	case "mediumint", "int":
		if isUnsigned {
			return qvalue.QValueKindUInt32, nil
		} else {
			return qvalue.QValueKindInt32, nil
		}
	case "bit":
		return qvalue.QValueKindUInt64, nil
	case "bigint":
		if isUnsigned {
			return qvalue.QValueKindUInt64, nil
		} else {
			return qvalue.QValueKindInt64, nil
		}
	case "vector":
		return qvalue.QValueKindArrayFloat32, nil
<<<<<<< HEAD

	case "geometry", "point", "linestring", "polygon", "multipoint", "multilinestring", "multipolygon", "geometrycollection":
		switch ct {
		case "point":
			return qvalue.QValueKindPoint, nil
		case "linestring":
			return qvalue.QValueKindLineString, nil
		case "polygon":
			return qvalue.QValueKindPolygon, nil
		case "multipoint":
			return qvalue.QValueKindMultiPoint, nil
		case "multilinestring":
			return qvalue.QValueKindMultiLineString, nil
		case "multipolygon":
			return qvalue.QValueKindMultiPolygon, nil
		case "geometrycollection":
			return qvalue.QValueKindGeometryCollection, nil
		default:
			return qvalue.QValueKindGeometry, nil
		}
=======
	case "geometry", "point", "polygon", "linestring", "multipoint", "multipolygon", "geomcollection":
		return qvalue.QValueKindGeometry, nil
>>>>>>> 0890e1ea
	default:
		return qvalue.QValueKind(""), fmt.Errorf("unknown mysql type %s", ct)
	}
}

func QRecordSchemaFromMysqlFields(tableSchema *protos.TableSchema, fields []*mysql.Field) (qvalue.QRecordSchema, error) {
	tableColumns := make(map[string]*protos.FieldDescription, len(tableSchema.Columns))
	for _, col := range tableSchema.Columns {
		tableColumns[col.Name] = col
	}

	schema := make([]qvalue.QField, 0, len(fields))
	for _, field := range fields {
		var precision int16
		var scale int16
		name := string(field.Name)
		var qkind qvalue.QValueKind
		if col, ok := tableColumns[name]; ok {
			qkind = qvalue.QValueKind(col.Type)
			if qkind == qvalue.QValueKindNumeric {
				precision, scale = datatypes.ParseNumericTypmod(col.TypeModifier)
			}
		} else {
			var err error
			qkind, err = qkindFromMysql(field)
			if err != nil {
				return qvalue.QRecordSchema{}, err
			}
		}

		schema = append(schema, qvalue.QField{
			Name:      name,
			Type:      qkind,
			Precision: precision,
			Scale:     scale,
			Nullable:  (field.Flag & mysql.NOT_NULL_FLAG) == 0,
		})
	}
	return qvalue.QRecordSchema{Fields: schema}, nil
}

// Helper function to convert MySQL geometry binary data to WKT format
func geometryValueFromBytes(wkbData []byte) (string, error) {
	// Try to parse it as WKB with the MySQL header
	g, err := geom.NewGeomFromWKB(wkbData)
	if err != nil {
		return "", err
	}

	// Convert to WKT format
	wkt := g.ToWKT()
	if srid := g.SRID(); srid != 0 {
		wkt = fmt.Sprintf("SRID=%d;%s", srid, wkt)
	}
	return wkt, nil
}

// Helper function to process geometry data and return a QValue
func processGeometryData(data []byte, qkind qvalue.QValueKind) qvalue.QValue {
	var strVal string
	// For geometry data, we need to convert from MySQL's binary format to WKT
	if len(data) > 4 {
		wkt, err := geometryValueFromBytes(data)
		if err == nil {
			strVal = wkt
		} else {
			strVal = string(data)
		}
	} else {
		strVal = string(data)
	}

	switch qkind {
	case qvalue.QValueKindPoint:
		return qvalue.QValuePoint{Val: strVal}
	case qvalue.QValueKindLineString:
		return qvalue.QValueLineString{Val: strVal}
	case qvalue.QValueKindPolygon:
		return qvalue.QValuePolygon{Val: strVal}
	case qvalue.QValueKindMultiPoint:
		return qvalue.QValueMultiPoint{Val: strVal}
	case qvalue.QValueKindMultiLineString:
		return qvalue.QValueMultiLineString{Val: strVal}
	case qvalue.QValueKindMultiPolygon:
		return qvalue.QValueMultiPolygon{Val: strVal}
	case qvalue.QValueKindGeometryCollection:
		return qvalue.QValueGeometryCollection{Val: strVal}
	default:
		return qvalue.QValueGeometry{Val: strVal}
	}
}

func QValueFromMysqlFieldValue(qkind qvalue.QValueKind, fv mysql.FieldValue) (qvalue.QValue, error) {
	switch fv.Type {
	case mysql.FieldValueTypeNull:
		return qvalue.QValueNull(qkind), nil
	case mysql.FieldValueTypeUnsigned:
		v := fv.AsUint64()
		switch qkind {
		case qvalue.QValueKindBoolean:
			return qvalue.QValueBoolean{Val: v != 0}, nil
		case qvalue.QValueKindInt8:
			return qvalue.QValueInt8{Val: int8(v)}, nil
		case qvalue.QValueKindInt16:
			return qvalue.QValueInt16{Val: int16(v)}, nil
		case qvalue.QValueKindInt32:
			return qvalue.QValueInt32{Val: int32(v)}, nil
		case qvalue.QValueKindInt64:
			return qvalue.QValueInt64{Val: int64(v)}, nil
		case qvalue.QValueKindUInt8:
			return qvalue.QValueUInt8{Val: uint8(v)}, nil
		case qvalue.QValueKindUInt16:
			return qvalue.QValueUInt16{Val: uint16(v)}, nil
		case qvalue.QValueKindUInt32:
			return qvalue.QValueUInt32{Val: uint32(v)}, nil
		case qvalue.QValueKindUInt64:
			return qvalue.QValueUInt64{Val: v}, nil
		default:
			return nil, fmt.Errorf("cannot convert uint64 to %s", qkind)
		}
	case mysql.FieldValueTypeSigned:
		v := fv.AsInt64()
		switch qkind {
		case qvalue.QValueKindBoolean:
			return qvalue.QValueBoolean{Val: v != 0}, nil
		case qvalue.QValueKindInt8:
			return qvalue.QValueInt8{Val: int8(v)}, nil
		case qvalue.QValueKindInt16:
			return qvalue.QValueInt16{Val: int16(v)}, nil
		case qvalue.QValueKindInt32:
			return qvalue.QValueInt32{Val: int32(v)}, nil
		case qvalue.QValueKindInt64:
			return qvalue.QValueInt64{Val: v}, nil
		case qvalue.QValueKindUInt8:
			return qvalue.QValueUInt8{Val: uint8(v)}, nil
		case qvalue.QValueKindUInt16:
			return qvalue.QValueUInt16{Val: uint16(v)}, nil
		case qvalue.QValueKindUInt32:
			return qvalue.QValueUInt32{Val: uint32(v)}, nil
		case qvalue.QValueKindUInt64:
			return qvalue.QValueUInt64{Val: uint64(v)}, nil
		default:
			return nil, fmt.Errorf("cannot convert int64 to %s", qkind)
		}
	case mysql.FieldValueTypeFloat:
		v := fv.AsFloat64()
		switch qkind {
		case qvalue.QValueKindFloat32:
			return qvalue.QValueFloat32{Val: float32(v)}, nil
		case qvalue.QValueKindFloat64:
			return qvalue.QValueFloat64{Val: float64(v)}, nil
		default:
			return nil, fmt.Errorf("cannot convert float64 to %s", qkind)
		}
	case mysql.FieldValueTypeString:
		v := fv.AsString()
		unsafeString := shared.UnsafeFastReadOnlyBytesToString(v)
		switch qkind {
		case qvalue.QValueKindUInt64: // bit
			var bit uint64
			for _, b := range v {
				bit = (bit << 8) | uint64(b)
			}
			return qvalue.QValueUInt64{Val: bit}, nil
		case qvalue.QValueKindString:
			return qvalue.QValueString{Val: string(v)}, nil
		case qvalue.QValueKindEnum:
			return qvalue.QValueEnum{Val: string(v)}, nil
		case qvalue.QValueKindBytes:
			return qvalue.QValueBytes{Val: slices.Clone(v)}, nil
		case qvalue.QValueKindJSON:
			return qvalue.QValueJSON{Val: string(v)}, nil
		case qvalue.QValueKindGeometry, qvalue.QValueKindPoint, qvalue.QValueKindLineString,
			qvalue.QValueKindPolygon, qvalue.QValueKindMultiPoint, qvalue.QValueKindMultiLineString,
			qvalue.QValueKindMultiPolygon, qvalue.QValueKindGeometryCollection:
			return processGeometryData(v, qkind), nil
		case qvalue.QValueKindNumeric:
			val, err := decimal.NewFromString(unsafeString)
			if err != nil {
				return nil, err
			}
			return qvalue.QValueNumeric{Val: val}, nil
		case qvalue.QValueKindTimestamp:
			if strings.HasPrefix(unsafeString, "0000-00-00") {
				return qvalue.QValueTimestamp{Val: time.Unix(0, 0)}, nil
			}
			val, err := time.Parse("2006-01-02 15:04:05.999999", unsafeString)
			if err != nil {
				return nil, err
			}
			return qvalue.QValueTimestamp{Val: val}, nil
		case qvalue.QValueKindTime:
			val, err := time.Parse("15:04:05.999999", unsafeString)
			if err != nil {
				return nil, err
			}
			h, m, s := val.Clock()
			return qvalue.QValueTime{Val: time.Date(1970, 1, 1, h, m, s, val.Nanosecond(), val.Location())}, nil
		case qvalue.QValueKindDate:
			if unsafeString == "0000-00-00" {
				return qvalue.QValueDate{Val: time.Unix(0, 0)}, nil
			}
			val, err := time.Parse(time.DateOnly, unsafeString)
			if err != nil {
				return nil, err
			}
			return qvalue.QValueDate{Val: val}, nil
		case qvalue.QValueKindArrayFloat32:
			floats := make([]float32, 0, len(v)/4)
			for i := 0; i < len(v); i += 4 {
				floats = append(floats, math.Float32frombits(binary.LittleEndian.Uint32(v[i:])))
			}
			return qvalue.QValueArrayFloat32{Val: floats}, nil
		default:
			return nil, fmt.Errorf("cannot convert bytes %v to %s", v, qkind)
		}
	default:
		return nil, fmt.Errorf("unexpected mysql type %d", fv.Type)
	}
}

func QValueFromMysqlRowEvent(
	mytype byte, enums []string, sets []string,
	qkind qvalue.QValueKind, val any,
) (qvalue.QValue, error) {
	// See go-mysql row_event.go for mapping
	switch val := val.(type) {
	case nil:
		return qvalue.QValueNull(qkind), nil
	case int8: // go-mysql reads all integers as signed, consumer needs to check metadata & convert
		if qkind == qvalue.QValueKindBoolean {
			return qvalue.QValueBoolean{Val: val != 0}, nil
		} else if qkind == qvalue.QValueKindUInt8 {
			return qvalue.QValueUInt8{Val: uint8(val)}, nil
		} else {
			return qvalue.QValueInt8{Val: val}, nil
		}
	case int16:
		if qkind == qvalue.QValueKindUInt16 {
			return qvalue.QValueUInt16{Val: uint16(val)}, nil
		} else {
			return qvalue.QValueInt16{Val: val}, nil
		}
	case int32:
		if qkind == qvalue.QValueKindUInt32 {
			if mytype == mysql.MYSQL_TYPE_INT24 {
				return qvalue.QValueUInt32{Val: uint32(val) & 0xFFFFFF}, nil
			} else {
				return qvalue.QValueUInt32{Val: uint32(val)}, nil
			}
		} else {
			return qvalue.QValueInt32{Val: val}, nil
		}
	case int64:
		switch qkind {
		case qvalue.QValueKindUInt64:
			return qvalue.QValueUInt64{Val: uint64(val)}, nil
		case qvalue.QValueKindInt64:
			return qvalue.QValueInt64{Val: val}, nil
		case qvalue.QValueKindString: // set
			var set []string
			for val != 0 {
				idx := bits.TrailingZeros64(uint64(val))
				if idx < len(sets) {
					set = append(set, sets[idx])
					val ^= int64(1) << idx
				} else {
					return nil, fmt.Errorf("set value out of range %d", idx)
				}
			}
			return qvalue.QValueString{Val: strings.Join(set, ",")}, nil
		case qvalue.QValueKindEnum: // enum
			if val == 0 {
				return qvalue.QValueEnum{Val: ""}, nil
			} else if int(val)-1 < len(enums) {
				return qvalue.QValueEnum{Val: enums[int(val)-1]}, nil
			} else {
				return nil, fmt.Errorf("enum value out of range %d", val)
			}
		}
	case float32:
		return qvalue.QValueFloat32{Val: val}, nil
	case float64:
		return qvalue.QValueFloat64{Val: val}, nil
	case decimal.Decimal:
		return qvalue.QValueNumeric{Val: val}, nil
	case int:
		// YEAR: https://dev.mysql.com/doc/refman/8.4/en/year.html
		return qvalue.QValueInt16{Val: int16(val)}, nil
	case time.Time:
		return qvalue.QValueTimestamp{Val: val}, nil
	case *replication.JsonDiff:
		// TODO support somehow??
		return qvalue.QValueNull(qvalue.QValueKindJSON), nil
	case []byte:
		switch qkind {
		case qvalue.QValueKindBytes:
			return qvalue.QValueBytes{Val: val}, nil
		case qvalue.QValueKindString:
			return qvalue.QValueString{Val: string(val)}, nil
		case qvalue.QValueKindEnum:
			return qvalue.QValueEnum{Val: string(val)}, nil
		case qvalue.QValueKindJSON:
			return qvalue.QValueJSON{Val: string(val)}, nil
		case qvalue.QValueKindGeometry:
			// Handle geometry data as binary (WKB format)
			return processGeometryData(val, qkind), nil
		case qvalue.QValueKindArrayFloat32:
			floats := make([]float32, 0, len(val)/4)
			for i := 0; i < len(val); i += 4 {
				floats = append(floats, math.Float32frombits(binary.LittleEndian.Uint32(val[i:])))
			}
			return qvalue.QValueArrayFloat32{Val: floats}, nil
		}
	case string:
		switch qkind {
		case qvalue.QValueKindBytes:
			return qvalue.QValueBytes{Val: shared.UnsafeFastStringToReadOnlyBytes(val)}, nil
		case qvalue.QValueKindString:
			return qvalue.QValueString{Val: val}, nil
		case qvalue.QValueKindEnum:
			return qvalue.QValueEnum{Val: val}, nil
		case qvalue.QValueKindJSON:
			return qvalue.QValueJSON{Val: val}, nil
		case qvalue.QValueKindTime:
			val, err := time.Parse("15:04:05.999999", val)
			if err != nil {
				return nil, err
			}
			h, m, s := val.Clock()
			return qvalue.QValueTime{Val: time.Date(1970, 1, 1, h, m, s, val.Nanosecond(), val.Location())}, nil
		case qvalue.QValueKindDate:
			if val == "0000-00-00" {
				return qvalue.QValueDate{Val: time.Unix(0, 0)}, nil
			}
			val, err := time.Parse(time.DateOnly, val)
			if err != nil {
				return nil, err
			}
			return qvalue.QValueDate{Val: val}, nil
		case qvalue.QValueKindTimestamp: // 0000-00-00 ends up here
			if strings.HasPrefix(val, "0000-00-00") {
				return qvalue.QValueTimestamp{Val: time.Unix(0, 0)}, nil
			}
			val, err := time.Parse("2006-01-02 15:04:05.999999", val)
			if err != nil {
				return nil, err
			}
			return qvalue.QValueTimestamp{Val: val}, nil
		}
	}
	return nil, fmt.Errorf("unexpected type %T for mysql type %d", val, mytype)
}<|MERGE_RESOLUTION|>--- conflicted
+++ resolved
@@ -173,8 +173,6 @@
 		}
 	case "vector":
 		return qvalue.QValueKindArrayFloat32, nil
-<<<<<<< HEAD
-
 	case "geometry", "point", "linestring", "polygon", "multipoint", "multilinestring", "multipolygon", "geometrycollection":
 		switch ct {
 		case "point":
@@ -194,10 +192,6 @@
 		default:
 			return qvalue.QValueKindGeometry, nil
 		}
-=======
-	case "geometry", "point", "polygon", "linestring", "multipoint", "multipolygon", "geomcollection":
-		return qvalue.QValueKindGeometry, nil
->>>>>>> 0890e1ea
 	default:
 		return qvalue.QValueKind(""), fmt.Errorf("unknown mysql type %s", ct)
 	}
