--- conflicted
+++ resolved
@@ -286,13 +286,7 @@
 		req.RecordStream.UpdateLatestCheckpointText(fmt.Sprintf("!f:%s,%x", pos.Name, pos.Pos))
 	}
 
-<<<<<<< HEAD
-=======
-	timeoutCtx, cancelTimeout := context.WithTimeout(ctx, req.IdleTimeout)
-	defer cancelTimeout()
-
 	var skewLossReported bool
->>>>>>> aad721b2
 	var recordCount uint32
 	defer func() {
 		if recordCount == 0 {
