package connpostgres

import (
	"context"
	"errors"
	"fmt"
	"log/slog"
	"maps"
	"slices"
	"strings"
	"sync"
	"sync/atomic"
	"time"

	"github.com/google/uuid"
	"github.com/jackc/pgerrcode"
	"github.com/jackc/pglogrepl"
	"github.com/jackc/pgx/v5"
	"github.com/jackc/pgx/v5/pgtype"
	"go.opentelemetry.io/otel/attribute"
	"go.opentelemetry.io/otel/metric"
	"go.temporal.io/sdk/log"
	"go.temporal.io/sdk/temporal"

	"github.com/PeerDB-io/peerdb/flow/alerting"
	"github.com/PeerDB-io/peerdb/flow/connectors/utils"
	"github.com/PeerDB-io/peerdb/flow/connectors/utils/monitoring"
	"github.com/PeerDB-io/peerdb/flow/generated/protos"
	"github.com/PeerDB-io/peerdb/flow/internal"
	"github.com/PeerDB-io/peerdb/flow/model"
	"github.com/PeerDB-io/peerdb/flow/model/qvalue"
	"github.com/PeerDB-io/peerdb/flow/otel_metrics"
	"github.com/PeerDB-io/peerdb/flow/shared"
	"github.com/PeerDB-io/peerdb/flow/shared/exceptions"
)

type ReplState struct {
	Slot        string
	Publication string
	Offset      int64
	LastOffset  atomic.Int64
}

type PostgresConnector struct {
	logger                 log.Logger
	customTypeMapping      map[uint32]string
	ssh                    utils.SSHTunnel
	conn                   *pgx.Conn
	replConn               *pgx.Conn
	replState              *ReplState
	Config                 *protos.PostgresConfig
	hushWarnOID            map[uint32]struct{}
	relationMessageMapping model.RelationMessageMapping
	typeMap                *pgtype.Map
	connStr                string
	metadataSchema         string
	replLock               sync.Mutex
	pgVersion              shared.PGVersion
}

func NewPostgresConnector(ctx context.Context, env map[string]string, pgConfig *protos.PostgresConfig) (*PostgresConnector, error) {
	logger := internal.LoggerFromCtx(ctx)
	flowNameInApplicationName, err := internal.PeerDBApplicationNamePerMirrorName(ctx, nil)
	if err != nil {
		logger.Error("Failed to get flow name from application name", slog.Any("error", err))
	}
	var flowName string
	if flowNameInApplicationName {
		flowName, _ = ctx.Value(shared.FlowNameKey).(string)
	}
	connectionString := internal.GetPGConnectionString(pgConfig, flowName)

	connConfig, err := pgx.ParseConfig(connectionString)
	if err != nil {
		return nil, fmt.Errorf("failed to parse connection string: %w", err)
	}

	runtimeParams := connConfig.Config.RuntimeParams
	runtimeParams["idle_in_transaction_session_timeout"] = "0"
	runtimeParams["statement_timeout"] = "0"
	runtimeParams["DateStyle"] = "ISO, DMY"

	tunnel, err := utils.NewSSHTunnel(ctx, pgConfig.SshConfig)
	if err != nil {
		logger.Error("failed to create ssh tunnel", slog.Any("error", err))
		return nil, fmt.Errorf("failed to create ssh tunnel: %w", err)
	}

	conn, err := NewPostgresConnFromConfig(ctx, connConfig, tunnel)
	if err != nil {
		tunnel.Close()
		logger.Error("failed to create connection", slog.Any("error", err))
		return nil, fmt.Errorf("failed to create connection: %w", err)
	}

	metadataSchema := "_peerdb_internal"
	if pgConfig.MetadataSchema != nil {
		metadataSchema = *pgConfig.MetadataSchema
	}

	return &PostgresConnector{
		logger:                 logger,
		Config:                 pgConfig,
		ssh:                    tunnel,
		conn:                   conn,
		replConn:               nil,
		replState:              nil,
		customTypeMapping:      nil,
		hushWarnOID:            make(map[uint32]struct{}),
		relationMessageMapping: make(model.RelationMessageMapping),
		connStr:                connectionString,
		metadataSchema:         metadataSchema,
		replLock:               sync.Mutex{},
		pgVersion:              0,
		typeMap:                pgtype.NewMap(),
	}, nil
}

func (c *PostgresConnector) fetchCustomTypeMapping(ctx context.Context) (map[uint32]string, error) {
	if c.customTypeMapping == nil {
		customTypeMapping, err := shared.GetCustomDataTypes(ctx, c.conn)
		if err != nil {
			return nil, err
		}
		c.customTypeMapping = customTypeMapping
	}
	return c.customTypeMapping, nil
}

func (c *PostgresConnector) CreateReplConn(ctx context.Context) (*pgx.Conn, error) {
	// create a separate connection for non-replication queries as replication connections cannot
	// be used for extended query protocol, i.e. prepared statements
	replConfig, err := pgx.ParseConfig(c.connStr)
	if err != nil {
		return nil, fmt.Errorf("failed to parse connection string: %w", err)
	}

	runtimeParams := replConfig.Config.RuntimeParams
	runtimeParams["idle_in_transaction_session_timeout"] = "0"
	runtimeParams["statement_timeout"] = "0"
	// ensure that replication is set to database
	replConfig.Config.RuntimeParams["replication"] = "database"
	replConfig.Config.RuntimeParams["bytea_output"] = "hex"
	replConfig.Config.RuntimeParams["intervalstyle"] = "postgres"
	replConfig.Config.RuntimeParams["DateStyle"] = "ISO, DMY"
	replConfig.DefaultQueryExecMode = pgx.QueryExecModeSimpleProtocol

	conn, err := NewPostgresConnFromConfig(ctx, replConfig, c.ssh)
	if err != nil {
		internal.LoggerFromCtx(ctx).Error("failed to create replication connection", "error", err)
		return nil, fmt.Errorf("failed to create replication connection: %w", err)
	}
	return conn, nil
}

func (c *PostgresConnector) SetupReplConn(ctx context.Context) error {
	conn, err := c.CreateReplConn(ctx)
	if err != nil {
		return err
	}
	c.replConn = conn
	return nil
}

// To keep connection alive between sync batches.
// By default postgres drops connection after 1 minute of inactivity.
func (c *PostgresConnector) ReplPing(ctx context.Context) error {
	if c.replLock.TryLock() {
		defer c.replLock.Unlock()
		if c.replState != nil {
			return pglogrepl.SendStandbyStatusUpdate(
				ctx,
				c.replConn.PgConn(),
				pglogrepl.StandbyStatusUpdate{WALWritePosition: pglogrepl.LSN(c.replState.LastOffset.Load())},
			)
		}
	}
	return nil
}

func (c *PostgresConnector) MaybeStartReplication(
	ctx context.Context,
	slotName string,
	publicationName string,
	lastOffset int64,
	pgVersion shared.PGVersion,
) error {
	if c.replState != nil && (c.replState.Offset != lastOffset ||
		c.replState.Slot != slotName ||
		c.replState.Publication != publicationName) {
		msg := fmt.Sprintf("replState changed, reset connector. slot name: old=%s new=%s, publication: old=%s new=%s, offset: old=%d new=%d",
			c.replState.Slot, slotName, c.replState.Publication, publicationName, c.replState.Offset, lastOffset,
		)
		c.logger.Info(msg)
		return temporal.NewNonRetryableApplicationError(msg, "desync", nil)
	}

	if c.replState == nil {
		replicationOpts, err := c.replicationOptions(publicationName, pgVersion)
		if err != nil {
			return fmt.Errorf("error getting replication options: %w", err)
		}

		var startLSN pglogrepl.LSN
		if lastOffset > 0 {
			c.logger.Info("starting replication from last sync state", slog.Int64("last checkpoint", lastOffset))
			startLSN = pglogrepl.LSN(lastOffset + 1)
		}

		c.replLock.Lock()
		defer c.replLock.Unlock()
		if err := pglogrepl.StartReplication(ctx, c.replConn.PgConn(), slotName, startLSN, replicationOpts); err != nil {
			c.logger.Error("error starting replication", slog.Any("error", err))
			return fmt.Errorf("error starting replication at startLsn - %d: %w", startLSN, err)
		}

		c.logger.Info(fmt.Sprintf("started replication on slot %s at startLSN: %d", slotName, startLSN))
		c.replState = &ReplState{
			Slot:        slotName,
			Publication: publicationName,
			Offset:      lastOffset,
			LastOffset:  atomic.Int64{},
		}
		c.replState.LastOffset.Store(lastOffset)
	}
	return nil
}

func (c *PostgresConnector) replicationOptions(publicationName string, pgVersion shared.PGVersion,
) (pglogrepl.StartReplicationOptions, error) {
	pluginArguments := append(make([]string, 0, 3), "proto_version '1'")

	if publicationName != "" {
		pubOpt := "publication_names " + utils.QuoteLiteral(publicationName)
		pluginArguments = append(pluginArguments, pubOpt)
	} else {
		return pglogrepl.StartReplicationOptions{}, errors.New("publication name is not set")
	}

	if pgVersion >= shared.POSTGRES_14 {
		pluginArguments = append(pluginArguments, "messages 'true'")
	}

	return pglogrepl.StartReplicationOptions{PluginArgs: pluginArguments}, nil
}

// Close closes all connections.
func (c *PostgresConnector) Close() error {
	var connerr, replerr error
	if c != nil {
		timeout, cancel := context.WithTimeout(context.Background(), 30*time.Second)
		defer cancel()
		connerr = c.conn.Close(timeout)

		if c.replConn != nil {
			timeout, cancel := context.WithTimeout(context.Background(), 30*time.Second)
			defer cancel()
			replerr = c.replConn.Close(timeout)
		}

		c.ssh.Close()
	}
	return errors.Join(connerr, replerr)
}

func (c *PostgresConnector) Conn() *pgx.Conn {
	return c.conn
}

// ConnectionActive returns nil if the connection is active.
func (c *PostgresConnector) ConnectionActive(ctx context.Context) error {
	if c.conn == nil {
		return errors.New("connection is nil")
	}
	_, pingErr := c.conn.Exec(ctx, "SELECT 1")
	return pingErr
}

// NeedsSetupMetadataTables returns true if the metadata tables need to be set up.
func (c *PostgresConnector) NeedsSetupMetadataTables(ctx context.Context) (bool, error) {
	result, err := c.tableExists(ctx, &utils.SchemaTable{
		Schema: c.metadataSchema,
		Table:  mirrorJobsTableIdentifier,
	})
	return !result, err
}

// SetupMetadataTables sets up the metadata tables.
func (c *PostgresConnector) SetupMetadataTables(ctx context.Context) error {
	err := c.createMetadataSchema(ctx)
	if err != nil {
		return err
	}

	_, err = c.conn.Exec(ctx, fmt.Sprintf(createMirrorJobsTableSQL,
		c.metadataSchema, mirrorJobsTableIdentifier))
	if err != nil && !shared.IsSQLStateError(err, pgerrcode.UniqueViolation) {
		return fmt.Errorf("error creating table %s: %w", mirrorJobsTableIdentifier, err)
	}

	return nil
}

// GetLastOffset returns the last synced offset for a job.
func (c *PostgresConnector) GetLastOffset(ctx context.Context, jobName string) (model.CdcCheckpoint, error) {
	var result model.CdcCheckpoint
	if err := c.conn.QueryRow(
		ctx, fmt.Sprintf(getLastOffsetSQL, c.metadataSchema, mirrorJobsTableIdentifier), jobName,
	).Scan(&result.ID); err != nil {
		if errors.Is(err, pgx.ErrNoRows) {
			c.logger.Info("No row found, returning nil")
			return result, nil
		}
		return result, fmt.Errorf("error while reading result row: %w", err)
	}

	if result.ID == 0 {
		c.logger.Warn("Assuming zero offset means no sync has happened")
	}
	return result, nil
}

// SetLastOffset updates the last synced offset for a job.
func (c *PostgresConnector) SetLastOffset(ctx context.Context, jobName string, lastOffset model.CdcCheckpoint) error {
	if _, err := c.conn.Exec(ctx,
		fmt.Sprintf(setLastOffsetSQL, c.metadataSchema, mirrorJobsTableIdentifier),
		lastOffset.ID, jobName,
	); err != nil {
		return fmt.Errorf("error setting last offset for job %s: %w", jobName, err)
	}

	return nil
}

func (c *PostgresConnector) PullRecords(
	ctx context.Context,
	catalogPool shared.CatalogPool,
	otelManager *otel_metrics.OtelManager,
	req *model.PullRecordsRequest[model.RecordItems],
) error {
	return pullCore(ctx, c, catalogPool, otelManager, req, qProcessor{})
}

func (c *PostgresConnector) PullPg(
	ctx context.Context,
	catalogPool shared.CatalogPool,
	otelManager *otel_metrics.OtelManager,
	req *model.PullRecordsRequest[model.PgItems],
) error {
	return pullCore(ctx, c, catalogPool, otelManager, req, pgProcessor{})
}

// PullRecords pulls records from the source.
func pullCore[Items model.Items](
	ctx context.Context,
	c *PostgresConnector,
	catalogPool shared.CatalogPool,
	otelManager *otel_metrics.OtelManager,
	req *model.PullRecordsRequest[Items],
	processor replProcessor[Items],
) error {
	defer func() {
		req.RecordStream.Close()
		if c.replState != nil {
			c.replState.Offset = req.RecordStream.GetLastCheckpoint().ID
		}
	}()

	// Slotname would be the job name prefixed with "peerflow_slot_"
	slotName := "peerflow_slot_" + req.FlowJobName
	if req.OverrideReplicationSlotName != "" {
		slotName = req.OverrideReplicationSlotName
	}

	publicationName := c.getDefaultPublicationName(req.FlowJobName)
	if req.OverridePublicationName != "" {
		publicationName = req.OverridePublicationName
	}

	// Check if the replication slot and publication exist
	exists, err := c.checkSlotAndPublication(ctx, slotName, publicationName)
	if err != nil {
		return err
	}

	if !exists.PublicationExists {
		c.logger.Warn("publication does not exist", slog.String("name", publicationName))
		return temporal.NewNonRetryableApplicationError(
			fmt.Sprintf("publication %s does not exist, restarting workflow", slotName), "disconnect", nil)
	}

	if !exists.SlotExists {
		c.logger.Warn("slot does not exist", slog.String("name", slotName))
		return temporal.NewNonRetryableApplicationError(
			fmt.Sprintf("replication slot %s does not exist, restarting workflow", slotName), "disconnect", nil)
	}

	c.logger.Info("PullRecords: performed checks for slot and publication")

	// cached, since this connector is reused
	pgVersion, err := c.MajorVersion(ctx)
	if err != nil {
		return err
	}
	childToParentRelIDMap, err := GetChildToParentRelIDMap(ctx, c.conn, slices.Collect(maps.Keys(req.SrcTableIDNameMapping)))
	if err != nil {
		return fmt.Errorf("error getting child to parent relid map: %w", err)
	}

	if err := c.MaybeStartReplication(ctx, slotName, publicationName, req.LastOffset.ID, pgVersion); err != nil {
		// in case of Aurora error ERROR: replication slots cannot be used on RO (Read Only) node (SQLSTATE 55000)
		if shared.IsSQLStateError(err, pgerrcode.ObjectNotInPrerequisiteState) &&
			strings.Contains(err.Error(), "replication slots cannot be used on RO (Read Only) node") {
			return temporal.NewNonRetryableApplicationError("reset connection to reconcile Aurora failover", "disconnect", err)
		}
		c.logger.Error("error starting replication", slog.Any("error", err))
		return err
	}

	cdc := c.NewPostgresCDCSource(&PostgresCDCConfig{
		CatalogPool:            catalogPool,
		OtelManager:            otelManager,
		SrcTableIDNameMapping:  req.SrcTableIDNameMapping,
		TableNameMapping:       req.TableNameMapping,
		TableNameSchemaMapping: req.TableNameSchemaMapping,
		ChildToParentRelIDMap:  childToParentRelIDMap,
		RelationMessageMapping: c.relationMessageMapping,
		FlowJobName:            req.FlowJobName,
		Slot:                   slotName,
		Publication:            publicationName,
	})

	if err := PullCdcRecords(ctx, cdc, req, processor, &c.replLock); err != nil {
		c.logger.Error("error pulling records", slog.Any("error", err))
		return err
	}

	// Since this is just a monitoring metric, we can ignore errors about LSN
	if latestLSN, err := c.getCurrentLSN(ctx); err != nil {
		c.logger.Error("error getting current LSN", slog.Any("error", err))
	} else if latestLSN.Null {
		c.logger.Info("Current LSN null, probably read replica starting up")
	} else if err := monitoring.UpdateLatestLSNAtSourceForCDCFlow(ctx, catalogPool, req.FlowJobName, int64(latestLSN.LSN)); err != nil {
		c.logger.Error("error updating latest LSN at source for CDC flow", slog.Any("error", err))
	}

	return nil
}

func (c *PostgresConnector) UpdateReplStateLastOffset(_ context.Context, lastOffset model.CdcCheckpoint) error {
	if c.replState != nil {
		c.replState.LastOffset.Store(lastOffset.ID)
	}
	return nil
}

func (c *PostgresConnector) SyncRecords(ctx context.Context, req *model.SyncRecordsRequest[model.RecordItems]) (*model.SyncResponse, error) {
	return syncRecordsCore(ctx, c, req)
}

func (c *PostgresConnector) SyncPg(ctx context.Context, req *model.SyncRecordsRequest[model.PgItems]) (*model.SyncResponse, error) {
	return syncRecordsCore(ctx, c, req)
}

// syncRecordsCore pushes records to the destination.
func syncRecordsCore[Items model.Items](
	ctx context.Context,
	c *PostgresConnector,
	req *model.SyncRecordsRequest[Items],
) (*model.SyncResponse, error) {
	rawTableIdentifier := getRawTableIdentifier(req.FlowJobName)
	c.logger.Info(fmt.Sprintf("pushing records to Postgres table %s via COPY", rawTableIdentifier))

	numRecords := int64(0)
	tableNameRowsMapping := utils.InitialiseTableRowsMap(req.TableMappings)
	streamReadFunc := func() ([]any, error) {
		for record := range req.Records.GetRecords() {
			var row []any
			switch typedRecord := record.(type) {
			case *model.InsertRecord[Items]:
				itemsJSON, err := typedRecord.Items.ToJSONWithOptions(model.ToJSONOptions{
					UnnestColumns: nil,
					HStoreAsJSON:  false,
				})
				if err != nil {
					return nil, fmt.Errorf("failed to serialize insert record items to JSON: %w", err)
				}

				row = []any{
					uuid.New(),
					time.Now().UnixNano(),
					typedRecord.DestinationTableName,
					itemsJSON,
					0,
					"{}",
					req.SyncBatchID,
					"",
				}

			case *model.UpdateRecord[Items]:
				newItemsJSON, err := typedRecord.NewItems.ToJSONWithOptions(model.ToJSONOptions{
					UnnestColumns: nil,
					HStoreAsJSON:  false,
				})
				if err != nil {
					return nil, fmt.Errorf("failed to serialize update record new items to JSON: %w", err)
				}
				oldItemsJSON, err := typedRecord.OldItems.ToJSONWithOptions(model.ToJSONOptions{
					UnnestColumns: nil,
					HStoreAsJSON:  false,
				})
				if err != nil {
					return nil, fmt.Errorf("failed to serialize update record old items to JSON: %w", err)
				}

				row = []any{
					uuid.New(),
					time.Now().UnixNano(),
					typedRecord.DestinationTableName,
					newItemsJSON,
					1,
					oldItemsJSON,
					req.SyncBatchID,
					utils.KeysToString(typedRecord.UnchangedToastColumns),
				}

			case *model.DeleteRecord[Items]:
				itemsJSON, err := typedRecord.Items.ToJSONWithOptions(model.ToJSONOptions{
					UnnestColumns: nil,
					HStoreAsJSON:  false,
				})
				if err != nil {
					return nil, fmt.Errorf("failed to serialize delete record items to JSON: %w", err)
				}

				row = []any{
					uuid.New(),
					time.Now().UnixNano(),
					typedRecord.DestinationTableName,
					itemsJSON,
					2,
					itemsJSON,
					req.SyncBatchID,
					"",
				}

			case *model.MessageRecord[Items]:
				continue

			default:
				return nil, fmt.Errorf("unsupported record type for Postgres flow connector: %T", typedRecord)
			}

			record.PopulateCountMap(tableNameRowsMapping)
			numRecords += 1
			return row, nil
		}

		return nil, nil
	}

	syncRecordsTx, err := c.conn.Begin(ctx)
	if err != nil {
		return nil, fmt.Errorf("error starting transaction for syncing records: %w", err)
	}
	defer shared.RollbackTx(syncRecordsTx, c.logger)

	syncedRecordsCount, err := syncRecordsTx.CopyFrom(ctx, pgx.Identifier{c.metadataSchema, rawTableIdentifier},
		[]string{
			"_peerdb_uid", "_peerdb_timestamp", "_peerdb_destination_table_name", "_peerdb_data",
			"_peerdb_record_type", "_peerdb_match_data", "_peerdb_batch_id", "_peerdb_unchanged_toast_columns",
		},
		pgx.CopyFromFunc(streamReadFunc))
	if err != nil {
		return nil, fmt.Errorf("error syncing records: %w", err)
	}
	if syncedRecordsCount != numRecords {
		return nil, fmt.Errorf("error syncing records: expected %d records to be synced, but %d were synced",
			numRecords, syncedRecordsCount)
	}

	c.logger.Info(fmt.Sprintf("synced %d records to Postgres table %s via COPY",
		syncedRecordsCount, rawTableIdentifier))

	// updating metadata with new offset and syncBatchID
	lastCP := req.Records.GetLastCheckpoint()
	if err := c.updateSyncMetadata(ctx, req.FlowJobName, lastCP, req.SyncBatchID, syncRecordsTx); err != nil {
		return nil, err
	}
	// transaction commits
	if err := syncRecordsTx.Commit(ctx); err != nil {
		return nil, err
	}

	if err := c.ReplayTableSchemaDeltas(ctx, req.Env, req.FlowJobName, req.Records.SchemaDeltas); err != nil {
		return nil, fmt.Errorf("failed to sync schema changes: %w", err)
	}

	return &model.SyncResponse{
		LastSyncedCheckpoint: lastCP,
		NumRecordsSynced:     numRecords,
		CurrentSyncBatchID:   req.SyncBatchID,
		TableNameRowsMapping: tableNameRowsMapping,
		TableSchemaDeltas:    req.Records.SchemaDeltas,
	}, nil
}

func (c *PostgresConnector) NormalizeRecords(
	ctx context.Context,
	req *model.NormalizeRecordsRequest,
) (model.NormalizeResponse, error) {
	rawTableIdentifier := getRawTableIdentifier(req.FlowJobName)

	jobMetadataExists, err := c.jobMetadataExists(ctx, req.FlowJobName)
	if err != nil {
		return model.NormalizeResponse{}, err
	}
	// no SyncFlow has run, chill until more records are loaded.
	if !jobMetadataExists {
		c.logger.Info("no metadata found for mirror")
		return model.NormalizeResponse{}, nil
	}

	normBatchID, err := c.GetLastNormalizeBatchID(ctx, req.FlowJobName)
	if err != nil {
		return model.NormalizeResponse{}, fmt.Errorf("failed to get batch for the current mirror: %v", err)
	}

	// normalize has caught up with sync, chill until more records are loaded.
	if normBatchID >= req.SyncBatchID {
		c.logger.Info(fmt.Sprintf("no records to normalize: syncBatchID %d, normalizeBatchID %d",
			req.SyncBatchID, normBatchID))
		return model.NormalizeResponse{
			StartBatchID: normBatchID,
			EndBatchID:   req.SyncBatchID,
		}, nil
	}

	destinationTableNames, err := c.getDistinctTableNamesInBatch(
		ctx, req.FlowJobName, req.SyncBatchID, normBatchID, req.TableNameSchemaMapping)
	if err != nil {
		return model.NormalizeResponse{}, err
	}
	unchangedToastColumnsMap, err := c.getTableNametoUnchangedCols(ctx, req.FlowJobName,
		req.SyncBatchID, normBatchID)
	if err != nil {
		return model.NormalizeResponse{}, err
	}

	normalizeRecordsTx, err := c.conn.Begin(ctx)
	if err != nil {
		return model.NormalizeResponse{}, fmt.Errorf("error starting transaction for normalizing records: %w", err)
	}
	defer shared.RollbackTx(normalizeRecordsTx, c.logger)

	pgversion, err := c.MajorVersion(ctx)
	if err != nil {
		return model.NormalizeResponse{}, err
	}
	totalRowsAffected := 0
	normalizeStmtGen := normalizeStmtGenerator{
		Logger:                   c.logger,
		rawTableName:             rawTableIdentifier,
		tableSchemaMapping:       req.TableNameSchemaMapping,
		unchangedToastColumnsMap: unchangedToastColumnsMap,
		peerdbCols: &protos.PeerDBColumns{
			SoftDeleteColName: req.SoftDeleteColName,
			SyncedAtColName:   req.SyncedAtColName,
		},
		supportsMerge:  pgversion >= shared.POSTGRES_15,
		metadataSchema: c.metadataSchema,
	}

	for _, destinationTableName := range destinationTableNames {
		normalizeStatements := normalizeStmtGen.generateNormalizeStatements(destinationTableName)
		for _, normalizeStatement := range normalizeStatements {
			ct, err := normalizeRecordsTx.Exec(ctx, normalizeStatement, normBatchID, req.SyncBatchID, destinationTableName)
			if err != nil {
				c.logger.Error("error executing normalize statement",
					slog.String("statement", normalizeStatement),
					slog.Int64("normBatchID", normBatchID),
					slog.Int64("syncBatchID", req.SyncBatchID),
					slog.String("destinationTableName", destinationTableName),
					slog.Any("error", err),
				)
				return model.NormalizeResponse{}, fmt.Errorf("error executing normalize statement for table %s: %w", destinationTableName, err)
			}
			totalRowsAffected += int(ct.RowsAffected())
		}
	}
	c.logger.Info(fmt.Sprintf("normalized %d records", totalRowsAffected))

	// updating metadata with new normalizeBatchID
	if err := c.updateNormalizeMetadata(ctx, req.FlowJobName, req.SyncBatchID, normalizeRecordsTx); err != nil {
		return model.NormalizeResponse{}, err
	}
	// transaction commits
	if err := normalizeRecordsTx.Commit(ctx); err != nil {
		return model.NormalizeResponse{}, err
	}

	return model.NormalizeResponse{
		StartBatchID: normBatchID + 1,
		EndBatchID:   req.SyncBatchID,
	}, nil
}

type SlotCheckResult struct {
	SlotExists        bool
	PublicationExists bool
}

// CreateRawTable creates a raw table, implementing the Connector interface.
func (c *PostgresConnector) CreateRawTable(ctx context.Context, req *protos.CreateRawTableInput) (*protos.CreateRawTableOutput, error) {
	rawTableIdentifier := getRawTableIdentifier(req.FlowJobName)

	err := c.createMetadataSchema(ctx)
	if err != nil {
		return nil, fmt.Errorf("error creating internal schema: %w", err)
	}

	createRawTableTx, err := c.conn.Begin(ctx)
	if err != nil {
		return nil, fmt.Errorf("error starting transaction for creating raw table: %w", err)
	}
	defer shared.RollbackTx(createRawTableTx, c.logger)

	if _, err := createRawTableTx.Exec(ctx, fmt.Sprintf(createRawTableSQL, c.metadataSchema, rawTableIdentifier)); err != nil {
		return nil, fmt.Errorf("error creating raw table: %w", err)
	}
	if _, err := createRawTableTx.Exec(ctx,
		fmt.Sprintf(createRawTableBatchIDIndexSQL, rawTableIdentifier, c.metadataSchema, rawTableIdentifier),
	); err != nil {
		return nil, fmt.Errorf("error creating batch ID index on raw table: %w", err)
	}
	if _, err := createRawTableTx.Exec(ctx,
		fmt.Sprintf(createRawTableDstTableIndexSQL, rawTableIdentifier, c.metadataSchema, rawTableIdentifier),
	); err != nil {
		return nil, fmt.Errorf("error creating destination table index on raw table: %w", err)
	}

	if err := createRawTableTx.Commit(ctx); err != nil {
		return nil, fmt.Errorf("error committing transaction for creating raw table: %w", err)
	}

	return nil, nil
}

func (c *PostgresConnector) GetTableSchema(
	ctx context.Context,
	env map[string]string,
	system protos.TypeSystem,
	tableIdentifiers []string,
) (map[string]*protos.TableSchema, error) {
	res := make(map[string]*protos.TableSchema, len(tableIdentifiers))

	for _, tableName := range tableIdentifiers {
		tableSchema, err := c.getTableSchemaForTable(ctx, env, tableName, system)
		if err != nil {
			c.logger.Info("error fetching schema for table "+tableName, slog.Any("error", err))
			return nil, err
		}
		res[tableName] = tableSchema
		c.logger.Info("fetched schema for table " + tableName)
	}

	return res, nil
}

func (c *PostgresConnector) getTableSchemaForTable(
	ctx context.Context,
	env map[string]string,
	tableName string,
	system protos.TypeSystem,
) (*protos.TableSchema, error) {
	schemaTable, err := utils.ParseSchemaTable(tableName)
	if err != nil {
		return nil, err
	}
	customTypeMapping, err := c.fetchCustomTypeMapping(ctx)
	if err != nil {
		return nil, err
	}

	relID, err := c.getRelIDForTable(ctx, schemaTable)
	if err != nil {
		return nil, fmt.Errorf("[getTableSchema] failed to get relation id for table %s: %w", schemaTable, err)
	}

	replicaIdentityType, err := c.getReplicaIdentityType(ctx, relID, schemaTable)
	if err != nil {
		return nil, fmt.Errorf("[getTableSchema] error getting replica identity for table %s: %w", schemaTable, err)
	}

	pKeyCols, err := c.getUniqueColumns(ctx, relID, replicaIdentityType, schemaTable)
	if err != nil {
		return nil, fmt.Errorf("[getTableSchema] error getting primary key column for table %s: %w", schemaTable, err)
	}

	nullableEnabled, err := internal.PeerDBNullable(ctx, env)
	if err != nil {
		return nil, err
	}

	var nullableCols map[string]struct{}
	nullableCols, err = c.getNullableColumns(ctx, relID)
	if err != nil {
		return nil, err
	}

	// Get the column names and types
	rows, err := c.conn.Query(ctx,
		fmt.Sprintf(`SELECT * FROM %s LIMIT 0`, schemaTable.String()),
		pgx.QueryExecModeSimpleProtocol)
	if err != nil {
		return nil, fmt.Errorf("error getting table schema for table %s: %w", schemaTable, err)
	}
	defer rows.Close()

	fields := rows.FieldDescriptions()
	columnNames := make([]string, 0, len(fields))
	columns := make([]*protos.FieldDescription, 0, len(fields))
	for _, fieldDescription := range fields {
		var colType string
		switch system {
		case protos.TypeSystem_PG:
			colType = c.postgresOIDToName(fieldDescription.DataTypeOID)
			if colType == "" {
				typeName, ok := customTypeMapping[fieldDescription.DataTypeOID]
				if !ok {
					return nil, fmt.Errorf("error getting type name for %d", fieldDescription.DataTypeOID)
				}
				colType = typeName
			}
		case protos.TypeSystem_Q:
			qColType := c.postgresOIDToQValueKind(fieldDescription.DataTypeOID)
			if qColType == qvalue.QValueKindInvalid {
				typeName, ok := customTypeMapping[fieldDescription.DataTypeOID]
				if ok {
					qColType = customTypeToQKind(typeName)
				} else {
					qColType = qvalue.QValueKindString
				}
			}
			colType = string(qColType)
		}

		columnNames = append(columnNames, fieldDescription.Name)
		_, nullable := nullableCols[fieldDescription.Name]
		columns = append(columns, &protos.FieldDescription{
			Name:         fieldDescription.Name,
			Type:         colType,
			TypeModifier: fieldDescription.TypeModifier,
			Nullable:     nullable,
		})
	}

	if err := rows.Err(); err != nil {
		return nil, fmt.Errorf("error iterating over table schema: %w", err)
	}
	// if we have no pkey, we will use all columns as the pkey for the MERGE statement
	if replicaIdentityType == ReplicaIdentityFull && len(pKeyCols) == 0 {
		pKeyCols = columnNames
	}

	return &protos.TableSchema{
		TableIdentifier:       tableName,
		PrimaryKeyColumns:     pKeyCols,
		IsReplicaIdentityFull: replicaIdentityType == ReplicaIdentityFull,
		Columns:               columns,
		NullableEnabled:       nullableEnabled,
		System:                system,
	}, nil
}

func (c *PostgresConnector) StartSetupNormalizedTables(ctx context.Context) (any, error) {
	// Postgres is cool and supports transactional DDL. So we use a transaction.
	return c.conn.Begin(ctx)
}

func (c *PostgresConnector) CleanupSetupNormalizedTables(ctx context.Context, tx any) {
	shared.RollbackTx(tx.(pgx.Tx), c.logger)
}

func (c *PostgresConnector) FinishSetupNormalizedTables(ctx context.Context, tx any) error {
	return tx.(pgx.Tx).Commit(ctx)
}

func (c *PostgresConnector) SetupNormalizedTable(
	ctx context.Context,
	tx any,
	config *protos.SetupNormalizedTableBatchInput,
	tableIdentifier string,
	tableSchema *protos.TableSchema,
) (bool, error) {
	createNormalizedTablesTx := tx.(pgx.Tx)

	parsedNormalizedTable, err := utils.ParseSchemaTable(tableIdentifier)
	if err != nil {
		return false, fmt.Errorf("error while parsing table schema and name: %w", err)
	}
	tableAlreadyExists, err := c.tableExists(ctx, parsedNormalizedTable)
	if err != nil {
		return false, fmt.Errorf("error occurred while checking if normalized table exists: %w", err)
	}
	if tableAlreadyExists {
		c.logger.Info("[postgres] table already exists, skipping",
			slog.String("table", tableIdentifier))
		if !config.IsResync {
			return true, nil
		}

		err := c.ExecuteCommand(ctx, fmt.Sprintf(dropTableIfExistsSQL,
			utils.QuoteIdentifier(parsedNormalizedTable.Schema),
			utils.QuoteIdentifier(parsedNormalizedTable.Table)))
		if err != nil {
			return false, fmt.Errorf("error while dropping _resync table: %w", err)
		}
		c.logger.Info("[postgres] dropped resync table for resync", slog.String("resyncTable", parsedNormalizedTable.String()))
	}

	// convert the column names and types to Postgres types
	normalizedTableCreateSQL := generateCreateTableSQLForNormalizedTable(config, parsedNormalizedTable, tableSchema)
	_, err = c.execWithLoggingTx(ctx, normalizedTableCreateSQL, createNormalizedTablesTx)
	if err != nil {
		return false, fmt.Errorf("error while creating normalized table: %w", err)
	}

	return false, nil
}

// replayTableSchemaDeltaCore changes a destination table to match the schema at source
// This could involve adding or dropping multiple columns.
func (c *PostgresConnector) ReplayTableSchemaDeltas(
	ctx context.Context,
	_ map[string]string,
	flowJobName string,
	schemaDeltas []*protos.TableSchemaDelta,
) error {
	if len(schemaDeltas) == 0 {
		return nil
	}

	// Postgres is cool and supports transactional DDL. So we use a transaction.
	tableSchemaModifyTx, err := c.conn.Begin(ctx)
	if err != nil {
		return fmt.Errorf("error starting transaction for schema modification: %w",
			err)
	}
	defer shared.RollbackTx(tableSchemaModifyTx, c.logger)

	for _, schemaDelta := range schemaDeltas {
		if schemaDelta == nil || len(schemaDelta.AddedColumns) == 0 {
			continue
		}

		for _, addedColumn := range schemaDelta.AddedColumns {
			columnType := addedColumn.Type
			if schemaDelta.System == protos.TypeSystem_Q {
				columnType = qValueKindToPostgresType(columnType)
			}

			dstSchemaTable, err := utils.ParseSchemaTable(schemaDelta.DstTableName)
			if err != nil {
				return fmt.Errorf("error parsing schema and table for %s: %w", schemaDelta.DstTableName, err)
			}

			_, err = c.execWithLoggingTx(ctx, fmt.Sprintf(
				"ALTER TABLE %s.%s ADD COLUMN IF NOT EXISTS %s %s",
				utils.QuoteIdentifier(dstSchemaTable.Schema),
				utils.QuoteIdentifier(dstSchemaTable.Table),
				utils.QuoteIdentifier(addedColumn.Name), columnType), tableSchemaModifyTx)
			if err != nil {
				return fmt.Errorf("failed to add column %s for table %s: %w", addedColumn.Name,
					schemaDelta.DstTableName, err)
			}
			c.logger.Info(fmt.Sprintf("[schema delta replay] added column %s with data type %s",
				addedColumn.Name, addedColumn.Type),
				slog.String("srcTableName", schemaDelta.SrcTableName),
				slog.String("dstTableName", schemaDelta.DstTableName),
			)
		}
	}

	if err := tableSchemaModifyTx.Commit(ctx); err != nil {
		return fmt.Errorf("failed to commit transaction for table schema modification: %w", err)
	}
	return nil
}

// EnsurePullability ensures that a table is pullable, implementing the Connector interface.
func (c *PostgresConnector) EnsurePullability(
	ctx context.Context,
	req *protos.EnsurePullabilityBatchInput,
) (*protos.EnsurePullabilityBatchOutput, error) {
	tableIdentifierMapping := make(map[string]*protos.PostgresTableIdentifier)
	for _, tableName := range req.SourceTableIdentifiers {
		schemaTable, err := utils.ParseSchemaTable(tableName)
		if err != nil {
			return nil, fmt.Errorf("error parsing schema and table: %w", err)
		}

		// check if the table exists by getting the relation ID
		relID, err := c.getRelIDForTable(ctx, schemaTable)
		if err != nil {
			return nil, err
		}

		tableIdentifierMapping[tableName] = &protos.PostgresTableIdentifier{
			RelId: relID,
		}

		if !req.CheckConstraints {
			internal.LoggerFromCtx(ctx).Info("[no-constraints] ensured pullability table " + tableName)
			continue
		}

		replicaIdentity, replErr := c.getReplicaIdentityType(ctx, relID, schemaTable)
		if replErr != nil {
			return nil, fmt.Errorf("error getting replica identity for table %s: %w", schemaTable, replErr)
		}

		pKeyCols, err := c.getUniqueColumns(ctx, relID, replicaIdentity, schemaTable)
		if err != nil {
			return nil, fmt.Errorf("error getting primary key column for table %s: %w", schemaTable, err)
		}

		// we only allow no primary key if the table has REPLICA IDENTITY FULL
		// this is ok for replica identity index as we populate the primary key columns
		if len(pKeyCols) == 0 && replicaIdentity != ReplicaIdentityFull {
			return nil, fmt.Errorf("table %s has no primary keys and does not have REPLICA IDENTITY FULL", schemaTable)
		}
	}

	return &protos.EnsurePullabilityBatchOutput{TableIdentifierMapping: tableIdentifierMapping}, nil
}

func (c *PostgresConnector) ExportTxSnapshot(ctx context.Context) (*protos.ExportTxSnapshotOutput, any, error) {
	var snapshotName string
	tx, err := c.conn.Begin(ctx)
	if err != nil {
		return nil, nil, err
	}
	needRollback := true
	defer func() {
<<<<<<< HEAD
		if txNeedsRollback {
			rollbackCtx, cancelFunc := context.WithTimeout(context.Background(), 5*time.Minute)
			defer cancelFunc()
			if err := tx.Rollback(rollbackCtx); err != nil && err != pgx.ErrTxClosed {
				c.logger.Error("error while rolling back transaction for snapshot export", slog.Any("error", err))
			}
=======
		if needRollback {
			shared.RollbackTx(tx, c.logger)
>>>>>>> a4c7aa7b
		}
	}()

	if _, err := tx.Exec(ctx, "SET LOCAL idle_in_transaction_session_timeout=0"); err != nil {
		return nil, nil, fmt.Errorf("[export-snapshot] error setting idle_in_transaction_session_timeout: %w", err)
	}

	if _, err := tx.Exec(ctx, "SET LOCAL lock_timeout=0"); err != nil {
		return nil, nil, fmt.Errorf("[export-snapshot] error setting lock_timeout: %w", err)
	}

	pgversion, err := c.MajorVersion(ctx)
	if err != nil {
		return nil, nil, fmt.Errorf("[export-snapshot] error getting PG version: %w", err)
	}

	if err := tx.QueryRow(ctx, "SELECT pg_export_snapshot()").Scan(&snapshotName); err != nil {
		return nil, nil, err
	}

	needRollback = false

	return &protos.ExportTxSnapshotOutput{
		SnapshotName:     snapshotName,
		SupportsTidScans: pgversion >= shared.POSTGRES_13,
	}, tx, err
}

func (c *PostgresConnector) FinishExport(tx any) error {
	pgtx := tx.(pgx.Tx)
	timeout, cancel := context.WithTimeout(context.Background(), time.Minute)
	defer cancel()
	return pgtx.Commit(timeout)
}

// SetupReplication sets up replication for the source connector
func (c *PostgresConnector) SetupReplication(
	ctx context.Context,
	req *protos.SetupReplicationInput,
) (model.SetupReplicationResult, error) {
	if !shared.IsValidReplicationName(req.FlowJobName) {
		return model.SetupReplicationResult{}, fmt.Errorf("invalid flow job name: `%s`, it should be ^[a-z_][a-z0-9_]*$", req.FlowJobName)
	}

	// Slotname would be the job name prefixed with "peerflow_slot_"
	slotName := "peerflow_slot_" + req.FlowJobName
	if req.ExistingReplicationSlotName != "" {
		slotName = req.ExistingReplicationSlotName
	}

	publicationName := c.getDefaultPublicationName(req.FlowJobName)
	if req.ExistingPublicationName != "" {
		publicationName = req.ExistingPublicationName
	}

	// Check if the replication slot and publication exist
	exists, err := c.checkSlotAndPublication(ctx, slotName, publicationName)
	if err != nil {
		return model.SetupReplicationResult{}, err
	}

	tableNameMapping := make(map[string]model.NameAndExclude, len(req.TableNameMapping))
	for k, v := range req.TableNameMapping {
		tableNameMapping[k] = model.NameAndExclude{
			Name:    v,
			Exclude: make(map[string]struct{}, 0),
		}
	}
	// Create the replication slot and publication
	return c.createSlotAndPublication(ctx, exists, slotName, publicationName, tableNameMapping, req.DoInitialSnapshot)
}

func (c *PostgresConnector) PullFlowCleanup(ctx context.Context, jobName string) error {
	// Slotname would be the job name prefixed with "peerflow_slot_"
	slotName := "peerflow_slot_" + jobName
	if _, err := c.conn.Exec(
		ctx, `SELECT pg_drop_replication_slot(slot_name) FROM pg_replication_slots WHERE slot_name=$1`, slotName,
	); err != nil {
		return fmt.Errorf("error dropping replication slot: %w", err)
	}

	publicationName := c.getDefaultPublicationName(jobName)

	// check if publication exists manually,
	// as drop publication if exists requires permissions
	// for a publication which we did not create via peerdb user
	var publicationExists bool
	if err := c.conn.QueryRow(
		ctx, "SELECT EXISTS(SELECT 1 FROM pg_publication WHERE pubname=$1)", publicationName,
	).Scan(&publicationExists); err != nil {
		return fmt.Errorf("error checking if publication exists: %w", err)
	}

	if publicationExists {
		if _, err := c.conn.Exec(
			ctx, "DROP PUBLICATION IF EXISTS "+publicationName,
		); err != nil && !shared.IsSQLStateError(err, pgerrcode.ReadOnlySQLTransaction) {
			return fmt.Errorf("error dropping publication: %w", err)
		}
	}

	return nil
}

func (c *PostgresConnector) SyncFlowCleanup(ctx context.Context, jobName string) error {
	syncFlowCleanupTx, err := c.conn.Begin(ctx)
	if err != nil {
		return fmt.Errorf("unable to begin transaction for sync flow cleanup: %w", err)
	}
	defer shared.RollbackTx(syncFlowCleanupTx, c.logger)

	if _, err := c.execWithLoggingTx(ctx,
		fmt.Sprintf(dropTableIfExistsSQL, c.metadataSchema, getRawTableIdentifier(jobName)), syncFlowCleanupTx,
	); err != nil {
		return fmt.Errorf("unable to drop raw table: %w", err)
	}

	mirrorJobsTableExists, err := c.jobMetadataExists(ctx, jobName)
	if err != nil {
		return fmt.Errorf("unable to check if job metadata exists: %w", err)
	}
	if mirrorJobsTableExists {
		if _, err := syncFlowCleanupTx.Exec(ctx,
			fmt.Sprintf(deleteJobMetadataSQL, c.metadataSchema, mirrorJobsTableIdentifier), jobName,
		); err != nil {
			return fmt.Errorf("unable to delete job metadata: %w", err)
		}
	}

	if err := syncFlowCleanupTx.Commit(ctx); err != nil {
		return fmt.Errorf("unable to commit transaction for sync flow cleanup: %w", err)
	}

	return nil
}

func (c *PostgresConnector) HandleSlotInfo(
	ctx context.Context,
	alerter *alerting.Alerter,
	catalogPool shared.CatalogPool,
	alertKeys *alerting.AlertKeys,
	slotMetricGauges otel_metrics.SlotMetricGauges,
) error {
	logger := internal.LoggerFromCtx(ctx)

	slotInfo, err := getSlotInfo(ctx, c.conn, alertKeys.SlotName, c.Config.Database)
	if err != nil {
		logger.Warn("warning: failed to get slot info", "error", err)
		return err
	}

	if len(slotInfo) == 0 {
		logger.Warn("warning: unable to get slot info", slog.String("slotName", alertKeys.SlotName))
		return nil
	}

	logger.Info(fmt.Sprintf("Checking %s lag for %s", alertKeys.SlotName, alertKeys.PeerName),
		slog.Float64("LagInMB", float64(slotInfo[0].LagInMb)))
	alerter.AlertIfSlotLag(ctx, alertKeys, slotInfo[0])

	if slotMetricGauges.SlotLagGauge != nil {
		slotMetricGauges.SlotLagGauge.Record(ctx, float64(slotInfo[0].LagInMb), metric.WithAttributeSet(attribute.NewSet(
			attribute.String(otel_metrics.FlowNameKey, alertKeys.FlowName),
			attribute.String(otel_metrics.PeerNameKey, alertKeys.PeerName),
			attribute.String(otel_metrics.SlotNameKey, alertKeys.SlotName),
		)))
	} else {
		logger.Warn("warning: slotMetricGauges.SlotLagGauge is nil")
	}

	// Also handles alerts for PeerDB user connections exceeding a given limit here
	res, err := getOpenConnectionsForUser(ctx, c.conn, c.Config.User)
	if err != nil {
		logger.Warn("warning: failed to get current open connections", "error", err)
		return err
	}
	alerter.AlertIfOpenConnections(ctx, alertKeys, res)

	if slotMetricGauges.OpenConnectionsGauge != nil {
		slotMetricGauges.OpenConnectionsGauge.Record(ctx, res.CurrentOpenConnections, metric.WithAttributeSet(attribute.NewSet(
			attribute.String(otel_metrics.FlowNameKey, alertKeys.FlowName),
			attribute.String(otel_metrics.PeerNameKey, alertKeys.PeerName),
		)))
	} else {
		logger.Warn("warning: slotMetricGauges.OpenConnectionsGauge is nil")
	}
	replicationRes, err := getOpenReplicationConnectionsForUser(ctx, c.conn, c.Config.User)
	if err != nil {
		logger.Warn("warning: failed to get current open replication connections", "error", err)
		return err
	}

	if slotMetricGauges.OpenReplicationConnectionsGauge != nil {
		slotMetricGauges.OpenReplicationConnectionsGauge.Record(ctx, replicationRes.CurrentOpenConnections,
			metric.WithAttributeSet(attribute.NewSet(
				attribute.String(otel_metrics.FlowNameKey, alertKeys.FlowName),
				attribute.String(otel_metrics.PeerNameKey, alertKeys.PeerName),
			)),
		)
	} else {
		logger.Warn("warning: slotMetricGauges.OpenReplicationConnectionsGauge is nil")
	}

	var intervalSinceLastNormalize *time.Duration
	if err := alerter.CatalogPool.QueryRow(
		ctx, "SELECT now()-max(end_time) FROM peerdb_stats.cdc_batches WHERE flow_name=$1", alertKeys.FlowName,
	).Scan(&intervalSinceLastNormalize); err != nil {
		logger.Warn("failed to get interval since last normalize", slog.Any("error", err))
	}
	// what if the first normalize errors out/hangs?
	if intervalSinceLastNormalize == nil {
		logger.Warn("interval since last normalize is nil")
		return nil
	}
	if intervalSinceLastNormalize != nil {
		if slotMetricGauges.IntervalSinceLastNormalizeGauge != nil {
			slotMetricGauges.IntervalSinceLastNormalizeGauge.Record(ctx, intervalSinceLastNormalize.Seconds(),
				metric.WithAttributeSet(attribute.NewSet(
					attribute.String(otel_metrics.FlowNameKey, alertKeys.FlowName),
					attribute.String(otel_metrics.PeerNameKey, alertKeys.PeerName),
				)),
			)
		} else {
			logger.Warn("warning: slotMetricGauges.IntervalSinceLastNormalizeGauge is nil")
		}
		alerter.AlertIfTooLongSinceLastNormalize(ctx, alertKeys, *intervalSinceLastNormalize)
	}

	return monitoring.AppendSlotSizeInfo(ctx, catalogPool, alertKeys.PeerName, slotInfo[0])
}

func getOpenConnectionsForUser(ctx context.Context, conn *pgx.Conn, user string) (*protos.GetOpenConnectionsForUserResult, error) {
	// COUNT() returns BIGINT
	var result pgtype.Int8
	if err := conn.QueryRow(ctx, getNumConnectionsForUser, user).Scan(&result); err != nil {
		return nil, fmt.Errorf("error while reading result row: %w", err)
	}

	return &protos.GetOpenConnectionsForUserResult{
		UserName:               user,
		CurrentOpenConnections: result.Int64,
	}, nil
}

func getOpenReplicationConnectionsForUser(ctx context.Context, conn *pgx.Conn, user string) (*protos.GetOpenConnectionsForUserResult, error) {
	// COUNT() returns BIGINT
	var result pgtype.Int8
	if err := conn.QueryRow(ctx, getNumReplicationConnections, user).Scan(&result); err != nil {
		return nil, fmt.Errorf("error while reading result row: %w", err)
	}

	// Re-using the proto for now as the response is the same, can create later if needed
	return &protos.GetOpenConnectionsForUserResult{
		UserName:               user,
		CurrentOpenConnections: result.Int64,
	}, nil
}

func (c *PostgresConnector) AddTablesToPublication(ctx context.Context, req *protos.AddTablesToPublicationInput) error {
	if req == nil || len(req.AdditionalTables) == 0 {
		return nil
	}

	additionalSrcTables := make([]string, 0, len(req.AdditionalTables))
	for _, additionalTableMapping := range req.AdditionalTables {
		additionalSrcTables = append(additionalSrcTables, additionalTableMapping.SourceTableIdentifier)
	}

	// just check if we have all the tables already in the publication for custom publications
	if req.PublicationName != "" {
		rows, err := c.conn.Query(ctx,
			"SELECT schemaname || '.' || tablename FROM pg_publication_tables WHERE pubname=$1", req.PublicationName)
		if err != nil {
			return fmt.Errorf("failed to check tables in publication: %w", err)
		}

		tableNames, err := pgx.CollectRows[string](rows, pgx.RowTo)
		if err != nil {
			return fmt.Errorf("failed to check tables in publication: %w", err)
		}
		notPresentTables := shared.ArrayMinus(additionalSrcTables, tableNames)
		if len(notPresentTables) > 0 {
			return exceptions.NewPostgresSetupError(fmt.Errorf("some additional tables not present in custom publication: %s",
				strings.Join(notPresentTables, ", ")))
		}
	} else {
		for _, additionalSrcTable := range additionalSrcTables {
			schemaTable, err := utils.ParseSchemaTable(additionalSrcTable)
			if err != nil {
				return err
			}
			_, err = c.execWithLogging(ctx, fmt.Sprintf("ALTER PUBLICATION %s ADD TABLE %s",
				utils.QuoteIdentifier(c.getDefaultPublicationName(req.FlowJobName)),
				schemaTable.String()))
			// don't error out if table is already added to our publication
			if err != nil && !shared.IsSQLStateError(err, pgerrcode.DuplicateObject) {
				return fmt.Errorf("failed to alter publication: %w", err)
			}
			c.logger.Info("added table to publication",
				slog.String("publication", c.getDefaultPublicationName(req.FlowJobName)),
				slog.String("table", additionalSrcTable))
		}
	}

	return nil
}

func (c *PostgresConnector) RemoveTablesFromPublication(ctx context.Context, req *protos.RemoveTablesFromPublicationInput) error {
	if req == nil || len(req.TablesToRemove) == 0 {
		return nil
	}

	tablesToRemove := make([]string, 0, len(req.TablesToRemove))
	for _, tableToRemove := range req.TablesToRemove {
		tablesToRemove = append(tablesToRemove, tableToRemove.SourceTableIdentifier)
	}

	if req.PublicationName == "" {
		for _, tableToRemove := range tablesToRemove {
			schemaTable, err := utils.ParseSchemaTable(tableToRemove)
			if err != nil {
				return err
			}
			_, err = c.execWithLogging(ctx, fmt.Sprintf("ALTER PUBLICATION %s DROP TABLE %s",
				utils.QuoteIdentifier(c.getDefaultPublicationName(req.FlowJobName)),
				schemaTable.String()))
			// don't error out if table is already removed from our publication
			if err != nil && !shared.IsSQLStateError(err, pgerrcode.UndefinedObject) {
				return fmt.Errorf("failed to alter publication: %w", err)
			}
			c.logger.Info("removed table from publication",
				slog.String("publication", c.getDefaultPublicationName(req.FlowJobName)),
				slog.String("table", tableToRemove))
		}
	} else {
		c.logger.Info("custom publication provided, no need to remove tables",
			slog.String("publication", req.PublicationName))
	}

	return nil
}

func (c *PostgresConnector) RenameTables(
	ctx context.Context,
	req *protos.RenameTablesInput,
	tableNameSchemaMapping map[string]*protos.TableSchema,
) (*protos.RenameTablesOutput, error) {
	renameTablesTx, err := c.conn.Begin(ctx)
	if err != nil {
		return nil, fmt.Errorf("unable to begin transaction for rename tables: %w", err)
	}
	defer shared.RollbackTx(renameTablesTx, c.logger)

	for _, renameRequest := range req.RenameTableOptions {
		srcTable, err := utils.ParseSchemaTable(renameRequest.CurrentName)
		if err != nil {
			return nil, fmt.Errorf("unable to parse source %s: %w", renameRequest.CurrentName, err)
		}
		src := srcTable.String()

		resyncTableExists, err := c.checkIfTableExistsWithTx(ctx, srcTable.Schema, srcTable.Table, renameTablesTx)
		if err != nil {
			return nil, fmt.Errorf("unable to check if _resync table exists: %w", err)
		}

		if !resyncTableExists {
			c.logger.Info(fmt.Sprintf("table '%s' does not exist, skipping rename", src))
			continue
		}

		dstTable, err := utils.ParseSchemaTable(renameRequest.NewName)
		if err != nil {
			return nil, fmt.Errorf("unable to parse destination %s: %w", renameRequest.NewName, err)
		}
		dst := dstTable.String()

		// if original table does not exist, skip soft delete transfer
		originalTableExists, err := c.checkIfTableExistsWithTx(ctx, dstTable.Schema, dstTable.Table, renameTablesTx)
		if err != nil {
			return nil, fmt.Errorf("unable to check if source table exists: %w", err)
		}

		if originalTableExists {
			tableSchema := tableNameSchemaMapping[renameRequest.CurrentName]
			if req.SoftDeleteColName != "" {
				columnNames := make([]string, 0, len(tableSchema.Columns))
				for _, col := range tableSchema.Columns {
					columnNames = append(columnNames, utils.QuoteIdentifier(col.Name))
				}

				var pkeyColCompare strings.Builder
				for _, col := range tableSchema.PrimaryKeyColumns {
					pkeyColCompare.WriteString("original_table.")
					pkeyColCompare.WriteString(utils.QuoteIdentifier(col))
					pkeyColCompare.WriteString(" = resync_table.")
					pkeyColCompare.WriteString(utils.QuoteIdentifier(col))
					pkeyColCompare.WriteString(" AND ")
				}
				pkeyColCompareStr := strings.TrimSuffix(pkeyColCompare.String(), " AND ")

				allCols := strings.Join(columnNames, ",")
				c.logger.Info(fmt.Sprintf("handling soft-deletes for table '%s'...", dst))
				_, err = c.execWithLoggingTx(ctx,
					fmt.Sprintf(
						"INSERT INTO %s(%s) SELECT %s,true AS %s FROM %s original_table "+
							"WHERE NOT EXISTS (SELECT 1 FROM %s resync_table WHERE %s)",
						src, fmt.Sprintf("%s,%s", allCols, utils.QuoteIdentifier(req.SoftDeleteColName)), allCols, req.SoftDeleteColName,
						dst, src, pkeyColCompareStr), renameTablesTx)
				if err != nil {
					return nil, fmt.Errorf("unable to handle soft-deletes for table %s: %w", dst, err)
				}
			}
		} else {
			c.logger.Info(fmt.Sprintf("table '%s' did not exist, skipped soft delete transfer", dst))
		}

		// renaming and dropping such that the _resync table is the new destination
		c.logger.Info(fmt.Sprintf("renaming table '%s' to '%s'...", src, dst))

		// drop the dst table if exists
		if _, err := c.execWithLoggingTx(ctx, "DROP TABLE IF EXISTS "+dst, renameTablesTx); err != nil {
			return nil, fmt.Errorf("unable to drop table %s: %w", dst, err)
		}

		// rename the src table to dst
		if _, err := c.execWithLoggingTx(ctx,
			fmt.Sprintf("ALTER TABLE %s RENAME TO %s", src, utils.QuoteIdentifier(dstTable.Table)),
			renameTablesTx,
		); err != nil {
			return nil, fmt.Errorf("unable to rename table %s to %s: %w", src, dst, err)
		}

		c.logger.Info(fmt.Sprintf("successfully renamed table '%s' to '%s'", src, dst))
	}

	err = renameTablesTx.Commit(ctx)
	if err != nil {
		return nil, fmt.Errorf("unable to commit transaction for rename tables: %w", err)
	}

	return &protos.RenameTablesOutput{
		FlowJobName: req.FlowJobName,
	}, nil
}

func (c *PostgresConnector) RemoveTableEntriesFromRawTable(
	ctx context.Context,
	req *protos.RemoveTablesFromRawTableInput,
) error {
	rawTableIdentifier := getRawTableIdentifier(req.FlowJobName)
	for _, tableName := range req.DestinationTableNames {
		_, err := c.execWithLogging(ctx, fmt.Sprintf("DELETE FROM %s WHERE _peerdb_destination_table_name = %s"+
			" AND _peerdb_batch_id > %d AND _peerdb_batch_id <= %d",
			utils.QuoteIdentifier(rawTableIdentifier), utils.QuoteLiteral(tableName), req.NormalizeBatchId, req.SyncBatchId))
		if err != nil {
			c.logger.Error("failed to remove entries from raw table", "error", err)
		}

		c.logger.Info(fmt.Sprintf("successfully removed entries for table '%s' from raw table", tableName))
	}

	return nil
}

func (c *PostgresConnector) GetVersion(ctx context.Context) (string, error) {
	var version string
	if err := c.conn.QueryRow(ctx, "SELECT version()").Scan(&version); err != nil {
		return "", err
	}
	c.logger.Info("[postgres] version", slog.String("version", version))
	return version, nil
}<|MERGE_RESOLUTION|>--- conflicted
+++ resolved
@@ -1043,17 +1043,8 @@
 	}
 	needRollback := true
 	defer func() {
-<<<<<<< HEAD
-		if txNeedsRollback {
-			rollbackCtx, cancelFunc := context.WithTimeout(context.Background(), 5*time.Minute)
-			defer cancelFunc()
-			if err := tx.Rollback(rollbackCtx); err != nil && err != pgx.ErrTxClosed {
-				c.logger.Error("error while rolling back transaction for snapshot export", slog.Any("error", err))
-			}
-=======
 		if needRollback {
 			shared.RollbackTx(tx, c.logger)
->>>>>>> a4c7aa7b
 		}
 	}()
 
