package connpostgres

import (
	"context"
	"fmt"
	"log/slog"
	"regexp"
	"time"

	"github.com/PeerDB-io/peer-flow/connectors/utils"
	"github.com/PeerDB-io/peer-flow/connectors/utils/monitoring"
	"github.com/PeerDB-io/peer-flow/generated/protos"
	"github.com/PeerDB-io/peer-flow/model"
	"github.com/PeerDB-io/peer-flow/model/qvalue"
	"github.com/PeerDB-io/peer-flow/shared"
	"github.com/google/uuid"
	"github.com/jackc/pgx/v5"
	"github.com/jackc/pgx/v5/pgconn"
	"github.com/jackc/pgx/v5/pgtype"
	"github.com/jackc/pgx/v5/pgxpool"
)

// PostgresConnector is a Connector implementation for Postgres.
type PostgresConnector struct {
	connStr            string
	ctx                context.Context
	config             *protos.PostgresConfig
	pool               *SSHWrappedPostgresPool
	replPool           *SSHWrappedPostgresPool
	tableSchemaMapping map[string]*protos.TableSchema
	customTypesMapping map[uint32]string
	metadataSchema     string
	logger             slog.Logger
}

// NewPostgresConnector creates a new instance of PostgresConnector.
func NewPostgresConnector(ctx context.Context, pgConfig *protos.PostgresConfig) (*PostgresConnector, error) {
	connectionString := utils.GetPGConnectionString(pgConfig)

	// create a separate connection pool for non-replication queries as replication connections cannot
	// be used for extended query protocol, i.e. prepared statements
	connConfig, err := pgxpool.ParseConfig(connectionString)
	if err != nil {
		return nil, fmt.Errorf("failed to parse connection string: %w", err)
	}

	runtimeParams := connConfig.ConnConfig.RuntimeParams
	runtimeParams["application_name"] = "peerdb_query_executor"
	runtimeParams["idle_in_transaction_session_timeout"] = "0"
	runtimeParams["statement_timeout"] = "0"

	// set pool size to 3 to avoid connection pool exhaustion
	connConfig.MaxConns = 3

	pool, err := NewSSHWrappedPostgresPool(ctx, connConfig, pgConfig.SshConfig)
	if err != nil {
		return nil, fmt.Errorf("failed to create connection pool: %w", err)
	}

	customTypeMap, err := utils.GetCustomDataTypes(ctx, pool.Pool)
	if err != nil {
		return nil, fmt.Errorf("failed to get custom type map: %w", err)
	}

	// ensure that replication is set to database
	replConnConfig, err := pgxpool.ParseConfig(connectionString)
	if err != nil {
		return nil, fmt.Errorf("failed to parse connection string: %w", err)
	}

	replConnConfig.ConnConfig.RuntimeParams["replication"] = "database"
	replConnConfig.ConnConfig.RuntimeParams["bytea_output"] = "hex"
	replConnConfig.MaxConns = 1

	// TODO: replPool not initializing might be intentional, if we only want to use QRep mirrors
	// and the user doesn't have the REPLICATION permission
	replPool, err := NewSSHWrappedPostgresPool(ctx, replConnConfig, pgConfig.SshConfig)
	if err != nil {
		return nil, fmt.Errorf("failed to create connection pool: %w", err)
	}

	metadataSchema := "_peerdb_internal"
	if pgConfig.MetadataSchema != nil {
		metadataSchema = *pgConfig.MetadataSchema
	}

	flowName, _ := ctx.Value(shared.FlowNameKey).(string)
	flowLog := slog.With(slog.String(string(shared.FlowNameKey), flowName))
	return &PostgresConnector{
		connStr:            connectionString,
		ctx:                ctx,
		config:             pgConfig,
		pool:               pool,
		replPool:           replPool,
		customTypesMapping: customTypeMap,
		metadataSchema:     metadataSchema,
		logger:             *flowLog,
	}, nil
}

// GetPool returns the connection pool.
func (c *PostgresConnector) GetPool() *SSHWrappedPostgresPool {
	return c.pool
}

// Close closes all connections.
func (c *PostgresConnector) Close() error {
	if c.pool != nil {
		c.pool.Close()
	}

	if c.replPool != nil {
		c.replPool.Close()
	}

	return nil
}

// ConnectionActive returns true if the connection is active.
func (c *PostgresConnector) ConnectionActive() error {
	if c.pool == nil {
		return fmt.Errorf("connection pool is nil")
	}
	pingErr := c.pool.Ping(c.ctx)
	return pingErr
}

// NeedsSetupMetadataTables returns true if the metadata tables need to be set up.
func (c *PostgresConnector) NeedsSetupMetadataTables() bool {
	result, err := c.tableExists(&utils.SchemaTable{
		Schema: c.metadataSchema,
		Table:  mirrorJobsTableIdentifier,
	})
	if err != nil {
		return true
	}
	return !result
}

// SetupMetadataTables sets up the metadata tables.
func (c *PostgresConnector) SetupMetadataTables() error {
	createMetadataTablesTx, err := c.pool.Begin(c.ctx)
	if err != nil {
		return fmt.Errorf("error starting transaction for creating metadata tables: %w", err)
	}
	defer func() {
		deferErr := createMetadataTablesTx.Rollback(c.ctx)
		if deferErr != pgx.ErrTxClosed && deferErr != nil {
			c.logger.Error("error rolling back transaction for creating metadata tables", slog.Any("error", err))
		}
	}()

	err = c.createMetadataSchema(createMetadataTablesTx)
	if err != nil {
		return err
	}
	_, err = createMetadataTablesTx.Exec(c.ctx, fmt.Sprintf(createMirrorJobsTableSQL,
		c.metadataSchema, mirrorJobsTableIdentifier))
	if err != nil {
		return fmt.Errorf("error creating table %s: %w", mirrorJobsTableIdentifier, err)
	}

	err = createMetadataTablesTx.Commit(c.ctx)
	if err != nil {
		return fmt.Errorf("error committing transaction for creating metadata tables: %w", err)
	}
	return nil
}

// GetLastOffset returns the last synced offset for a job.
func (c *PostgresConnector) GetLastOffset(jobName string) (int64, error) {
	rows, err := c.pool.
		Query(c.ctx, fmt.Sprintf(getLastOffsetSQL, c.metadataSchema, mirrorJobsTableIdentifier), jobName)
	if err != nil {
		return 0, fmt.Errorf("error getting last offset for job %s: %w", jobName, err)
	}
	defer rows.Close()

	if !rows.Next() {
		c.logger.Info("No row found, returning nil")
		return 0, nil
	}
	var result pgtype.Int8
	err = rows.Scan(&result)
	if err != nil {
		return 0, fmt.Errorf("error while reading result row: %w", err)
	}

	if result.Int64 == 0 {
		c.logger.Warn("Assuming zero offset means no sync has happened")
	}
	return result.Int64, nil
}

// SetLastOffset updates the last synced offset for a job.
func (c *PostgresConnector) SetLastOffset(jobName string, lastOffset int64) error {
	_, err := c.pool.
		Exec(c.ctx, fmt.Sprintf(setLastOffsetSQL, c.metadataSchema, mirrorJobsTableIdentifier), lastOffset, jobName)
	if err != nil {
		return fmt.Errorf("error setting last offset for job %s: %w", jobName, err)
	}

	return nil
}

// PullRecords pulls records from the source.
func (c *PostgresConnector) PullRecords(catalogPool *pgxpool.Pool, req *model.PullRecordsRequest) error {
	defer func() {
		req.RecordStream.Close()
	}()

	// Slotname would be the job name prefixed with "peerflow_slot_"
	slotName := fmt.Sprintf("peerflow_slot_%s", req.FlowJobName)
	if req.OverrideReplicationSlotName != "" {
		slotName = req.OverrideReplicationSlotName
	}

	// Publication name would be the job name prefixed with "peerflow_pub_"
	publicationName := fmt.Sprintf("peerflow_pub_%s", req.FlowJobName)
	if req.OverridePublicationName != "" {
		publicationName = req.OverridePublicationName
	}

	// Check if the replication slot and publication exist
	exists, err := c.checkSlotAndPublication(slotName, publicationName)
	if err != nil {
		return fmt.Errorf("error checking for replication slot and publication: %w", err)
	}

	if !exists.PublicationExists {
		c.logger.Warn(fmt.Sprintf("publication %s does not exist", publicationName))
		publicationName = ""
	}

	if !exists.SlotExists {
		c.logger.Warn(fmt.Sprintf("slot %s does not exist", slotName))
		return fmt.Errorf("replication slot %s does not exist", slotName)
	}

	c.logger.Info("PullRecords: performed checks for slot and publication")

	cdc, err := NewPostgresCDCSource(&PostgresCDCConfig{
		AppContext:             c.ctx,
		Connection:             c.replPool.Pool,
		SrcTableIDNameMapping:  req.SrcTableIDNameMapping,
		Slot:                   slotName,
		Publication:            publicationName,
		TableNameMapping:       req.TableNameMapping,
		RelationMessageMapping: req.RelationMessageMapping,
<<<<<<< HEAD
		SetLastOffset:          req.SetLastOffset,
=======
		CatalogPool:            catalogPool,
		FlowJobName:            req.FlowJobName,
>>>>>>> 77dea985
	}, c.customTypesMapping)
	if err != nil {
		return fmt.Errorf("failed to create cdc source: %w", err)
	}

	err = cdc.PullRecords(req)
	if err != nil {
		return err
	}

	latestLSN, err := c.getCurrentLSN()
	if err != nil {
		return fmt.Errorf("failed to get current LSN: %w", err)
	}
	err = monitoring.UpdateLatestLSNAtSourceForCDCFlow(c.ctx, catalogPool, req.FlowJobName, latestLSN)
	if err != nil {
		return fmt.Errorf("failed to update latest LSN at source for CDC flow: %w", err)
	}

	return nil
}

// SyncRecords pushes records to the destination.
func (c *PostgresConnector) SyncRecords(req *model.SyncRecordsRequest) (*model.SyncResponse, error) {
	rawTableIdentifier := getRawTableIdentifier(req.FlowJobName)
	c.logger.Info(fmt.Sprintf("pushing records to Postgres table %s via COPY", rawTableIdentifier))

	syncBatchID, err := c.GetLastSyncBatchID(req.FlowJobName)
	if err != nil {
		return nil, fmt.Errorf("failed to get previous syncBatchID: %w", err)
	}
	syncBatchID += 1
	records := make([][]interface{}, 0)
	tableNameRowsMapping := make(map[string]uint32)

	for record := range req.Records.GetRecords() {
		switch typedRecord := record.(type) {
		case *model.InsertRecord:
			itemsJSON, err := typedRecord.Items.ToJSON()
			if err != nil {
				return nil, fmt.Errorf("failed to serialize insert record items to JSON: %w", err)
			}

			records = append(records, []interface{}{
				uuid.New().String(),
				time.Now().UnixNano(),
				typedRecord.DestinationTableName,
				itemsJSON,
				0,
				"{}",
				syncBatchID,
				"",
			})
			tableNameRowsMapping[typedRecord.DestinationTableName] += 1
		case *model.UpdateRecord:
			newItemsJSON, err := typedRecord.NewItems.ToJSON()
			if err != nil {
				return nil, fmt.Errorf("failed to serialize update record new items to JSON: %w", err)
			}
			oldItemsJSON, err := typedRecord.OldItems.ToJSON()
			if err != nil {
				return nil, fmt.Errorf("failed to serialize update record old items to JSON: %w", err)
			}

			records = append(records, []interface{}{
				uuid.New().String(),
				time.Now().UnixNano(),
				typedRecord.DestinationTableName,
				newItemsJSON,
				1,
				oldItemsJSON,
				syncBatchID,
				utils.KeysToString(typedRecord.UnchangedToastColumns),
			})
			tableNameRowsMapping[typedRecord.DestinationTableName] += 1
		case *model.DeleteRecord:
			itemsJSON, err := typedRecord.Items.ToJSON()
			if err != nil {
				return nil, fmt.Errorf("failed to serialize delete record items to JSON: %w", err)
			}

			records = append(records, []interface{}{
				uuid.New().String(),
				time.Now().UnixNano(),
				typedRecord.DestinationTableName,
				itemsJSON,
				2,
				itemsJSON,
				syncBatchID,
				"",
			})
			tableNameRowsMapping[typedRecord.DestinationTableName] += 1
		default:
			return nil, fmt.Errorf("unsupported record type for Postgres flow connector: %T", typedRecord)
		}
	}

	if len(records) == 0 {
		return &model.SyncResponse{
			LastSyncedCheckPointID: 0,
			NumRecordsSynced:       0,
		}, nil
	}

	syncRecordsTx, err := c.pool.Begin(c.ctx)
	if err != nil {
		return nil, fmt.Errorf("error starting transaction for syncing records: %w", err)
	}
	defer func() {
		deferErr := syncRecordsTx.Rollback(c.ctx)
		if deferErr != pgx.ErrTxClosed && deferErr != nil {
			c.logger.Error("error rolling back transaction for syncing records", slog.Any("error", err))
		}
	}()

	syncedRecordsCount, err := syncRecordsTx.CopyFrom(c.ctx, pgx.Identifier{c.metadataSchema, rawTableIdentifier},
		[]string{
			"_peerdb_uid", "_peerdb_timestamp", "_peerdb_destination_table_name", "_peerdb_data",
			"_peerdb_record_type", "_peerdb_match_data", "_peerdb_batch_id", "_peerdb_unchanged_toast_columns",
		},
		pgx.CopyFromRows(records))
	if err != nil {
		return nil, fmt.Errorf("error syncing records: %w", err)
	}
	if syncedRecordsCount != int64(len(records)) {
		return nil, fmt.Errorf("error syncing records: expected %d records to be synced, but %d were synced",
			len(records), syncedRecordsCount)
	}

	c.logger.Info(fmt.Sprintf("synced %d records to Postgres table %s via COPY",
		syncedRecordsCount, rawTableIdentifier))

	lastCP, err := req.Records.GetLastCheckpoint()
	if err != nil {
		return nil, fmt.Errorf("error getting last checkpoint: %w", err)
	}

	// updating metadata with new offset and syncBatchID
	err = c.updateSyncMetadata(req.FlowJobName, lastCP, syncBatchID, syncRecordsTx)
	if err != nil {
		return nil, err
	}
	// transaction commits
	err = syncRecordsTx.Commit(c.ctx)
	if err != nil {
		return nil, err
	}

	return &model.SyncResponse{
		LastSyncedCheckPointID: lastCP,
		NumRecordsSynced:       int64(len(records)),
		CurrentSyncBatchID:     syncBatchID,
		TableNameRowsMapping:   tableNameRowsMapping,
	}, nil
}

func (c *PostgresConnector) NormalizeRecords(req *model.NormalizeRecordsRequest) (*model.NormalizeResponse, error) {
	rawTableIdentifier := getRawTableIdentifier(req.FlowJobName)
	syncBatchID, err := c.GetLastSyncBatchID(req.FlowJobName)
	if err != nil {
		return nil, err
	}
	normalizeBatchID, err := c.getLastNormalizeBatchID(req.FlowJobName)
	if err != nil {
		return nil, err
	}
	jobMetadataExists, err := c.jobMetadataExists(req.FlowJobName)
	if err != nil {
		return nil, err
	}
	// normalize has caught up with sync or no SyncFlow has run, chill until more records are loaded.
	if syncBatchID == normalizeBatchID || !jobMetadataExists {
		c.logger.Info(fmt.Sprintf("no records to normalize: syncBatchID %d, normalizeBatchID %d",
			syncBatchID, normalizeBatchID))
		return &model.NormalizeResponse{
			Done:         false,
			StartBatchID: normalizeBatchID,
			EndBatchID:   syncBatchID,
		}, nil
	}

	unchangedToastColsMap, err := c.getTableNametoUnchangedCols(req.FlowJobName, syncBatchID, normalizeBatchID)
	if err != nil {
		return nil, err
	}

	normalizeRecordsTx, err := c.pool.Begin(c.ctx)
	if err != nil {
		return nil, fmt.Errorf("error starting transaction for normalizing records: %w", err)
	}
	defer func() {
		deferErr := normalizeRecordsTx.Rollback(c.ctx)
		if deferErr != pgx.ErrTxClosed && deferErr != nil {
			c.logger.Error("error rolling back transaction for normalizing records", slog.Any("error", err))
		}
	}()

	supportsMerge, err := c.majorVersionCheck(150000)
	if err != nil {
		return nil, err
	}
	mergeStatementsBatch := &pgx.Batch{}
	totalRowsAffected := 0
	for destinationTableName, unchangedToastCols := range unchangedToastColsMap {
		peerdbCols := protos.PeerDBColumns{
			SoftDeleteColName: req.SoftDeleteColName,
			SyncedAtColName:   req.SyncedAtColName,
			SoftDelete:        req.SoftDelete,
		}
		normalizeStatements := c.generateNormalizeStatements(destinationTableName, unchangedToastCols,
			rawTableIdentifier, supportsMerge, &peerdbCols)
		for _, normalizeStatement := range normalizeStatements {
			mergeStatementsBatch.Queue(normalizeStatement, normalizeBatchID, syncBatchID, destinationTableName).Exec(
				func(ct pgconn.CommandTag) error {
					totalRowsAffected += int(ct.RowsAffected())
					return nil
				})
		}
	}
	if mergeStatementsBatch.Len() > 0 {
		mergeResults := normalizeRecordsTx.SendBatch(c.ctx, mergeStatementsBatch)
		err = mergeResults.Close()
		if err != nil {
			return nil, fmt.Errorf("error executing merge statements: %w", err)
		}
	}
	c.logger.Info(fmt.Sprintf("normalized %d records", totalRowsAffected))

	// updating metadata with new normalizeBatchID
	err = c.updateNormalizeMetadata(req.FlowJobName, syncBatchID, normalizeRecordsTx)
	if err != nil {
		return nil, err
	}
	// transaction commits
	err = normalizeRecordsTx.Commit(c.ctx)
	if err != nil {
		return nil, err
	}

	return &model.NormalizeResponse{
		Done:         true,
		StartBatchID: normalizeBatchID + 1,
		EndBatchID:   syncBatchID,
	}, nil
}

type SlotCheckResult struct {
	SlotExists        bool
	PublicationExists bool
}

// CreateRawTable creates a raw table, implementing the Connector interface.
func (c *PostgresConnector) CreateRawTable(req *protos.CreateRawTableInput) (*protos.CreateRawTableOutput, error) {
	rawTableIdentifier := getRawTableIdentifier(req.FlowJobName)

	createRawTableTx, err := c.pool.Begin(c.ctx)
	if err != nil {
		return nil, fmt.Errorf("error starting transaction for creating raw table: %w", err)
	}
	defer func() {
		deferErr := createRawTableTx.Rollback(c.ctx)
		if deferErr != pgx.ErrTxClosed && deferErr != nil {
			c.logger.Error("error rolling back transaction for creating raw table.", slog.Any("error", err))
		}
	}()

	err = c.createMetadataSchema(createRawTableTx)
	if err != nil {
		return nil, fmt.Errorf("error creating internal schema: %w", err)
	}
	_, err = createRawTableTx.Exec(c.ctx, fmt.Sprintf(createRawTableSQL, c.metadataSchema, rawTableIdentifier))
	if err != nil {
		return nil, fmt.Errorf("error creating raw table: %w", err)
	}
	_, err = createRawTableTx.Exec(c.ctx, fmt.Sprintf(createRawTableBatchIDIndexSQL, rawTableIdentifier,
		c.metadataSchema, rawTableIdentifier))
	if err != nil {
		return nil, fmt.Errorf("error creating batch ID index on raw table: %w", err)
	}
	_, err = createRawTableTx.Exec(c.ctx, fmt.Sprintf(createRawTableDstTableIndexSQL, rawTableIdentifier,
		c.metadataSchema, rawTableIdentifier))
	if err != nil {
		return nil, fmt.Errorf("error creating destion table index on raw table: %w", err)
	}

	err = createRawTableTx.Commit(c.ctx)
	if err != nil {
		return nil, fmt.Errorf("error committing transaction for creating raw table: %w", err)
	}

	return nil, nil
}

// GetTableSchema returns the schema for a table, implementing the Connector interface.
func (c *PostgresConnector) GetTableSchema(
	req *protos.GetTableSchemaBatchInput,
) (*protos.GetTableSchemaBatchOutput, error) {
	res := make(map[string]*protos.TableSchema)
	for _, tableName := range req.TableIdentifiers {
		tableSchema, err := c.getTableSchemaForTable(tableName)
		if err != nil {
			return nil, err
		}
		res[tableName] = tableSchema
		utils.RecordHeartbeatWithRecover(c.ctx, fmt.Sprintf("fetched schema for table %s", tableName))
	}

	return &protos.GetTableSchemaBatchOutput{
		TableNameSchemaMapping: res,
	}, nil
}

func (c *PostgresConnector) getTableSchemaForTable(
	tableName string,
) (*protos.TableSchema, error) {
	schemaTable, err := utils.ParseSchemaTable(tableName)
	if err != nil {
		return nil, err
	}

	isFullReplica, replErr := c.isTableFullReplica(schemaTable)
	if replErr != nil {
		return nil, fmt.Errorf("error getting replica identity for table %s: %w", schemaTable, replErr)
	}

	pKeyCols, err := c.getPrimaryKeyColumns(schemaTable)
	if err != nil {
		return nil, fmt.Errorf("error getting primary key column for table %s: %w", schemaTable, err)
	}

	// Get the column names and types
	rows, err := c.pool.Query(c.ctx,
		fmt.Sprintf(`SELECT * FROM %s LIMIT 0`, schemaTable.String()),
		pgx.QueryExecModeSimpleProtocol)
	if err != nil {
		return nil, fmt.Errorf("error getting table schema for table %s: %w", schemaTable, err)
	}
	defer rows.Close()

	res := &protos.TableSchema{
		TableIdentifier:       tableName,
		Columns:               make(map[string]string),
		PrimaryKeyColumns:     pKeyCols,
		IsReplicaIdentityFull: isFullReplica,
	}

	for _, fieldDescription := range rows.FieldDescriptions() {
		genericColType := postgresOIDToQValueKind(fieldDescription.DataTypeOID)
		if genericColType == qvalue.QValueKindInvalid {
			typeName, ok := c.customTypesMapping[fieldDescription.DataTypeOID]
			if ok {
				genericColType = customTypeToQKind(typeName)
			} else {
				genericColType = qvalue.QValueKindString
			}
		}

		res.Columns[fieldDescription.Name] = string(genericColType)
	}

	if err = rows.Err(); err != nil {
		return nil, fmt.Errorf("error iterating over table schema: %w", err)
	}

	return res, nil
}

// SetupNormalizedTable sets up a normalized table, implementing the Connector interface.
func (c *PostgresConnector) SetupNormalizedTables(req *protos.SetupNormalizedTableBatchInput) (
	*protos.SetupNormalizedTableBatchOutput, error,
) {
	tableExistsMapping := make(map[string]bool)
	// Postgres is cool and supports transactional DDL. So we use a transaction.
	createNormalizedTablesTx, err := c.pool.Begin(c.ctx)
	if err != nil {
		return nil, fmt.Errorf("error starting transaction for creating raw table: %w", err)
	}

	defer func() {
		deferErr := createNormalizedTablesTx.Rollback(c.ctx)
		if deferErr != pgx.ErrTxClosed && deferErr != nil {
			c.logger.Error("error rolling back transaction for creating raw table", slog.Any("error", err))
		}
	}()

	for tableIdentifier, tableSchema := range req.TableNameSchemaMapping {
		parsedNormalizedTable, err := utils.ParseSchemaTable(tableIdentifier)
		if err != nil {
			return nil, fmt.Errorf("error while parsing table schema and name: %w", err)
		}
		tableAlreadyExists, err := c.tableExists(parsedNormalizedTable)
		if err != nil {
			return nil, fmt.Errorf("error occurred while checking if normalized table exists: %w", err)
		}
		if tableAlreadyExists {
			tableExistsMapping[tableIdentifier] = true
			continue
		}

		// convert the column names and types to Postgres types
		normalizedTableCreateSQL := generateCreateTableSQLForNormalizedTable(
			parsedNormalizedTable.String(), tableSchema, req.SoftDeleteColName, req.SyncedAtColName)
		_, err = createNormalizedTablesTx.Exec(c.ctx, normalizedTableCreateSQL)
		if err != nil {
			return nil, fmt.Errorf("error while creating normalized table: %w", err)
		}

		tableExistsMapping[tableIdentifier] = false
		c.logger.Info(fmt.Sprintf("created table %s", tableIdentifier))
		utils.RecordHeartbeatWithRecover(c.ctx, fmt.Sprintf("created table %s", tableIdentifier))
	}

	err = createNormalizedTablesTx.Commit(c.ctx)
	if err != nil {
		return nil, fmt.Errorf("error committing transaction for creating normalized tables: %w", err)
	}

	return &protos.SetupNormalizedTableBatchOutput{
		TableExistsMapping: tableExistsMapping,
	}, nil
}

// InitializeTableSchema initializes the schema for a table, implementing the Connector interface.
func (c *PostgresConnector) InitializeTableSchema(req map[string]*protos.TableSchema) error {
	c.tableSchemaMapping = req
	return nil
}

// ReplayTableSchemaDelta changes a destination table to match the schema at source
// This could involve adding or dropping multiple columns.
func (c *PostgresConnector) ReplayTableSchemaDeltas(flowJobName string,
	schemaDeltas []*protos.TableSchemaDelta,
) error {
	// Postgres is cool and supports transactional DDL. So we use a transaction.
	tableSchemaModifyTx, err := c.pool.Begin(c.ctx)
	if err != nil {
		return fmt.Errorf("error starting transaction for schema modification: %w",
			err)
	}
	defer func() {
		deferErr := tableSchemaModifyTx.Rollback(c.ctx)
		if deferErr != pgx.ErrTxClosed && deferErr != nil {
			c.logger.Error("error rolling back transaction for table schema modification", slog.Any("error", err))
		}
	}()

	for _, schemaDelta := range schemaDeltas {
		if schemaDelta == nil || len(schemaDelta.AddedColumns) == 0 {
			continue
		}

		for _, addedColumn := range schemaDelta.AddedColumns {
			_, err = tableSchemaModifyTx.Exec(c.ctx, fmt.Sprintf(
				"ALTER TABLE %s ADD COLUMN IF NOT EXISTS \"%s\" %s",
				schemaDelta.DstTableName, addedColumn.ColumnName,
				qValueKindToPostgresType(addedColumn.ColumnType)))
			if err != nil {
				return fmt.Errorf("failed to add column %s for table %s: %w", addedColumn.ColumnName,
					schemaDelta.DstTableName, err)
			}
			c.logger.Info(fmt.Sprintf("[schema delta replay] added column %s with data type %s",
				addedColumn.ColumnName, addedColumn.ColumnType),
				slog.String("srcTableName", schemaDelta.SrcTableName),
				slog.String("dstTableName", schemaDelta.DstTableName),
			)
		}
	}

	err = tableSchemaModifyTx.Commit(c.ctx)
	if err != nil {
		return fmt.Errorf("failed to commit transaction for table schema modification: %w",
			err)
	}

	return nil
}

// EnsurePullability ensures that a table is pullable, implementing the Connector interface.
func (c *PostgresConnector) EnsurePullability(req *protos.EnsurePullabilityBatchInput,
) (*protos.EnsurePullabilityBatchOutput, error) {
	tableIdentifierMapping := make(map[string]*protos.TableIdentifier)
	for _, tableName := range req.SourceTableIdentifiers {
		schemaTable, err := utils.ParseSchemaTable(tableName)
		if err != nil {
			return nil, fmt.Errorf("error parsing schema and table: %w", err)
		}

		// check if the table exists by getting the relation ID
		relID, err := c.getRelIDForTable(schemaTable)
		if err != nil {
			return nil, err
		}

		isFullReplica, replErr := c.isTableFullReplica(schemaTable)
		if replErr != nil {
			return nil, fmt.Errorf("error getting replica identity for table %s: %w", schemaTable, replErr)
		}

		pKeyCols, err := c.getPrimaryKeyColumns(schemaTable)
		if err != nil {
			return nil, fmt.Errorf("error getting primary key column for table %s: %w", schemaTable, err)
		}

		// we only allow no primary key if the table has REPLICA IDENTITY FULL
		if len(pKeyCols) == 0 && !isFullReplica {
			return nil, fmt.Errorf("table %s has no primary keys and does not have REPLICA IDENTITY FULL", schemaTable)
		}

		tableIdentifierMapping[tableName] = &protos.TableIdentifier{
			TableIdentifier: &protos.TableIdentifier_PostgresTableIdentifier{
				PostgresTableIdentifier: &protos.PostgresTableIdentifier{
					RelId: relID,
				},
			},
		}
		utils.RecordHeartbeatWithRecover(c.ctx, fmt.Sprintf("ensured pullability table %s", tableName))
	}

	return &protos.EnsurePullabilityBatchOutput{TableIdentifierMapping: tableIdentifierMapping}, nil
}

// SetupReplication sets up replication for the source connector.
func (c *PostgresConnector) SetupReplication(signal *SlotSignal, req *protos.SetupReplicationInput) error {
	// ensure that the flowjob name is [a-z0-9_] only
	reg := regexp.MustCompile(`^[a-z0-9_]+$`)
	if !reg.MatchString(req.FlowJobName) {
		return fmt.Errorf("invalid flow job name: `%s`, it should be [a-z0-9_]+", req.FlowJobName)
	}

	// Slotname would be the job name prefixed with "peerflow_slot_"
	slotName := fmt.Sprintf("peerflow_slot_%s", req.FlowJobName)
	if req.ExistingReplicationSlotName != "" {
		slotName = req.ExistingReplicationSlotName
	}

	// Publication name would be the job name prefixed with "peerflow_pub_"
	publicationName := fmt.Sprintf("peerflow_pub_%s", req.FlowJobName)
	if req.ExistingPublicationName != "" {
		publicationName = req.ExistingPublicationName
	}

	// Check if the replication slot and publication exist
	exists, err := c.checkSlotAndPublication(slotName, publicationName)
	if err != nil {
		return fmt.Errorf("error checking for replication slot and publication: %w", err)
	}

	tableNameMapping := make(map[string]model.NameAndExclude)
	for k, v := range req.TableNameMapping {
		tableNameMapping[k] = model.NameAndExclude{
			Name:    v,
			Exclude: make(map[string]struct{}, 0),
		}
	}
	// Create the replication slot and publication
	err = c.createSlotAndPublication(signal, exists,
		slotName, publicationName, tableNameMapping, req.DoInitialCopy)
	if err != nil {
		return fmt.Errorf("error creating replication slot and publication: %w", err)
	}

	return nil
}

func (c *PostgresConnector) PullFlowCleanup(jobName string) error {
	// Slotname would be the job name prefixed with "peerflow_slot_"
	slotName := fmt.Sprintf("peerflow_slot_%s", jobName)

	// Publication name would be the job name prefixed with "peerflow_pub_"
	publicationName := fmt.Sprintf("peerflow_pub_%s", jobName)

	pullFlowCleanupTx, err := c.pool.Begin(c.ctx)
	if err != nil {
		return fmt.Errorf("error starting transaction for flow cleanup: %w", err)
	}
	defer func() {
		deferErr := pullFlowCleanupTx.Rollback(c.ctx)
		if deferErr != pgx.ErrTxClosed && deferErr != nil {
			c.logger.Error("error rolling back transaction for flow cleanup", slog.Any("error", err))
		}
	}()

	_, err = pullFlowCleanupTx.Exec(c.ctx, fmt.Sprintf("DROP PUBLICATION IF EXISTS %s", publicationName))
	if err != nil {
		return fmt.Errorf("error dropping publication: %w", err)
	}

	_, err = pullFlowCleanupTx.Exec(c.ctx, `SELECT pg_drop_replication_slot(slot_name) FROM pg_replication_slots
	 WHERE slot_name=$1`, slotName)
	if err != nil {
		return fmt.Errorf("error dropping replication slot: %w", err)
	}

	err = pullFlowCleanupTx.Commit(c.ctx)
	if err != nil {
		return fmt.Errorf("error committing transaction for flow cleanup: %w", err)
	}

	return nil
}

func (c *PostgresConnector) SyncFlowCleanup(jobName string) error {
	syncFlowCleanupTx, err := c.pool.Begin(c.ctx)
	if err != nil {
		return fmt.Errorf("unable to begin transaction for sync flow cleanup: %w", err)
	}
	defer func() {
		deferErr := syncFlowCleanupTx.Rollback(c.ctx)
		if deferErr != pgx.ErrTxClosed && deferErr != nil {
			c.logger.Error("error while rolling back transaction for flow cleanup", slog.Any("error", deferErr))
		}
	}()

	_, err = syncFlowCleanupTx.Exec(c.ctx, fmt.Sprintf(dropTableIfExistsSQL, c.metadataSchema,
		getRawTableIdentifier(jobName)))
	if err != nil {
		return fmt.Errorf("unable to drop raw table: %w", err)
	}
	_, err = syncFlowCleanupTx.Exec(c.ctx,
		fmt.Sprintf(deleteJobMetadataSQL, c.metadataSchema, mirrorJobsTableIdentifier), jobName)
	if err != nil {
		return fmt.Errorf("unable to delete job metadata: %w", err)
	}
	err = syncFlowCleanupTx.Commit(c.ctx)
	if err != nil {
		return fmt.Errorf("unable to commit transaction for sync flow cleanup: %w", err)
	}
	return nil
}

func (c *PostgresConnector) SendWALHeartbeat() error {
	command := `
	BEGIN;
	DROP aggregate IF EXISTS PEERDB_EPHEMERAL_HEARTBEAT(float4);
	CREATE AGGREGATE PEERDB_EPHEMERAL_HEARTBEAT(float4) (SFUNC = float4pl, STYPE = float4);
	DROP aggregate PEERDB_EPHEMERAL_HEARTBEAT(float4);
	END;
	`
	_, err := c.pool.Exec(c.ctx, command)
	if err != nil {
		return fmt.Errorf("error bumping wal position: %w", err)
	}

	return nil
}<|MERGE_RESOLUTION|>--- conflicted
+++ resolved
@@ -247,12 +247,9 @@
 		Publication:            publicationName,
 		TableNameMapping:       req.TableNameMapping,
 		RelationMessageMapping: req.RelationMessageMapping,
-<<<<<<< HEAD
-		SetLastOffset:          req.SetLastOffset,
-=======
 		CatalogPool:            catalogPool,
 		FlowJobName:            req.FlowJobName,
->>>>>>> 77dea985
+		SetLastOffset:          req.SetLastOffset,
 	}, c.customTypesMapping)
 	if err != nil {
 		return fmt.Errorf("failed to create cdc source: %w", err)
