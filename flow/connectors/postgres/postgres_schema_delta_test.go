package connpostgres

import (
	"context"
	"fmt"
	"testing"

	"github.com/PeerDB-io/peer-flow/e2eshared"
	"github.com/PeerDB-io/peer-flow/generated/protos"
	"github.com/PeerDB-io/peer-flow/model/qvalue"
	"github.com/jackc/pgx/v5"
	"github.com/stretchr/testify/require"
	"github.com/ysmood/got"
)

type PostgresSchemaDeltaTestSuite struct {
	got.G
	t *testing.T

	connector *PostgresConnector
}

const schemaDeltaTestSchemaName = "pgschema_delta_test"

func setupSchemaDeltaSuite(t *testing.T, g got.G) PostgresSchemaDeltaTestSuite {
	connector, err := NewPostgresConnector(context.Background(), &protos.PostgresConfig{
		Host:     "localhost",
		Port:     7132,
		User:     "postgres",
		Password: "postgres",
		Database: "postgres",
<<<<<<< HEAD
	})
	require.NoError(t, err)
=======
	}, false)
	suite.failTestError(err)
>>>>>>> 8dbe7c93

	setupTx, err := connector.pool.Begin(context.Background())
	require.NoError(t, err)
	defer func() {
		err := setupTx.Rollback(context.Background())
		if err != pgx.ErrTxClosed {
			require.NoError(t, err)
		}
	}()
	_, err = setupTx.Exec(context.Background(), fmt.Sprintf("DROP SCHEMA IF EXISTS %s CASCADE",
		schemaDeltaTestSchemaName))
	require.NoError(t, err)
	_, err = setupTx.Exec(context.Background(), fmt.Sprintf("CREATE SCHEMA %s", schemaDeltaTestSchemaName))
	require.NoError(t, err)
	err = setupTx.Commit(context.Background())
	require.NoError(t, err)
	return PostgresSchemaDeltaTestSuite{
		G:         g,
		t:         t,
		connector: connector,
	}
}

func (suite PostgresSchemaDeltaTestSuite) TearDownSuite() {
	teardownTx, err := suite.connector.pool.Begin(context.Background())
	require.NoError(suite.t, err)
	defer func() {
		err := teardownTx.Rollback(context.Background())
		if err != pgx.ErrTxClosed {
			require.NoError(suite.t, err)
		}
	}()
	_, err = teardownTx.Exec(context.Background(), fmt.Sprintf("DROP SCHEMA IF EXISTS %s CASCADE",
		schemaDeltaTestSchemaName))
	require.NoError(suite.t, err)
	err = teardownTx.Commit(context.Background())
	require.NoError(suite.t, err)

	suite.True(suite.connector.ConnectionActive() == nil)
	err = suite.connector.Close()
	require.NoError(suite.t, err)
	suite.False(suite.connector.ConnectionActive() == nil)
}

func (suite PostgresSchemaDeltaTestSuite) TestSimpleAddColumn() {
	tableName := fmt.Sprintf("%s.simple_add_column", schemaDeltaTestSchemaName)
	_, err := suite.connector.pool.Exec(context.Background(),
		fmt.Sprintf("CREATE TABLE %s(id INT PRIMARY KEY)", tableName))
	require.NoError(suite.t, err)

	err = suite.connector.ReplayTableSchemaDeltas("schema_delta_flow", []*protos.TableSchemaDelta{{
		SrcTableName: tableName,
		DstTableName: tableName,
		AddedColumns: []*protos.DeltaAddedColumn{{
			ColumnName: "hi",
			ColumnType: string(qvalue.QValueKindInt64),
		}},
	}})
	require.NoError(suite.t, err)

	output, err := suite.connector.GetTableSchema(&protos.GetTableSchemaBatchInput{
		TableIdentifiers: []string{tableName},
	})
	require.NoError(suite.t, err)
	suite.Equal(&protos.TableSchema{
		TableIdentifier: tableName,
		Columns: map[string]string{
			"id": string(qvalue.QValueKindInt32),
			"hi": string(qvalue.QValueKindInt64),
		},
		PrimaryKeyColumns: []string{"id"},
	}, output.TableNameSchemaMapping[tableName])
}

func (suite PostgresSchemaDeltaTestSuite) TestAddAllColumnTypes() {
	tableName := fmt.Sprintf("%s.add_drop_all_column_types", schemaDeltaTestSchemaName)
	_, err := suite.connector.pool.Exec(context.Background(),
		fmt.Sprintf("CREATE TABLE %s(id INT PRIMARY KEY)", tableName))
	require.NoError(suite.t, err)

	expectedTableSchema := &protos.TableSchema{
		TableIdentifier: tableName,
		// goal is to test all types we're currently mapping to, not all QValue types
		Columns: map[string]string{
			"id":  string(qvalue.QValueKindInt32),
			"c1":  string(qvalue.QValueKindBit),
			"c2":  string(qvalue.QValueKindBoolean),
			"c3":  string(qvalue.QValueKindBytes),
			"c4":  string(qvalue.QValueKindDate),
			"c5":  string(qvalue.QValueKindFloat32),
			"c6":  string(qvalue.QValueKindFloat64),
			"c7":  string(qvalue.QValueKindInt16),
			"c8":  string(qvalue.QValueKindInt32),
			"c9":  string(qvalue.QValueKindInt64),
			"c10": string(qvalue.QValueKindJSON),
			"c11": string(qvalue.QValueKindNumeric),
			"c12": string(qvalue.QValueKindString),
			"c13": string(qvalue.QValueKindTime),
			"c14": string(qvalue.QValueKindTimestamp),
			"c15": string(qvalue.QValueKindTimestampTZ),
			"c16": string(qvalue.QValueKindUUID),
		},
		PrimaryKeyColumns: []string{"id"},
	}
	addedColumns := make([]*protos.DeltaAddedColumn, 0)
	for columnName, columnType := range expectedTableSchema.Columns {
		if columnName != "id" {
			addedColumns = append(addedColumns, &protos.DeltaAddedColumn{
				ColumnName: columnName,
				ColumnType: columnType,
			})
		}
	}

	err = suite.connector.ReplayTableSchemaDeltas("schema_delta_flow", []*protos.TableSchemaDelta{{
		SrcTableName: tableName,
		DstTableName: tableName,
		AddedColumns: addedColumns,
	}})
	require.NoError(suite.t, err)

	output, err := suite.connector.GetTableSchema(&protos.GetTableSchemaBatchInput{
		TableIdentifiers: []string{tableName},
	})
	require.NoError(suite.t, err)
	suite.Equal(expectedTableSchema, output.TableNameSchemaMapping[tableName])
}

func (suite PostgresSchemaDeltaTestSuite) TestAddTrickyColumnNames() {
	tableName := fmt.Sprintf("%s.add_drop_tricky_column_names", schemaDeltaTestSchemaName)
	_, err := suite.connector.pool.Exec(context.Background(),
		fmt.Sprintf("CREATE TABLE %s(id INT PRIMARY KEY)", tableName))
	require.NoError(suite.t, err)

	expectedTableSchema := &protos.TableSchema{
		TableIdentifier: tableName,
		Columns: map[string]string{
			"id":     string(qvalue.QValueKindInt32),
			"c1":     string(qvalue.QValueKindString),
			"C1":     string(qvalue.QValueKindString),
			"C 1":    string(qvalue.QValueKindString),
			"right":  string(qvalue.QValueKindString),
			"select": string(qvalue.QValueKindString),
			"XMIN":   string(qvalue.QValueKindString),
			"Cariño": string(qvalue.QValueKindString),
			"±ªþ³§":  string(qvalue.QValueKindString),
			"カラム":    string(qvalue.QValueKindString),
		},
		PrimaryKeyColumns: []string{"id"},
	}
	addedColumns := make([]*protos.DeltaAddedColumn, 0)
	for columnName, columnType := range expectedTableSchema.Columns {
		if columnName != "id" {
			addedColumns = append(addedColumns, &protos.DeltaAddedColumn{
				ColumnName: columnName,
				ColumnType: columnType,
			})
		}
	}

	err = suite.connector.ReplayTableSchemaDeltas("schema_delta_flow", []*protos.TableSchemaDelta{{
		SrcTableName: tableName,
		DstTableName: tableName,
		AddedColumns: addedColumns,
	}})
	require.NoError(suite.t, err)

	output, err := suite.connector.GetTableSchema(&protos.GetTableSchemaBatchInput{
		TableIdentifiers: []string{tableName},
	})
	require.NoError(suite.t, err)
	suite.Equal(expectedTableSchema, output.TableNameSchemaMapping[tableName])
}

func (suite PostgresSchemaDeltaTestSuite) TestAddDropWhitespaceColumnNames() {
	tableName := fmt.Sprintf("%s.add_drop_whitespace_column_names", schemaDeltaTestSchemaName)
	_, err := suite.connector.pool.Exec(context.Background(),
		fmt.Sprintf("CREATE TABLE %s(\" \" INT PRIMARY KEY)", tableName))
	require.NoError(suite.t, err)

	expectedTableSchema := &protos.TableSchema{
		TableIdentifier: tableName,
		Columns: map[string]string{
			" ":   string(qvalue.QValueKindInt32),
			"  ":  string(qvalue.QValueKindString),
			"   ": string(qvalue.QValueKindInt64),
			"	":   string(qvalue.QValueKindDate),
		},
		PrimaryKeyColumns: []string{" "},
	}
	addedColumns := make([]*protos.DeltaAddedColumn, 0)
	for columnName, columnType := range expectedTableSchema.Columns {
		if columnName != " " {
			addedColumns = append(addedColumns, &protos.DeltaAddedColumn{
				ColumnName: columnName,
				ColumnType: columnType,
			})
		}
	}

	err = suite.connector.ReplayTableSchemaDeltas("schema_delta_flow", []*protos.TableSchemaDelta{{
		SrcTableName: tableName,
		DstTableName: tableName,
		AddedColumns: addedColumns,
	}})
	require.NoError(suite.t, err)

	output, err := suite.connector.GetTableSchema(&protos.GetTableSchemaBatchInput{
		TableIdentifiers: []string{tableName},
	})
	require.NoError(suite.t, err)
	suite.Equal(expectedTableSchema, output.TableNameSchemaMapping[tableName])
}

func TestPostgresSchemaDeltaTestSuite(t *testing.T) {
	got.Each(t, e2eshared.GotSuite(setupSchemaDeltaSuite))
}<|MERGE_RESOLUTION|>--- conflicted
+++ resolved
@@ -29,13 +29,9 @@
 		User:     "postgres",
 		Password: "postgres",
 		Database: "postgres",
-<<<<<<< HEAD
-	})
-	require.NoError(t, err)
-=======
+	})
 	}, false)
-	suite.failTestError(err)
->>>>>>> 8dbe7c93
+	require.NoError(t, err)
 
 	setupTx, err := connector.pool.Begin(context.Background())
 	require.NoError(t, err)
