--- conflicted
+++ resolved
@@ -5,10 +5,6 @@
 	"fmt"
 	"reflect"
 	"sort"
-<<<<<<< HEAD
-	"strings"
-=======
->>>>>>> 2143cbab
 	"time"
 
 	"github.com/PeerDB-io/peer-flow/model"
@@ -321,12 +317,8 @@
 		CheckPointID:          int64(lsn),
 		Items:                 items,
 		DestinationTableName:  p.TableNameMapping[tableName],
-<<<<<<< HEAD
-		UnchangedToastColumns: strings.Join(unchangedToastColumns, ", "),
-=======
 		SourceTableName:       tableName,
 		UnchangedToastColumns: unchangedToastColumns,
->>>>>>> 2143cbab
 	}, nil
 }
 
@@ -365,12 +357,8 @@
 		OldItems:              oldItems,
 		NewItems:              newItems,
 		DestinationTableName:  p.TableNameMapping[tableName],
-<<<<<<< HEAD
-		UnchangedToastColumns: strings.Join(unchangedToastColumns, ", "),
-=======
 		SourceTableName:       tableName,
 		UnchangedToastColumns: unchangedToastColumns,
->>>>>>> 2143cbab
 	}, nil
 }
 
@@ -403,12 +391,8 @@
 		CheckPointID:          int64(lsn),
 		Items:                 items,
 		DestinationTableName:  p.TableNameMapping[tableName],
-<<<<<<< HEAD
-		UnchangedToastColumns: strings.Join(unchangedToastColumns, ", "),
-=======
 		SourceTableName:       tableName,
 		UnchangedToastColumns: unchangedToastColumns,
->>>>>>> 2143cbab
 	}, nil
 }
 
