package connpostgres

import (
	"context"
	"fmt"
	"log/slog"
	"testing"
	"time"

	"github.com/PeerDB-io/peer-flow/e2eshared"
	"github.com/PeerDB-io/peer-flow/generated/protos"
	"github.com/PeerDB-io/peer-flow/shared"
	"github.com/jackc/pgx/v5"
	"github.com/jackc/pgx/v5/pgtype"
	"github.com/stretchr/testify/require"
	"github.com/ysmood/got"
)

type PostgresReplicationSnapshotTestSuite struct {
	got.G
	t *testing.T

	connector *PostgresConnector
	schema    string
}

func setupSuite(t *testing.T, g got.G) PostgresReplicationSnapshotTestSuite {
	connector, err := NewPostgresConnector(context.Background(), &protos.PostgresConfig{
		Host:     "localhost",
		Port:     7132,
		User:     "postgres",
		Password: "postgres",
		Database: "postgres",
<<<<<<< HEAD
	})
	require.NoError(t, err)
=======
	}, true)
	require.NoError(suite.T(), err)
>>>>>>> 8dbe7c93

	setupTx, err := connector.pool.Begin(context.Background())
	require.NoError(t, err)
	defer func() {
		err := setupTx.Rollback(context.Background())
		if err != pgx.ErrTxClosed {
			require.NoError(t, err)
		}
	}()

	schema := "repltest_" + shared.RandomString(8)

	_, err = setupTx.Exec(context.Background(),
		fmt.Sprintf("DROP SCHEMA IF EXISTS %s CASCADE", schema))
	require.NoError(t, err)

	_, err = setupTx.Exec(context.Background(),
		fmt.Sprintf("CREATE SCHEMA %s", schema))
	require.NoError(t, err)

	// setup 3 tables test_1, test_2, test_3
	// all have 5 text columns c1, c2, c3, c4, c5
	tables := []string{"test_1", "test_2", "test_3"}
	for _, table := range tables {
		_, err = setupTx.Exec(context.Background(),
			fmt.Sprintf("CREATE TABLE %s.%s (c1 text, c2 text, c3 text, c4 text, c5 text)", schema, table))
		require.NoError(t, err)
	}

	err = setupTx.Commit(context.Background())
	require.NoError(t, err)

	return PostgresReplicationSnapshotTestSuite{
		G:         g,
		t:         t,
		connector: connector,
		schema:    schema,
	}
}

func (suite PostgresReplicationSnapshotTestSuite) TearDownSuite() {
	teardownTx, err := suite.connector.pool.Begin(context.Background())
	require.NoError(suite.t, err)
	defer func() {
		err := teardownTx.Rollback(context.Background())
		if err != pgx.ErrTxClosed {
			require.NoError(suite.t, err)
		}
	}()

	_, err = teardownTx.Exec(context.Background(),
		fmt.Sprintf("DROP SCHEMA IF EXISTS %s CASCADE", suite.schema))
	require.NoError(suite.t, err)

	// Fetch all the publications
	rows, err := teardownTx.Query(context.Background(),
		"SELECT pubname FROM pg_publication WHERE pubname LIKE $1", fmt.Sprintf("%%%s", "test_simple_slot_creation"))
	require.NoError(suite.t, err)

	// Iterate over the publications and drop them
	for rows.Next() {
		var pubname pgtype.Text
		err := rows.Scan(&pubname)
		require.NoError(suite.t, err)

		// Drop the publication in a new transaction
		_, err = suite.connector.pool.Exec(context.Background(), fmt.Sprintf("DROP PUBLICATION %s", pubname.String))
		require.NoError(suite.t, err)
	}

	_, err = teardownTx.Exec(context.Background(),
		"SELECT pg_drop_replication_slot(slot_name) FROM pg_replication_slots WHERE slot_name LIKE $1",
		fmt.Sprintf("%%%s", "test_simple_slot_creation"))
	require.NoError(suite.t, err)

	err = teardownTx.Commit(context.Background())
	require.NoError(suite.t, err)

	suite.True(suite.connector.ConnectionActive() == nil)

	err = suite.connector.Close()
	require.NoError(suite.t, err)

	suite.False(suite.connector.ConnectionActive() == nil)
}

func (suite PostgresReplicationSnapshotTestSuite) TestSimpleSlotCreation() {
	tables := map[string]string{
		suite.schema + ".test_1": "test_1_dst",
	}

	flowJobName := "test_simple_slot_creation"
	flowLog := slog.String(string(shared.FlowNameKey), flowJobName)
	setupReplicationInput := &protos.SetupReplicationInput{
		FlowJobName:      flowJobName,
		TableNameMapping: tables,
	}

	signal := NewSlotSignal()

	// Moved to a go routine
	go func() {
		err := suite.connector.SetupReplication(signal, setupReplicationInput)
		require.NoError(suite.t, err)
	}()

	slog.Info("waiting for slot creation to complete", flowLog)
	slotInfo := <-signal.SlotCreated
	slog.Info(fmt.Sprintf("slot creation complete: %v", slotInfo), flowLog)

	slog.Info("signaling clone complete after waiting for 2 seconds", flowLog)
	time.Sleep(2 * time.Second)
	signal.CloneComplete <- struct{}{}

	slog.Info("successfully setup replication", flowLog)
}

func TestPostgresReplTestSuite(t *testing.T) {
	got.Each(t, e2eshared.GotSuite(setupSuite))
}<|MERGE_RESOLUTION|>--- conflicted
+++ resolved
@@ -31,13 +31,8 @@
 		User:     "postgres",
 		Password: "postgres",
 		Database: "postgres",
-<<<<<<< HEAD
-	})
+	}, true)
 	require.NoError(t, err)
-=======
-	}, true)
-	require.NoError(suite.T(), err)
->>>>>>> 8dbe7c93
 
 	setupTx, err := connector.pool.Begin(context.Background())
 	require.NoError(t, err)
