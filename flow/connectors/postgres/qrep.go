--- conflicted
+++ resolved
@@ -165,10 +165,6 @@
 ) ([]*protos.QRepPartition, error) {
 	numRowsPerPartition := int64(config.NumRowsPerPartition)
 	numPartitions := int64(config.NumPartitionsOverride)
-<<<<<<< HEAD
-
-=======
->>>>>>> 71f3716d
 	schemaTable, err := utils.ParseSchemaTable(config.WatermarkTable)
 	if err != nil {
 		return nil, fmt.Errorf("unable to parse watermark table: %w", err)
@@ -176,10 +172,6 @@
 	watermarkTable := schemaTable.String()
 	watermarkColumn := utils.QuoteIdentifier(config.WatermarkColumn)
 
-<<<<<<< HEAD
-	// Extract the end value from the last partition range if it exists
-=======
->>>>>>> 71f3716d
 	var lastRangeEnd any
 	if last != nil && last.Range != nil {
 		switch lastRange := last.Range.Range.(type) {
@@ -227,10 +219,6 @@
 	} else {
 		partitionFunc = NTileBucketPartitioningFunc
 	}
-<<<<<<< HEAD
-
-=======
->>>>>>> 71f3716d
 	return partitionFunc(ctx, partitionParams)
 }
 
