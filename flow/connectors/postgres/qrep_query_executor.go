--- conflicted
+++ resolved
@@ -83,12 +83,8 @@
 	q := fmt.Sprintf("FETCH %d FROM %s", fetchSize, cursorName)
 
 	if !qe.testEnv {
-<<<<<<< HEAD
 		shutdown := utils.HeartbeatRoutine(qe.ctx, func() string {
-=======
-		shutdown := utils.HeartbeatRoutine(qe.ctx, 1*time.Minute, func() string {
 			qe.logger.Info(fmt.Sprintf("still running '%s'...", q))
->>>>>>> 1875b999
 			return fmt.Sprintf("running '%s'", q)
 		})
 		defer shutdown()
