package conns3

import (
	"context"
	"fmt"
	"log/slog"

	"github.com/PeerDB-io/peer-flow/connectors/utils"
	avro "github.com/PeerDB-io/peer-flow/connectors/utils/avro"
	"github.com/PeerDB-io/peer-flow/generated/protos"
	"github.com/PeerDB-io/peer-flow/model"
	"github.com/PeerDB-io/peer-flow/model/qvalue"
	"github.com/PeerDB-io/peer-flow/shared"
)

func (c *S3Connector) SyncQRepRecords(
	ctx context.Context,
	config *protos.QRepConfig,
	partition *protos.QRepPartition,
	stream *model.QRecordStream,
) (int, error) {
	schema, err := stream.Schema()
	if err != nil {
		c.logger.Error("failed to get schema from stream",
			slog.Any("error", err),
			slog.String(string(shared.PartitionIDKey), partition.PartitionId))
		return 0, fmt.Errorf("failed to get schema from stream: %w", err)
	}

	dstTableName := config.DestinationTableIdentifier
	avroSchema, err := getAvroSchema(dstTableName, schema)
	if err != nil {
		return 0, err
	}

	numRecords, err := c.writeToAvroFile(ctx, stream, avroSchema, partition.PartitionId, config.FlowJobName)
	if err != nil {
		return 0, err
	}

	return numRecords, nil
}

func getAvroSchema(
	dstTableName string,
	schema *qvalue.QRecordSchema,
) (*model.QRecordAvroSchemaDefinition, error) {
	avroSchema, err := model.GetAvroSchemaDefinition(dstTableName, schema, protos.DBType_S3)
	if err != nil {
		return nil, fmt.Errorf("failed to define Avro schema: %w", err)
	}

	return avroSchema, nil
}

func (c *S3Connector) writeToAvroFile(
	ctx context.Context,
	stream *model.QRecordStream,
	avroSchema *model.QRecordAvroSchemaDefinition,
	partitionID string,
	jobName string,
) (int, error) {
	s3o, err := utils.NewS3BucketAndPrefix(c.url)
	if err != nil {
		return 0, fmt.Errorf("failed to parse bucket path: %w", err)
	}

	s3AvroFileKey := fmt.Sprintf("%s/%s/%s.avro", s3o.Prefix, jobName, partitionID)
<<<<<<< HEAD
	writer := avro.NewPeerDBOCFWriter(stream, avroSchema, avro.CompressNone, qvalue.QDWHTypeSnowflake)
	avroFile, err := writer.WriteRecordsToS3(ctx, s3o.Bucket, s3AvroFileKey, c.credentialsProvider)
=======
	writer := avro.NewPeerDBOCFWriter(stream, avroSchema, avro.CompressNone, protos.DBType_SNOWFLAKE)
	avroFile, err := writer.WriteRecordsToS3(ctx, s3o.Bucket, s3AvroFileKey, c.creds)
>>>>>>> 3293f8ff
	if err != nil {
		return 0, fmt.Errorf("failed to write records to S3: %w", err)
	}
	defer avroFile.Cleanup()

	return avroFile.NumRecords, nil
}

// S3 just sets up destination, not metadata tables
func (c *S3Connector) SetupQRepMetadataTables(_ context.Context, config *protos.QRepConfig) error {
	c.logger.Info("QRep metadata setup not needed for S3.")
	return nil
}

// S3 doesn't check if partition is already synced, but file with same name is overwritten
func (c *S3Connector) IsQRepPartitionSynced(_ context.Context,
	config *protos.IsQRepPartitionSyncedInput,
) (bool, error) {
	return false, nil
}<|MERGE_RESOLUTION|>--- conflicted
+++ resolved
@@ -66,13 +66,9 @@
 	}
 
 	s3AvroFileKey := fmt.Sprintf("%s/%s/%s.avro", s3o.Prefix, jobName, partitionID)
-<<<<<<< HEAD
-	writer := avro.NewPeerDBOCFWriter(stream, avroSchema, avro.CompressNone, qvalue.QDWHTypeSnowflake)
+
+	writer := avro.NewPeerDBOCFWriter(stream, avroSchema, avro.CompressNone, protos.DBType_SNOWFLAKE)
 	avroFile, err := writer.WriteRecordsToS3(ctx, s3o.Bucket, s3AvroFileKey, c.credentialsProvider)
-=======
-	writer := avro.NewPeerDBOCFWriter(stream, avroSchema, avro.CompressNone, protos.DBType_SNOWFLAKE)
-	avroFile, err := writer.WriteRecordsToS3(ctx, s3o.Bucket, s3AvroFileKey, c.creds)
->>>>>>> 3293f8ff
 	if err != nil {
 		return 0, fmt.Errorf("failed to write records to S3: %w", err)
 	}
