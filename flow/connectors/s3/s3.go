package conns3

import (
	"context"
	"fmt"
	"log/slog"
	"strconv"
	"strings"
	"time"

	"github.com/aws/aws-sdk-go-v2/aws"
	"github.com/aws/aws-sdk-go-v2/service/s3"

	metadataStore "github.com/PeerDB-io/peer-flow/connectors/external_metadata"
	"github.com/PeerDB-io/peer-flow/connectors/utils"
	"github.com/PeerDB-io/peer-flow/generated/protos"
	"github.com/PeerDB-io/peer-flow/model"
	"github.com/PeerDB-io/peer-flow/shared"
)

const (
	_peerDBCheck = "peerdb_check"
)

type S3Connector struct {
	ctx        context.Context
	url        string
	pgMetadata *metadataStore.PostgresMetadataStore
	client     s3.Client
	creds      utils.S3PeerCredentials
	logger     slog.Logger
}

func NewS3Connector(ctx context.Context,
	config *protos.S3Config,
) (*S3Connector, error) {
	keyID := ""
	if config.AccessKeyId != nil {
		keyID = *config.AccessKeyId
	}
	secretKey := ""
	if config.SecretAccessKey != nil {
		secretKey = *config.SecretAccessKey
	}
	roleArn := ""
	if config.RoleArn != nil {
		roleArn = *config.RoleArn
	}
	region := ""
	if config.Region != nil {
		region = *config.Region
	}
	endpoint := ""
	if config.Endpoint != nil {
		endpoint = *config.Endpoint
	}
	s3PeerCreds := utils.S3PeerCredentials{
		AccessKeyID:     keyID,
		SecretAccessKey: secretKey,
		AwsRoleArn:      roleArn,
		Region:          region,
		Endpoint:        endpoint,
	}
	s3Client, err := utils.CreateS3Client(s3PeerCreds)
	if err != nil {
		return nil, fmt.Errorf("failed to create S3 client: %w", err)
	}
	metadataSchemaName := "peerdb_s3_metadata" // #nosec G101
	pgMetadata, err := metadataStore.NewPostgresMetadataStore(ctx,
		config.GetMetadataDb(), metadataSchemaName)
	if err != nil {
		slog.ErrorContext(ctx, "failed to create postgres metadata store", slog.Any("error", err))
		return nil, err
	}
	flowName, _ := ctx.Value(shared.FlowNameKey).(string)
	return &S3Connector{
		ctx:        ctx,
		url:        config.Url,
		pgMetadata: pgMetadata,
		client:     *s3Client,
		creds:      s3PeerCreds,
		logger:     *slog.With(slog.String(string(shared.FlowNameKey), flowName)),
	}, nil
}

func (c *S3Connector) CreateRawTable(req *protos.CreateRawTableInput) (*protos.CreateRawTableOutput, error) {
	c.logger.Info("CreateRawTable for S3 is a no-op")
	return nil, nil
}

func (c *S3Connector) Close() error {
	c.logger.Debug("Closing metadata store connection")
	return c.pgMetadata.Close()
}

func ValidCheck(ctx context.Context, s3Client *s3.Client, bucketURL string, metadataDB *metadataStore.PostgresMetadataStore) error {
	_, listErr := s3Client.ListBuckets(ctx, nil)
	if listErr != nil {
		return fmt.Errorf("failed to list buckets: %w", listErr)
	}

	reader := strings.NewReader(time.Now().Format(time.RFC3339))

	bucketPrefix, parseErr := utils.NewS3BucketAndPrefix(bucketURL)
	if parseErr != nil {
		return fmt.Errorf("failed to parse bucket url: %w", parseErr)
	}

	// Write an empty file and then delete it
	// to check if we have write permissions
	bucketName := aws.String(bucketPrefix.Bucket)
	_, putErr := s3Client.PutObject(ctx, &s3.PutObjectInput{
		Bucket: bucketName,
		Key:    aws.String(_peerDBCheck),
		Body:   reader,
	})
	if putErr != nil {
		return fmt.Errorf("failed to write to bucket: %w", putErr)
	}

	_, delErr := s3Client.DeleteObject(ctx, &s3.DeleteObjectInput{
		Bucket: bucketName,
		Key:    aws.String(_peerDBCheck),
	})
	if delErr != nil {
		return fmt.Errorf("failed to delete from bucket: %w", delErr)
	}

	// check if we can ping external metadata
	err := metadataDB.Ping()
	if err != nil {
		return fmt.Errorf("failed to ping external metadata: %w", err)
	}

	return nil
}

func (c *S3Connector) ConnectionActive() error {
	_, listErr := c.client.ListBuckets(c.ctx, nil)
	if listErr != nil {
		return listErr
	}

	validErr := ValidCheck(c.ctx, &c.client, c.url, c.pgMetadata)
	if validErr != nil {
		c.logger.Error("failed to validate s3 connector:", slog.Any("error", validErr))
		return validErr
	}

	return nil
}

func (c *S3Connector) NeedsSetupMetadataTables() bool {
	return c.pgMetadata.NeedsSetupMetadata()
}

func (c *S3Connector) SetupMetadataTables() error {
	err := c.pgMetadata.SetupMetadata()
	if err != nil {
		c.logger.Error("failed to setup metadata tables", slog.Any("error", err))
		return err
	}

	return nil
}

func (c *S3Connector) GetLastSyncBatchID(jobName string) (int64, error) {
	return c.pgMetadata.GetLastBatchID(jobName)
}

func (c *S3Connector) GetLastOffset(jobName string) (int64, error) {
	return c.pgMetadata.FetchLastOffset(jobName)
}

// update offset for a job
func (c *S3Connector) SetLastOffset(jobName string, offset int64) error {
	err := c.pgMetadata.UpdateLastOffset(jobName, offset)
	if err != nil {
		c.logger.Error("failed to update last offset: ", slog.Any("error", err))
		return err
	}

	return nil
}

func (c *S3Connector) SyncRecords(req *model.SyncRecordsRequest) (*model.SyncResponse, error) {
	tableNameRowsMapping := make(map[string]uint32)
	streamReq := model.NewRecordsToStreamRequest(req.Records.GetRecords(), tableNameRowsMapping, req.SyncBatchID)
	streamRes, err := utils.RecordsToRawTableStream(streamReq)
	if err != nil {
		return nil, fmt.Errorf("failed to convert records to raw table stream: %w", err)
	}
	recordStream := streamRes.Stream
	qrepConfig := &protos.QRepConfig{
		FlowJobName:                req.FlowJobName,
		DestinationTableIdentifier: fmt.Sprintf("raw_table_%s", req.FlowJobName),
	}
	partition := &protos.QRepPartition{
<<<<<<< HEAD
		PartitionId: strconv.FormatInt(req.SyncBatchID, 10),
=======
		PartitionId: strconv.FormatInt(syncBatchID, 10),
>>>>>>> 5b3fe7bf
	}
	numRecords, err := c.SyncQRepRecords(qrepConfig, partition, recordStream)
	if err != nil {
		return nil, err
	}
	c.logger.Info(fmt.Sprintf("Synced %d records", numRecords))

	lastCheckpoint, err := req.Records.GetLastCheckpoint()
	if err != nil {
		return nil, fmt.Errorf("failed to get last checkpoint: %w", err)
	}

	err = c.SetLastOffset(req.FlowJobName, lastCheckpoint)
	if err != nil {
		c.logger.Error("failed to update last offset for s3 cdc", slog.Any("error", err))
		return nil, err
	}
	err = c.pgMetadata.IncrementID(req.FlowJobName)
	if err != nil {
		c.logger.Error("failed to increment id", slog.Any("error", err))
		return nil, err
	}

	return &model.SyncResponse{
		LastSyncedCheckpointID: lastCheckpoint,
		NumRecordsSynced:       int64(numRecords),
		TableNameRowsMapping:   tableNameRowsMapping,
		TableSchemaDeltas:      req.Records.WaitForSchemaDeltas(req.TableMappings),
	}, nil
}

func (c *S3Connector) ReplayTableSchemaDeltas(flowJobName string, schemaDeltas []*protos.TableSchemaDelta) error {
	c.logger.Info("ReplayTableSchemaDeltas for S3 is a no-op")
	return nil
}

func (c *S3Connector) SetupNormalizedTables(req *protos.SetupNormalizedTableBatchInput) (
	*protos.SetupNormalizedTableBatchOutput,
	error,
) {
	c.logger.Info("SetupNormalizedTables for S3 is a no-op")
	return nil, nil
}

func (c *S3Connector) SyncFlowCleanup(jobName string) error {
	err := c.pgMetadata.DropMetadata(jobName)
	if err != nil {
		return err
	}
	return nil
}<|MERGE_RESOLUTION|>--- conflicted
+++ resolved
@@ -196,11 +196,7 @@
 		DestinationTableIdentifier: fmt.Sprintf("raw_table_%s", req.FlowJobName),
 	}
 	partition := &protos.QRepPartition{
-<<<<<<< HEAD
 		PartitionId: strconv.FormatInt(req.SyncBatchID, 10),
-=======
-		PartitionId: strconv.FormatInt(syncBatchID, 10),
->>>>>>> 5b3fe7bf
 	}
 	numRecords, err := c.SyncQRepRecords(qrepConfig, partition, recordStream)
 	if err != nil {
