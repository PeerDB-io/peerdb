package conneventhub

import (
	"context"
	"fmt"
	"log/slog"
	"sync/atomic"
	"time"

	"github.com/Azure/azure-sdk-for-go/sdk/azidentity"
	"go.temporal.io/sdk/log"

	metadataStore "github.com/PeerDB-io/peer-flow/connectors/external_metadata"
	"github.com/PeerDB-io/peer-flow/connectors/utils"
	"github.com/PeerDB-io/peer-flow/generated/protos"
	"github.com/PeerDB-io/peer-flow/logger"
	"github.com/PeerDB-io/peer-flow/model"
	"github.com/PeerDB-io/peer-flow/peerdbenv"
)

type EventHubConnector struct {
	config     *protos.EventHubGroupConfig
	pgMetadata *metadataStore.PostgresMetadataStore
	creds      *azidentity.DefaultAzureCredential
	hubManager *EventHubManager
	logger     log.Logger
}

// NewEventHubConnector creates a new EventHubConnector.
func NewEventHubConnector(
	ctx context.Context,
	config *protos.EventHubGroupConfig,
) (*EventHubConnector, error) {
	logger := logger.LoggerFromCtx(ctx)
	defaultAzureCreds, err := azidentity.NewDefaultAzureCredential(nil)
	if err != nil {
		logger.Error("failed to get default azure credentials", "error", err)
		return nil, err
	}

	hubManager := NewEventHubManager(defaultAzureCreds, config)
	pgMetadata, err := metadataStore.NewPostgresMetadataStore(ctx)
	if err != nil {
		logger.Error("failed to create postgres metadata store", "error", err)
		return nil, err
	}

	return &EventHubConnector{
		config:     config,
		pgMetadata: pgMetadata,
		creds:      defaultAzureCreds,
		hubManager: hubManager,
	}, nil
}

func (c *EventHubConnector) Close() error {
<<<<<<< HEAD
	if c != nil {
		timeout, cancel := context.WithTimeout(context.Background(), time.Minute)
		defer cancel()
		err := c.hubManager.Close(timeout)
		if err != nil {
			c.logger.Error("failed to close event hub manager", slog.Any("error", err))
			return err
		}
=======
	var allErrors error

	// close the postgres metadata store.
	err := c.pgMetadata.Close()
	if err != nil {
		c.logger.Error(fmt.Sprintf("failed to close postgres metadata store: %v", err))
		allErrors = errors.Join(allErrors, err)
	}

	err = c.hubManager.Close(c.ctx)
	if err != nil {
		c.logger.Error("failed to close event hub manager", slog.Any("error", err))
		allErrors = errors.Join(allErrors, err)
>>>>>>> 2d64b6a9
	}

	return nil
}

func (c *EventHubConnector) ConnectionActive(_ context.Context) error {
	return nil
}

func (c *EventHubConnector) NeedsSetupMetadataTables(_ context.Context) bool {
	return false
}

func (c *EventHubConnector) SetupMetadataTables(_ context.Context) error {
	return nil
}

func (c *EventHubConnector) GetLastSyncBatchID(ctx context.Context, jobName string) (int64, error) {
	return c.pgMetadata.GetLastBatchID(ctx, jobName)
}

func (c *EventHubConnector) GetLastOffset(ctx context.Context, jobName string) (int64, error) {
	return c.pgMetadata.FetchLastOffset(ctx, jobName)
}

func (c *EventHubConnector) SetLastOffset(ctx context.Context, jobName string, offset int64) error {
	err := c.pgMetadata.UpdateLastOffset(ctx, jobName, offset)
	if err != nil {
		c.logger.Error(fmt.Sprintf("failed to update last offset: %v", err))
		return err
	}

	return nil
}

// returns the number of records synced
func (c *EventHubConnector) processBatch(
	ctx context.Context,
	flowJobName string,
	batch *model.CDCRecordStream,
) (uint32, error) {
	batchPerTopic := NewHubBatches(c.hubManager)
	toJSONOpts := model.NewToJSONOptions(c.config.UnnestColumns, false)

	ticker := time.NewTicker(peerdbenv.PeerDBEventhubFlushTimeoutSeconds())
	defer ticker.Stop()

	lastSeenLSN := int64(0)
	lastUpdatedOffset := int64(0)

	numRecords := atomic.Uint32{}
<<<<<<< HEAD
	shutdown := utils.HeartbeatRoutine(ctx, func() string {
		return fmt.Sprintf("processed %d records for flow %s", numRecords.Load(), flowJobName)
=======
	shutdown := utils.HeartbeatRoutine(c.ctx, func() string {
		return fmt.Sprintf(
			"processed %d records for flow %s",
			numRecords.Load(), flowJobName,
		)
>>>>>>> 2d64b6a9
	})
	defer shutdown()

	for {
		select {
		case record, ok := <-batch.GetRecords():
			if !ok {
				c.logger.Info("flushing batches because no more records")
				err := batchPerTopic.flushAllBatches(ctx, flowJobName)
				if err != nil {
					return 0, err
				}

				currNumRecords := numRecords.Load()

				c.logger.Info("processBatch", slog.Int("Total records sent to event hub", int(currNumRecords)))
				return currNumRecords, nil
			}

			numRecords.Add(1)

			recordLSN := record.GetCheckpointID()
			if recordLSN > lastSeenLSN {
				lastSeenLSN = recordLSN
			}

			json, err := record.GetItems().ToJSONWithOpts(toJSONOpts)
			if err != nil {
				c.logger.Info("failed to convert record to json: %v", err)
				return 0, err
			}

			destination, err := NewScopedEventhub(record.GetDestinationTableName())
			if err != nil {
				c.logger.Error("failed to get topic name", slog.Any("error", err))
				return 0, err
			}

			numPartitions, err := c.hubManager.GetNumPartitions(ctx, destination)
			if err != nil {
				c.logger.Error("failed to get number of partitions", slog.Any("error", err))
				return 0, err
			}

			// Scoped eventhub is of the form peer_name.eventhub_name.partition_column
			// partition_column is the column in the table that is used to determine
			// the partition key for the eventhub.
			partitionColumn := destination.PartitionKeyColumn
			partitionValue := record.GetItems().GetColumnValue(partitionColumn).Value
			var partitionKey string
			if partitionValue != nil {
				partitionKey = fmt.Sprint(partitionValue)
			}
			partitionKey = utils.HashedPartitionKey(partitionKey, uint32(numPartitions))
			destination.SetPartitionValue(partitionKey)
			err = batchPerTopic.AddEvent(ctx, destination, json, false)
			if err != nil {
				c.logger.Error("failed to add event to batch", slog.Any("error", err))
				return 0, err
			}

			curNumRecords := numRecords.Load()
			if curNumRecords%10000 == 0 {
				c.logger.Info("processBatch", slog.Int("number of records processed for sending", int(curNumRecords)))
			}

		case <-ctx.Done():
			return 0, fmt.Errorf("[eventhub] context cancelled %w", ctx.Err())

		case <-ticker.C:
			err := batchPerTopic.flushAllBatches(ctx, flowJobName)
			if err != nil {
				return 0, err
			}

			if lastSeenLSN > lastUpdatedOffset {
				err = c.SetLastOffset(ctx, flowJobName, lastSeenLSN)
				lastUpdatedOffset = lastSeenLSN
				c.logger.Info("processBatch", slog.Int64("updated last offset", lastSeenLSN))
				if err != nil {
					return 0, fmt.Errorf("failed to update last offset: %w", err)
				}
			}
		}
	}
}

func (c *EventHubConnector) SyncRecords(ctx context.Context, req *model.SyncRecordsRequest) (*model.SyncResponse, error) {
	batch := req.Records

	numRecords, err := c.processBatch(ctx, req.FlowJobName, batch)
	if err != nil {
		c.logger.Error("failed to process batch", slog.Any("error", err))
		return nil, err
	}

	lastCheckpoint := req.Records.GetLastCheckpoint()
	err = c.pgMetadata.FinishBatch(ctx, req.FlowJobName, req.SyncBatchID, lastCheckpoint)
	if err != nil {
		c.logger.Error("failed to increment id", slog.Any("error", err))
		return nil, err
	}

	return &model.SyncResponse{
		CurrentSyncBatchID:     req.SyncBatchID,
		LastSyncedCheckpointID: lastCheckpoint,
		NumRecordsSynced:       int64(numRecords),
		TableNameRowsMapping:   make(map[string]uint32),
		TableSchemaDeltas:      req.Records.SchemaDeltas,
	}, nil
}

func (c *EventHubConnector) CreateRawTable(ctx context.Context, req *protos.CreateRawTableInput) (*protos.CreateRawTableOutput, error) {
	// create topics for each table
	// key is the source table and value is the "eh_peer.eh_topic" that ought to be used.
	tableMap := req.GetTableNameMapping()

	for _, destinationTable := range tableMap {
		// parse peer name and topic name.
		name, err := NewScopedEventhub(destinationTable)
		if err != nil {
			c.logger.Error("failed to parse scoped eventhub name",
				slog.Any("error", err), slog.String("destinationTable", destinationTable))
			return nil, err
		}

		err = c.hubManager.EnsureEventHubExists(ctx, name)
		if err != nil {
			c.logger.Error("failed to ensure eventhub exists",
				slog.Any("error", err), slog.String("destinationTable", destinationTable))
			return nil, err
		}
	}

	return &protos.CreateRawTableOutput{
		TableIdentifier: "n/a",
	}, nil
}

func (c *EventHubConnector) ReplayTableSchemaDeltas(_ context.Context, flowJobName string, schemaDeltas []*protos.TableSchemaDelta) error {
	c.logger.Info("ReplayTableSchemaDeltas for event hub is a no-op")
	return nil
}

func (c *EventHubConnector) SyncFlowCleanup(ctx context.Context, jobName string) error {
	return c.pgMetadata.DropMetadata(ctx, jobName)
}<|MERGE_RESOLUTION|>--- conflicted
+++ resolved
@@ -2,6 +2,7 @@
 
 import (
 	"context"
+	"errors"
 	"fmt"
 	"log/slog"
 	"sync/atomic"
@@ -54,16 +55,6 @@
 }
 
 func (c *EventHubConnector) Close() error {
-<<<<<<< HEAD
-	if c != nil {
-		timeout, cancel := context.WithTimeout(context.Background(), time.Minute)
-		defer cancel()
-		err := c.hubManager.Close(timeout)
-		if err != nil {
-			c.logger.Error("failed to close event hub manager", slog.Any("error", err))
-			return err
-		}
-=======
 	var allErrors error
 
 	// close the postgres metadata store.
@@ -77,7 +68,6 @@
 	if err != nil {
 		c.logger.Error("failed to close event hub manager", slog.Any("error", err))
 		allErrors = errors.Join(allErrors, err)
->>>>>>> 2d64b6a9
 	}
 
 	return nil
@@ -129,16 +119,8 @@
 	lastUpdatedOffset := int64(0)
 
 	numRecords := atomic.Uint32{}
-<<<<<<< HEAD
 	shutdown := utils.HeartbeatRoutine(ctx, func() string {
 		return fmt.Sprintf("processed %d records for flow %s", numRecords.Load(), flowJobName)
-=======
-	shutdown := utils.HeartbeatRoutine(c.ctx, func() string {
-		return fmt.Sprintf(
-			"processed %d records for flow %s",
-			numRecords.Load(), flowJobName,
-		)
->>>>>>> 2d64b6a9
 	})
 	defer shutdown()
 
