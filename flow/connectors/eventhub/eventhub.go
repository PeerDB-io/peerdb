--- conflicted
+++ resolved
@@ -9,16 +9,10 @@
 
 	"github.com/Azure/azure-sdk-for-go/sdk/azidentity"
 	metadataStore "github.com/PeerDB-io/peer-flow/connectors/external_metadata"
-	"github.com/PeerDB-io/peer-flow/connectors/utils"
 	"github.com/PeerDB-io/peer-flow/generated/protos"
 	"github.com/PeerDB-io/peer-flow/model"
-<<<<<<< HEAD
 	"github.com/PeerDB-io/peer-flow/peerdbenv"
 	"github.com/PeerDB-io/peer-flow/shared"
-=======
-	log "github.com/sirupsen/logrus"
-	"go.uber.org/atomic"
->>>>>>> f7ff9cda
 )
 
 type EventHubConnector struct {
@@ -76,13 +70,7 @@
 
 	err = c.hubManager.Close(context.Background())
 	if err != nil {
-		slog.Error("failed to close event hub manager", slog.Any("error", err))
-		allErrors = errors.Join(allErrors, err)
-	}
-
-	err = c.hubManager.Close(context.Background())
-	if err != nil {
-		log.Errorf("failed to close event hub manager: %v", err)
+		c.logger.Error("failed to close event hub manager", slog.Any("error", err))
 		allErrors = errors.Join(allErrors, err)
 	}
 
@@ -134,6 +122,7 @@
 func (c *EventHubConnector) processBatch(
 	flowJobName string,
 	batch *model.CDCRecordStream,
+	maxParallelism int64,
 ) (uint32, error) {
 	ctx := context.Background()
 	batchPerTopic := NewHubBatches(c.hubManager)
@@ -147,36 +136,17 @@
 	lastSeenLSN := int64(0)
 	lastUpdatedOffset := int64(0)
 
-<<<<<<< HEAD
 	numRecords := 0
-=======
-	numRecords := atomic.NewUint32(0)
-	shutdown := utils.HeartbeatRoutine(c.ctx, 10*time.Second, func() string {
-		return fmt.Sprintf(
-			"processed %d records for flow %s",
-			numRecords.Load(), flowJobName,
-		)
-	})
-	defer func() {
-		shutdown <- true
-	}()
-
->>>>>>> f7ff9cda
 	for {
 		select {
 		case record, ok := <-batch.GetRecords():
 			if !ok {
-<<<<<<< HEAD
 				c.logger.Info("flushing batches because no more records")
 				err := batchPerTopic.flushAllBatches(ctx, maxParallelism, flowJobName)
-=======
-				err := batchPerTopic.flushAllBatches(ctx, flowJobName)
->>>>>>> f7ff9cda
 				if err != nil {
 					return 0, err
 				}
 
-<<<<<<< HEAD
 				c.logger.Info("processBatch", slog.Int("Total records sent to event hub", numRecords))
 				return uint32(numRecords), nil
 			}
@@ -188,22 +158,6 @@
 				lastSeenLSN = recordLSN
 			}
 
-=======
-				log.WithFields(log.Fields{
-					"flowName": flowJobName,
-				}).Infof("[total] successfully sent %d records to event hub",
-					numRecords.Load())
-				return numRecords.Load(), nil
-			}
-
-			numRecords.Inc()
-
-			recordLSN := record.GetCheckPointID()
-			if recordLSN > lastSeenLSN {
-				lastSeenLSN = recordLSN
-			}
-
->>>>>>> f7ff9cda
 			json, err := record.GetItems().ToJSONWithOpts(toJSONOpts)
 			if err != nil {
 				c.logger.Info("failed to convert record to json: %v", err)
@@ -235,98 +189,48 @@
 				return 0, err
 			}
 
-<<<<<<< HEAD
 			if numRecords%1000 == 0 {
 				c.logger.Error("processBatch", slog.Int("number of records processed for sending", numRecords))
-=======
-			curNumRecords := numRecords.Load()
-			if curNumRecords%1000 == 0 {
-				log.WithFields(log.Fields{
-					"flowName": flowJobName,
-				}).Infof("processed %d records for sending", curNumRecords)
->>>>>>> f7ff9cda
 			}
 
 		case <-ticker.C:
-			err := batchPerTopic.flushAllBatches(ctx, flowJobName)
+			err := batchPerTopic.flushAllBatches(ctx, maxParallelism, flowJobName)
 			if err != nil {
 				return 0, err
 			}
 
 			if lastSeenLSN > lastUpdatedOffset {
-<<<<<<< HEAD
 				err = c.SetLastOffset(flowJobName, lastSeenLSN)
 				lastUpdatedOffset = lastSeenLSN
 				c.logger.Info("processBatch", slog.Int64("updated last offset", lastSeenLSN))
-=======
-				err = c.updateLastOffset(flowJobName, lastSeenLSN)
-				lastUpdatedOffset = lastSeenLSN
-				log.Infof("[eh] updated last offset for %s to %d", flowJobName, lastSeenLSN)
->>>>>>> f7ff9cda
 				if err != nil {
 					return 0, fmt.Errorf("failed to update last offset: %v", err)
 				}
 			}
 
-<<<<<<< HEAD
 			ticker.Reset(eventHubFlushTimeout)
-=======
-			ticker.Stop()
-			ticker = time.NewTicker(eventHubFlushTimeout)
->>>>>>> f7ff9cda
 		}
 	}
 }
 
 func (c *EventHubConnector) SyncRecords(req *model.SyncRecordsRequest) (*model.SyncResponse, error) {
-<<<<<<< HEAD
+	var err error
+	batch := req.Records
+	var numRecords uint32
 	maxParallelism := req.PushParallelism
 	if maxParallelism <= 0 {
 		maxParallelism = 10
 	}
 
-	var err error
-	batch := req.Records
-	var numRecords uint32
-
-	shutdown := utils.HeartbeatRoutine(c.ctx, 10*time.Second, func() string {
-		return fmt.Sprintf(
-			"processed %d records for flow %s",
-			numRecords, req.FlowJobName,
-		)
-	})
-	defer shutdown()
-
 	numRecords, err = c.processBatch(req.FlowJobName, batch, maxParallelism)
 	if err != nil {
 		c.logger.Error("failed to process batch", slog.Any("error", err))
 		return nil, err
-=======
-	var err error
-	batch := req.Records
-	var numRecords uint32
-	// if env var PEERDB_BETA_EVENTHUB_PUSH_ASYNC=true
-	// we kick off processBatch in a goroutine and return immediately.
-	// otherwise, we block until processBatch is done.
-	if utils.GetEnvBool("PEERDB_BETA_EVENTHUB_PUSH_ASYNC", false) {
-		go func() {
-			numRecords, err = c.processBatch(req.FlowJobName, batch)
-			if err != nil {
-				log.Errorf("[async] failed to process batch: %v", err)
-			}
-		}()
-	} else {
-		numRecords, err = c.processBatch(req.FlowJobName, batch)
-		if err != nil {
-			log.Errorf("failed to process batch: %v", err)
-			return nil, err
-		}
->>>>>>> f7ff9cda
 	}
 
 	lastCheckpoint, err := req.Records.GetLastCheckpoint()
 	if err != nil {
-		c.logger.Error("failed to get last checkpoint", err)
+		c.logger.Error("failed to get last checkpoint", slog.Any("error", err))
 		return nil, err
 	}
 
