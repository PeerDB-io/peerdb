package conneventhub

import (
	"context"
	"errors"
	"fmt"
	"log/slog"
	"sync/atomic"
	"time"

	"github.com/Azure/azure-sdk-for-go/sdk/azidentity"

	metadataStore "github.com/PeerDB-io/peer-flow/connectors/external_metadata"
	"github.com/PeerDB-io/peer-flow/connectors/utils"
	"github.com/PeerDB-io/peer-flow/generated/protos"
	"github.com/PeerDB-io/peer-flow/model"
	"github.com/PeerDB-io/peer-flow/peerdbenv"
	"github.com/PeerDB-io/peer-flow/shared"
)

type EventHubConnector struct {
	ctx        context.Context
	config     *protos.EventHubGroupConfig
	pgMetadata *metadataStore.PostgresMetadataStore
	creds      *azidentity.DefaultAzureCredential
	hubManager *EventHubManager
	logger     slog.Logger
}

// NewEventHubConnector creates a new EventHubConnector.
func NewEventHubConnector(
	ctx context.Context,
	config *protos.EventHubGroupConfig,
) (*EventHubConnector, error) {
	defaultAzureCreds, err := azidentity.NewDefaultAzureCredential(nil)
	if err != nil {
		slog.ErrorContext(ctx, "failed to get default azure credentials",
			slog.Any("error", err))
		return nil, err
	}

	hubManager := NewEventHubManager(defaultAzureCreds, config)
	metadataSchemaName := "peerdb_eventhub_metadata" // #nosec G101
	pgMetadata, err := metadataStore.NewPostgresMetadataStore(ctx, config.GetMetadataDb(),
		metadataSchemaName)
	if err != nil {
		slog.ErrorContext(ctx, "failed to create postgres metadata store",
			slog.Any("error", err))
		return nil, err
	}

	flowName, _ := ctx.Value(shared.FlowNameKey).(string)
	return &EventHubConnector{
		ctx:        ctx,
		config:     config,
		pgMetadata: pgMetadata,
		creds:      defaultAzureCreds,
		hubManager: hubManager,
		logger:     *slog.With(slog.String(string(shared.FlowNameKey), flowName)),
	}, nil
}

func (c *EventHubConnector) Close() error {
	var allErrors error

	// close the postgres metadata store.
	err := c.pgMetadata.Close()
	if err != nil {
		c.logger.Error(fmt.Sprintf("failed to close postgres metadata store: %v", err))
		allErrors = errors.Join(allErrors, err)
	}

	err = c.hubManager.Close(context.Background())
	if err != nil {
		c.logger.Error("failed to close event hub manager", slog.Any("error", err))
		allErrors = errors.Join(allErrors, err)
	}

	return allErrors
}

func (c *EventHubConnector) ConnectionActive() error {
	return nil
}

func (c *EventHubConnector) NeedsSetupMetadataTables() bool {
	return c.pgMetadata.NeedsSetupMetadata()
}

func (c *EventHubConnector) SetupMetadataTables() error {
	err := c.pgMetadata.SetupMetadata()
	if err != nil {
		c.logger.Error(fmt.Sprintf("failed to setup metadata tables: %v", err))
		return err
	}

	return nil
}

func (c *EventHubConnector) GetLastSyncBatchID(jobName string) (int64, error) {
	return c.pgMetadata.GetLastBatchID(jobName)
}

func (c *EventHubConnector) GetLastOffset(jobName string) (int64, error) {
	return c.pgMetadata.FetchLastOffset(jobName)
}

func (c *EventHubConnector) SetLastOffset(jobName string, offset int64) error {
	err := c.pgMetadata.UpdateLastOffset(jobName, offset)
	if err != nil {
		c.logger.Error(fmt.Sprintf("failed to update last offset: %v", err))
		return err
	}

	return nil
}

// returns the number of records synced
func (c *EventHubConnector) processBatch(
	flowJobName string,
	batch *model.CDCRecordStream,
) (uint32, error) {
	ctx := context.Background()
	batchPerTopic := NewHubBatches(c.hubManager)
	toJSONOpts := model.NewToJSONOptions(c.config.UnnestColumns, false)

	eventHubFlushTimeout := peerdbenv.PeerDBEventhubFlushTimeoutSeconds()

	ticker := time.NewTicker(eventHubFlushTimeout)
	defer ticker.Stop()

	lastSeenLSN := int64(0)
	lastUpdatedOffset := int64(0)

	numRecords := atomic.Uint32{}
	shutdown := utils.HeartbeatRoutine(c.ctx, func() string {
		return fmt.Sprintf("processed %d records for flow %s", numRecords.Load(), flowJobName)
	})
	defer shutdown()

	for {
		select {
		case record, ok := <-batch.GetRecords():
			if !ok {
				c.logger.Info("flushing batches because no more records")
				err := batchPerTopic.flushAllBatches(ctx, flowJobName)
				if err != nil {
					return 0, err
				}

				currNumRecords := numRecords.Load()

				c.logger.Info("processBatch", slog.Int("Total records sent to event hub", int(currNumRecords)))
				return currNumRecords, nil
			}

			numRecords.Add(1)

			recordLSN := record.GetCheckpointID()
			if recordLSN > lastSeenLSN {
				lastSeenLSN = recordLSN
			}

			json, err := record.GetItems().ToJSONWithOpts(toJSONOpts)
			if err != nil {
				c.logger.Info("failed to convert record to json: %v", err)
				return 0, err
			}

			destination, err := NewScopedEventhub(record.GetDestinationTableName())
			if err != nil {
				c.logger.Error("failed to get topic name", slog.Any("error", err))
				return 0, err
			}

			ehConfig, ok := c.hubManager.peerConfig.Get(destination.PeerName)
			if !ok {
				c.logger.Error("failed to get eventhub config", slog.Any("error", err))
				return 0, err
			}

			numPartitions := ehConfig.PartitionCount
			// Scoped eventhub is of the form peer_name.eventhub_name.partition_column
			// partition_column is the column in the table that is used to determine
			// the partition key for the eventhub.
			partitionColumn := destination.PartitionKeyColumn
			partitionValue := record.GetItems().GetColumnValue(partitionColumn).Value
			var partitionKey string
			if partitionValue == nil {
				partitionKey = ""
			} else {
				partitionKey = fmt.Sprintf("%v", partitionValue)
			}
			partitionKey = utils.HashedPartitionKey(partitionKey, numPartitions)
			destination.SetPartitionValue(partitionKey)
			err = batchPerTopic.AddEvent(ctx, destination, json, false)
			if err != nil {
				c.logger.Error("failed to add event to batch", slog.Any("error", err))
				return 0, err
			}

			curNumRecords := numRecords.Load()
			if curNumRecords%1000 == 0 {
				c.logger.Info("processBatch", slog.Int("number of records processed for sending", int(curNumRecords)))
			}

		case <-ticker.C:
			err := batchPerTopic.flushAllBatches(ctx, flowJobName)
			if err != nil {
				return 0, err
			}

			if lastSeenLSN > lastUpdatedOffset {
				err = c.SetLastOffset(flowJobName, lastSeenLSN)
				lastUpdatedOffset = lastSeenLSN
				c.logger.Info("processBatch", slog.Int64("updated last offset", lastSeenLSN))
				if err != nil {
					return 0, fmt.Errorf("failed to update last offset: %v", err)
				}
			}

			ticker.Reset(eventHubFlushTimeout)
		}
	}
}

func (c *EventHubConnector) SyncRecords(req *model.SyncRecordsRequest) (*model.SyncResponse, error) {
	batch := req.Records

	numRecords, err := c.processBatch(req.FlowJobName, batch)
	if err != nil {
		c.logger.Error("failed to process batch", slog.Any("error", err))
		return nil, err
	}

	lastCheckpoint, err := req.Records.GetLastCheckpoint()
	if err != nil {
		c.logger.Error("failed to get last checkpoint", slog.Any("error", err))
		return nil, err
	}

	err = c.SetLastOffset(req.FlowJobName, lastCheckpoint)
	if err != nil {
		c.logger.Error("failed to update last offset", slog.Any("error", err))
		return nil, err
	}
	err = c.pgMetadata.IncrementID(req.FlowJobName)
	if err != nil {
		c.logger.Error("failed to increment id", slog.Any("error", err))
		return nil, err
	}

	return &model.SyncResponse{
<<<<<<< HEAD
		CurrentSyncBatchID:     req.SyncBatchID,
		LastSyncedCheckPointID: lastCheckpoint,
		NumRecordsSynced:       int64(numRecords),
=======
		CurrentSyncBatchID:     syncBatchID,
		LastSyncedCheckpointID: lastCheckpoint,
		NumRecordsSynced:       rowsSynced,
>>>>>>> 5b3fe7bf
		TableNameRowsMapping:   make(map[string]uint32),
		TableSchemaDeltas:      req.Records.WaitForSchemaDeltas(req.TableMappings),
	}, nil
}

func (c *EventHubConnector) CreateRawTable(req *protos.CreateRawTableInput) (*protos.CreateRawTableOutput, error) {
	// create topics for each table
	// key is the source table and value is the "eh_peer.eh_topic" that ought to be used.
	tableMap := req.GetTableNameMapping()

	for _, destinationTable := range tableMap {
		// parse peer name and topic name.
		name, err := NewScopedEventhub(destinationTable)
		if err != nil {
			c.logger.Error("failed to parse scoped eventhub name",
				slog.Any("error", err), slog.String("destinationTable", destinationTable))
			return nil, err
		}

		err = c.hubManager.EnsureEventHubExists(c.ctx, name)
		if err != nil {
			c.logger.Error("failed to ensure eventhub exists",
				slog.Any("error", err), slog.String("destinationTable", destinationTable))
			return nil, err
		}
	}

	return &protos.CreateRawTableOutput{
		TableIdentifier: "n/a",
	}, nil
}

func (c *EventHubConnector) ReplayTableSchemaDeltas(flowJobName string, schemaDeltas []*protos.TableSchemaDelta) error {
	c.logger.Info("ReplayTableSchemaDeltas for event hub is a no-op")
	return nil
}

func (c *EventHubConnector) SetupNormalizedTables(
	req *protos.SetupNormalizedTableBatchInput) (
	*protos.SetupNormalizedTableBatchOutput, error,
) {
	c.logger.Info("normalization for event hub is a no-op")
	return &protos.SetupNormalizedTableBatchOutput{
		TableExistsMapping: nil,
	}, nil
}

func (c *EventHubConnector) SyncFlowCleanup(jobName string) error {
	err := c.pgMetadata.DropMetadata(jobName)
	if err != nil {
		return err
	}
	return nil
}<|MERGE_RESOLUTION|>--- conflicted
+++ resolved
@@ -251,15 +251,9 @@
 	}
 
 	return &model.SyncResponse{
-<<<<<<< HEAD
 		CurrentSyncBatchID:     req.SyncBatchID,
-		LastSyncedCheckPointID: lastCheckpoint,
+		LastSyncedCheckpointID: lastCheckpoint,
 		NumRecordsSynced:       int64(numRecords),
-=======
-		CurrentSyncBatchID:     syncBatchID,
-		LastSyncedCheckpointID: lastCheckpoint,
-		NumRecordsSynced:       rowsSynced,
->>>>>>> 5b3fe7bf
 		TableNameRowsMapping:   make(map[string]uint32),
 		TableSchemaDeltas:      req.Records.WaitForSchemaDeltas(req.TableMappings),
 	}, nil
