package conneventhub

import (
	"context"
	"errors"
	"fmt"
	"log/slog"
	"time"

	"github.com/Azure/azure-sdk-for-go/sdk/azidentity"
	metadataStore "github.com/PeerDB-io/peer-flow/connectors/external_metadata"
	"github.com/PeerDB-io/peer-flow/connectors/utils"
	"github.com/PeerDB-io/peer-flow/generated/protos"
	"github.com/PeerDB-io/peer-flow/model"
	"github.com/PeerDB-io/peer-flow/peerdbenv"
	"github.com/PeerDB-io/peer-flow/shared"
)

type EventHubConnector struct {
	ctx          context.Context
	config       *protos.EventHubGroupConfig
	pgMetadata   *metadataStore.PostgresMetadataStore
	tableSchemas map[string]*protos.TableSchema
	creds        *azidentity.DefaultAzureCredential
	hubManager   *EventHubManager
	logger       slog.Logger
}

// NewEventHubConnector creates a new EventHubConnector.
func NewEventHubConnector(
	ctx context.Context,
	config *protos.EventHubGroupConfig,
) (*EventHubConnector, error) {
	defaultAzureCreds, err := azidentity.NewDefaultAzureCredential(nil)
	if err != nil {
		slog.ErrorContext(ctx, "failed to get default azure credentials",
			slog.Any("error", err))
		return nil, err
	}

	hubManager := NewEventHubManager(defaultAzureCreds, config)
	metadataSchemaName := "peerdb_eventhub_metadata" // #nosec G101
	pgMetadata, err := metadataStore.NewPostgresMetadataStore(ctx, config.GetMetadataDb(),
		metadataSchemaName)
	if err != nil {
		slog.ErrorContext(ctx, "failed to create postgres metadata store",
			slog.Any("error", err))
		return nil, err
	}

	flowName, _ := ctx.Value(shared.FlowNameKey).(string)
	return &EventHubConnector{
		ctx:        ctx,
		config:     config,
		pgMetadata: pgMetadata,
		creds:      defaultAzureCreds,
		hubManager: hubManager,
		logger:     *slog.With(slog.String(string(shared.FlowNameKey), flowName)),
	}, nil
}

func (c *EventHubConnector) Close() error {
	var allErrors error

	// close the postgres metadata store.
	err := c.pgMetadata.Close()
	if err != nil {
		c.logger.Error(fmt.Sprintf("failed to close postgres metadata store: %v", err))
		allErrors = errors.Join(allErrors, err)
	}

	err = c.hubManager.Close(context.Background())
	if err != nil {
		slog.Error("failed to close event hub manager", slog.Any("error", err))
		allErrors = errors.Join(allErrors, err)
	}

	return allErrors
}

func (c *EventHubConnector) ConnectionActive() error {
	return nil
}

func (c *EventHubConnector) InitializeTableSchema(req map[string]*protos.TableSchema) error {
	c.tableSchemas = req
	return nil
}

func (c *EventHubConnector) NeedsSetupMetadataTables() bool {
	return c.pgMetadata.NeedsSetupMetadata()
}

func (c *EventHubConnector) SetupMetadataTables() error {
	err := c.pgMetadata.SetupMetadata()
	if err != nil {
		c.logger.Error(fmt.Sprintf("failed to setup metadata tables: %v", err))
		return err
	}

	return nil
}

func (c *EventHubConnector) GetLastSyncBatchID(jobName string) (int64, error) {
	return c.pgMetadata.GetLastBatchID(jobName)
}

func (c *EventHubConnector) GetLastOffset(jobName string) (int64, error) {
<<<<<<< HEAD
	res, err := c.pgMetadata.FetchLastOffset(jobName)
	if err != nil {
		return 0, err
	}

	return res, nil
=======
	return c.pgMetadata.FetchLastOffset(jobName)
>>>>>>> f62f3e2f
}

func (c *EventHubConnector) SetLastOffset(jobName string, offset int64) error {
	err := c.pgMetadata.UpdateLastOffset(jobName, offset)
	if err != nil {
		c.logger.Error(fmt.Sprintf("failed to update last offset: %v", err))
		return err
	}

	return nil
}

// returns the number of records synced
func (c *EventHubConnector) processBatch(
	flowJobName string,
	batch *model.CDCRecordStream,
	maxParallelism int64,
) (uint32, error) {
	ctx := context.Background()
	batchPerTopic := NewHubBatches(c.hubManager)
	toJSONOpts := model.NewToJSONOptions(c.config.UnnestColumns)

	eventHubFlushTimeout := peerdbenv.GetPeerDBEventhubFlushTimeoutSeconds()

	ticker := time.NewTicker(eventHubFlushTimeout)
	defer ticker.Stop()

	lastSeenLSN := int64(0)
	lastUpdatedOffset := int64(0)

	numRecords := 0
	for {
		select {
		case record, ok := <-batch.GetRecords():
			if !ok {
				err := batchPerTopic.flushAllBatches(ctx, maxParallelism, flowJobName)
				if err != nil {
					return 0, err
				}

				c.logger.Info("processBatch", slog.Int("Total records sent to event hub", numRecords))
				return uint32(numRecords), nil
			}

			numRecords++

			recordLSN := record.GetCheckPointID()
			if recordLSN > lastSeenLSN {
				lastSeenLSN = recordLSN
			}

			json, err := record.GetItems().ToJSONWithOpts(toJSONOpts)
			if err != nil {
				c.logger.Info("failed to convert record to json: %v", err)
				return 0, err
			}

			topicName, err := NewScopedEventhub(record.GetTableName())
			if err != nil {
				c.logger.Error("failed to get topic name", slog.Any("error", err))
				return 0, err
			}

			err = batchPerTopic.AddEvent(ctx, topicName, json, false)
			if err != nil {
				c.logger.Error("failed to add event to batch", slog.Any("error", err))
				return 0, err
			}

			if numRecords%1000 == 0 {
				c.logger.Error("processBatch", slog.Int("number of records processed for sending", numRecords))
			}

		case <-ticker.C:
			err := batchPerTopic.flushAllBatches(ctx, maxParallelism, flowJobName)
			if err != nil {
				return 0, err
			}

			if lastSeenLSN > lastUpdatedOffset {
				err = c.SetLastOffset(flowJobName, lastSeenLSN)
				lastUpdatedOffset = lastSeenLSN
				c.logger.Info("processBatch", slog.Int64("updated last offset", lastSeenLSN))
				if err != nil {
					return 0, fmt.Errorf("failed to update last offset: %v", err)
				}
			}

			ticker.Stop()
			ticker = time.NewTicker(eventHubFlushTimeout)
		}
	}
}

func (c *EventHubConnector) SyncRecords(req *model.SyncRecordsRequest) (*model.SyncResponse, error) {
	maxParallelism := req.PushParallelism
	if maxParallelism <= 0 {
		maxParallelism = 10
	}

	var err error
	batch := req.Records
	var numRecords uint32

	shutdown := utils.HeartbeatRoutine(c.ctx, 10*time.Second, func() string {
		return fmt.Sprintf(
			"processed %d records for flow %s",
			numRecords, req.FlowJobName,
		)
	})
	defer func() {
		shutdown <- struct{}{}
	}()

	numRecords, err = c.processBatch(req.FlowJobName, batch, maxParallelism)
	if err != nil {
		c.logger.Error("failed to process batch", slog.Any("error", err))
		return nil, err
	}

	lastCheckpoint, err := req.Records.GetLastCheckpoint()
	if err != nil {
		c.logger.Error("failed to get last checkpoint", err)
		return nil, err
	}

	err = c.SetLastOffset(req.FlowJobName, lastCheckpoint)
	if err != nil {
		c.logger.Error("failed to update last offset", slog.Any("error", err))
		return nil, err
	}
	err = c.pgMetadata.IncrementID(req.FlowJobName)
	if err != nil {
		c.logger.Error("failed to increment id", slog.Any("error", err))
		return nil, err
	}

	rowsSynced := int64(numRecords)
	return &model.SyncResponse{
		LastSyncedCheckPointID: lastCheckpoint,
		NumRecordsSynced:       rowsSynced,
		TableNameRowsMapping:   make(map[string]uint32),
	}, nil
}

func (c *EventHubConnector) CreateRawTable(req *protos.CreateRawTableInput) (*protos.CreateRawTableOutput, error) {
	// create topics for each table
	// key is the source table and value is the "eh_peer.eh_topic" that ought to be used.
	tableMap := req.GetTableNameMapping()

	for _, destinationTable := range tableMap {
		// parse peer name and topic name.
		name, err := NewScopedEventhub(destinationTable)
		if err != nil {
			c.logger.Error("failed to parse scoped eventhub name",
				slog.Any("error", err), slog.String("destinationTable", destinationTable))
			return nil, err
		}

		err = c.hubManager.EnsureEventHubExists(c.ctx, name)
		if err != nil {
			c.logger.Error("failed to ensure eventhub exists",
				slog.Any("error", err), slog.String("destinationTable", destinationTable))
			return nil, err
		}
	}

	return &protos.CreateRawTableOutput{
		TableIdentifier: "n/a",
	}, nil
}

func (c *EventHubConnector) SetupNormalizedTables(
	req *protos.SetupNormalizedTableBatchInput) (
	*protos.SetupNormalizedTableBatchOutput, error) {
	c.logger.Info("normalization for event hub is a no-op")
	return &protos.SetupNormalizedTableBatchOutput{
		TableExistsMapping: nil,
	}, nil
}

func (c *EventHubConnector) SyncFlowCleanup(jobName string) error {
	err := c.pgMetadata.DropMetadata(jobName)
	if err != nil {
		return err
	}
	return nil
}<|MERGE_RESOLUTION|>--- conflicted
+++ resolved
@@ -106,16 +106,7 @@
 }
 
 func (c *EventHubConnector) GetLastOffset(jobName string) (int64, error) {
-<<<<<<< HEAD
-	res, err := c.pgMetadata.FetchLastOffset(jobName)
-	if err != nil {
-		return 0, err
-	}
-
-	return res, nil
-=======
 	return c.pgMetadata.FetchLastOffset(jobName)
->>>>>>> f62f3e2f
 }
 
 func (c *EventHubConnector) SetLastOffset(jobName string, offset int64) error {
