package conneventhub

import (
	"context"
	"errors"
	"fmt"
	"log/slog"
	"strings"
	"sync"
	"sync/atomic"
	"time"

	"github.com/Azure/azure-sdk-for-go/sdk/azidentity"
	"github.com/Azure/azure-sdk-for-go/sdk/messaging/azeventhubs"
	"github.com/Azure/azure-sdk-for-go/sdk/resourcemanager/eventhub/armeventhub"
	cmap "github.com/orcaman/concurrent-map/v2"

	"github.com/PeerDB-io/peer-flow/connectors/utils"
	"github.com/PeerDB-io/peer-flow/generated/protos"
	"github.com/PeerDB-io/peer-flow/logger"
)

type EventHubManager struct {
	creds *azidentity.DefaultAzureCredential
	// eventhub peer name -> config
	peerConfig cmap.ConcurrentMap[string, *protos.EventHubConfig]
	// eventhub name -> client
	hubs sync.Map
	// eventhub name -> number of partitions
	partitionCount sync.Map
}

func NewEventHubManager(
	creds *azidentity.DefaultAzureCredential,
	groupConfig *protos.EventHubGroupConfig,
) *EventHubManager {
	peerConfig := cmap.New[*protos.EventHubConfig]()

	for name, config := range groupConfig.Eventhubs {
		peerConfig.Set(name, config)
	}

	return &EventHubManager{
		creds:      creds,
		peerConfig: peerConfig,
	}
}

func (m *EventHubManager) GetNumPartitions(ctx context.Context, name ScopedEventhub) (int, error) {
	partitionCount, ok := m.partitionCount.Load(name)
	if ok {
		return partitionCount.(int), nil
	}

	hub, err := m.GetOrCreateHubClient(ctx, name)
	if err != nil {
		return 0, err
	}

	props, err := hub.GetEventHubProperties(ctx, nil)
	if err != nil {
		return 0, fmt.Errorf("failed to get eventhub properties: %v", err)
	}

	numPartitions := len(props.PartitionIDs)
	m.partitionCount.Store(name, numPartitions)

	return numPartitions, nil
}

func (m *EventHubManager) GetOrCreateHubClient(ctx context.Context, name ScopedEventhub) (
	*azeventhubs.ProducerClient, error,
) {
	ehConfig, ok := m.peerConfig.Get(name.PeerName)
	if !ok {
		return nil, fmt.Errorf("eventhub '%s' not configured", name.Eventhub)
	}

	namespace := ehConfig.Namespace
	// if the namespace isn't fully qualified, add the `.servicebus.windows.net`
	// check by counting the number of '.' in the namespace
	if strings.Count(namespace, ".") < 2 {
		namespace = fmt.Sprintf("%s.servicebus.windows.net", namespace)
	}

	var hubConnectOK bool
	var hub any
	hub, hubConnectOK = m.hubs.Load(name.ToString())
	if hubConnectOK {
		hubTmp := hub.(*azeventhubs.ProducerClient)
		_, err := hubTmp.GetEventHubProperties(ctx, nil)
		if err != nil {
			logger := logger.LoggerFromCtx(ctx)
			logger.Info(
				fmt.Sprintf("eventhub %s not reachable. Will re-establish connection and re-create it.", name),
				slog.Any("error", err))
			closeError := m.closeProducerClient(ctx, hubTmp)
			if closeError != nil {
				logger.Error("failed to close producer client", slog.Any("error", closeError))
			}
			m.hubs.Delete(name.ToString())
			hubConnectOK = false
		}
	}

	if !hubConnectOK {
		opts := &azeventhubs.ProducerClientOptions{
			RetryOptions: azeventhubs.RetryOptions{
				MaxRetries:    32,
				RetryDelay:    2 * time.Second,
				MaxRetryDelay: 16 * time.Second,
			},
		}
		hub, err := azeventhubs.NewProducerClient(namespace, name.Eventhub, m.creds, opts)
		if err != nil {
			return nil, fmt.Errorf("failed to create eventhub client: %v", err)
		}
		m.hubs.Store(name.ToString(), hub)
		return hub, nil
	}

	return hub.(*azeventhubs.ProducerClient), nil
}

func (m *EventHubManager) closeProducerClient(ctx context.Context, pc *azeventhubs.ProducerClient) error {
	if pc != nil {
		return pc.Close(ctx)
	}
	return nil
}

func (m *EventHubManager) Close(ctx context.Context) error {
<<<<<<< HEAD
=======
	var allErrors error
>>>>>>> 2d64b6a9
	numHubsClosed := atomic.Uint32{}
	shutdown := utils.HeartbeatRoutine(ctx, func() string {
		return fmt.Sprintf("closed %d eventhub clients", numHubsClosed.Load())
	})
	defer shutdown()
<<<<<<< HEAD

	var allErrors error
=======
>>>>>>> 2d64b6a9
	m.hubs.Range(func(key any, value any) bool {
		slog.InfoContext(ctx, "closing eventhub client",
			slog.Uint64("numClosed", uint64(numHubsClosed.Load())),
			slog.String("Currently closing", fmt.Sprintf("%v", key)))
		client := value.(*azeventhubs.ProducerClient)
		err := m.closeProducerClient(ctx, client)
		if err != nil {
<<<<<<< HEAD
			logger.LoggerFromCtx(ctx).Error(fmt.Sprintf("failed to close eventhub client for %v", name), slog.Any("error", err))
			allErrors = errors.Join(allErrors, err)
		}
=======
			slog.Error(fmt.Sprintf("failed to close eventhub client for %v", key), slog.Any("error", err))
			allErrors = errors.Join(allErrors, err)
		}

>>>>>>> 2d64b6a9
		numHubsClosed.Add(1)
		return true
	})

	slog.InfoContext(ctx, "closed all eventhub clients", slog.Any("numClosed", numHubsClosed.Load()))

	return allErrors
}

func (m *EventHubManager) CreateEventDataBatch(ctx context.Context, destination ScopedEventhub) (
	*azeventhubs.EventDataBatch, error,
) {
	hub, err := m.GetOrCreateHubClient(ctx, destination)
	if err != nil {
		return nil, err
	}

	opts := &azeventhubs.EventDataBatchOptions{
		// We want to route same hashed partition value
		// to same partition.
		PartitionID: &destination.PartitionKeyValue,
	}
	batch, err := hub.NewEventDataBatch(ctx, opts)
	if err != nil {
		return nil, fmt.Errorf("failed to create event data batch: %v", err)
	}

	return batch, nil
}

// EnsureEventHubExists ensures that the eventhub exists.
func (m *EventHubManager) EnsureEventHubExists(ctx context.Context, name ScopedEventhub) error {
	cfg, ok := m.peerConfig.Get(name.PeerName)
	if !ok {
		return fmt.Errorf("eventhub peer '%s' not configured", name.PeerName)
	}

	hubClient, err := m.getEventHubMgmtClient(cfg.SubscriptionId)
	if err != nil {
		return fmt.Errorf("failed to get event hub client: %v", err)
	}

	namespace := cfg.Namespace
	resourceGroup := cfg.ResourceGroup

	_, err = hubClient.Get(ctx, resourceGroup, namespace, name.Eventhub, nil)

	partitionCount := int64(cfg.PartitionCount)
	retention := int64(cfg.MessageRetentionInDays)
	logger := logger.LoggerFromCtx(ctx)
	if err != nil {
		opts := armeventhub.Eventhub{
			Properties: &armeventhub.Properties{
				PartitionCount:         &partitionCount,
				MessageRetentionInDays: &retention,
			},
		}

		_, err := hubClient.CreateOrUpdate(ctx, resourceGroup, namespace, name.Eventhub, opts, nil)
		if err != nil {
			slog.Error("failed to create event hub", slog.Any("error", err))
			return err
		}

		logger.Info("event hub created", slog.Any("name", name))
	} else {
		logger.Info("event hub exists already", slog.Any("name", name))
	}

	return nil
}

func (m *EventHubManager) getEventHubMgmtClient(subID string) (*armeventhub.EventHubsClient, error) {
	if subID == "" {
		envSubID, err := utils.GetAzureSubscriptionID()
		if err != nil {
			slog.Error("failed to get azure subscription id", slog.Any("error", err))
			return nil, err
		}
		subID = envSubID
	}

	hubClient, err := armeventhub.NewEventHubsClient(subID, m.creds, nil)
	if err != nil {
		slog.Error("failed to get event hub client", slog.Any("error", err))
		return nil, err
	}

	return hubClient, nil
}<|MERGE_RESOLUTION|>--- conflicted
+++ resolved
@@ -130,20 +130,18 @@
 }
 
 func (m *EventHubManager) Close(ctx context.Context) error {
-<<<<<<< HEAD
-=======
-	var allErrors error
->>>>>>> 2d64b6a9
 	numHubsClosed := atomic.Uint32{}
 	shutdown := utils.HeartbeatRoutine(ctx, func() string {
 		return fmt.Sprintf("closed %d eventhub clients", numHubsClosed.Load())
 	})
 	defer shutdown()
-<<<<<<< HEAD
 
 	var allErrors error
-=======
->>>>>>> 2d64b6a9
+	numHubsClosed := atomic.Uint32{}
+	shutdown := utils.HeartbeatRoutine(ctx, func() string {
+		return fmt.Sprintf("closed %d eventhub clients", numHubsClosed.Load())
+	})
+	defer shutdown()
 	m.hubs.Range(func(key any, value any) bool {
 		slog.InfoContext(ctx, "closing eventhub client",
 			slog.Uint64("numClosed", uint64(numHubsClosed.Load())),
@@ -151,16 +149,9 @@
 		client := value.(*azeventhubs.ProducerClient)
 		err := m.closeProducerClient(ctx, client)
 		if err != nil {
-<<<<<<< HEAD
 			logger.LoggerFromCtx(ctx).Error(fmt.Sprintf("failed to close eventhub client for %v", name), slog.Any("error", err))
 			allErrors = errors.Join(allErrors, err)
 		}
-=======
-			slog.Error(fmt.Sprintf("failed to close eventhub client for %v", key), slog.Any("error", err))
-			allErrors = errors.Join(allErrors, err)
-		}
-
->>>>>>> 2d64b6a9
 		numHubsClosed.Add(1)
 		return true
 	})
