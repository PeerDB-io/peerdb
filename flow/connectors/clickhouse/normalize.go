--- conflicted
+++ resolved
@@ -55,11 +55,7 @@
 		return false, fmt.Errorf("error occurred while checking if destination ClickHouse table exists: %w", err)
 	}
 	if tableAlreadyExists && !config.IsResync {
-<<<<<<< HEAD
-		c.logger.Info("[ch] normalized table already exists, skipping", "table", destinationTableIdentifier)
-=======
-		c.logger.Info("[ch] destination ClickHouse table already exists, skipping", "table", tableIdentifier)
->>>>>>> f407c53a
+		c.logger.Info("[ch] destination ClickHouse table already exists, skipping", "table", destinationTableIdentifier)
 		return true, nil
 	}
 
