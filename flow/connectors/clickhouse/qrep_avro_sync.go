package connclickhouse

import (
	"context"
	"database/sql"
	"fmt"
	"log/slog"
	"strings"
	"time"

	"go.temporal.io/sdk/activity"

	"github.com/PeerDB-io/peer-flow/connectors/utils"
	avro "github.com/PeerDB-io/peer-flow/connectors/utils/avro"
	"github.com/PeerDB-io/peer-flow/generated/protos"
	"github.com/PeerDB-io/peer-flow/model"
	"github.com/PeerDB-io/peer-flow/model/qvalue"
	"github.com/PeerDB-io/peer-flow/shared"
)

type ClickhouseAvroSyncMethod struct {
	config    *protos.QRepConfig
	connector *ClickhouseConnector
}

func NewClickhouseAvroSyncMethod(
	config *protos.QRepConfig,
	connector *ClickhouseConnector,
) *ClickhouseAvroSyncMethod {
	return &ClickhouseAvroSyncMethod{
		config:    config,
		connector: connector,
	}
}

func (s *ClickhouseAvroSyncMethod) CopyStageToDestination(ctx context.Context, avroFile *avro.AvroFile) error {
	stagingPath := s.connector.credsProvider.BucketPath
	s3o, err := utils.NewS3BucketAndPrefix(stagingPath)
	if err != nil {
		return err
	}

	avroFileUrl := fmt.Sprintf("https://%s.s3.%s.amazonaws.com/%s", s3o.Bucket,
		s.connector.credsProvider.Provider.GetRegion(), avroFile.FilePath)

	creds, err := s.connector.credsProvider.Provider.Retrieve(ctx)
	if err != nil {
		return err
	}
	//nolint:gosec
	query := fmt.Sprintf("INSERT INTO %s SELECT * FROM s3('%s','%s','%s', '%s', 'Avro')",
		s.config.DestinationTableIdentifier, avroFileUrl,
		creds.AWS.AccessKeyID, creds.AWS.SecretAccessKey, creds.AWS.SessionToken)

	_, err = s.connector.database.ExecContext(ctx, query)

	return err
}

func (s *ClickhouseAvroSyncMethod) SyncRecords(
	ctx context.Context,
	dstTableSchema []*sql.ColumnType,
	stream *model.QRecordStream,
	flowJobName string,
) (int, error) {
	tableLog := slog.String("destinationTable", s.config.DestinationTableIdentifier)
	dstTableName := s.config.DestinationTableIdentifier

	schema := stream.Schema()
	s.connector.logger.Info("sync function called and schema acquired", tableLog)

	avroSchema, err := s.getAvroSchema(dstTableName, schema)
	if err != nil {
		return 0, err
	}

	partitionID := shared.RandomString(16)
	avroFile, err := s.writeToAvroFile(ctx, stream, avroSchema, partitionID, flowJobName)
	if err != nil {
		return 0, err
	}
	defer avroFile.Cleanup()
	s.connector.logger.Info(fmt.Sprintf("written %d records to Avro file", avroFile.NumRecords), tableLog)
	err = s.CopyStageToDestination(ctx, avroFile)
	if err != nil {
		return 0, err
	}

	return avroFile.NumRecords, nil
}

func (s *ClickhouseAvroSyncMethod) SyncQRepRecords(
	ctx context.Context,
	config *protos.QRepConfig,
	partition *protos.QRepPartition,
	dstTableSchema []*sql.ColumnType,
	stream *model.QRecordStream,
) (int, error) {
	startTime := time.Now()
	dstTableName := config.DestinationTableIdentifier
<<<<<<< HEAD
	stagingPath := s.connector.credsProvider.BucketPath
	schema, err := stream.Schema()
	if err != nil {
		return -1, fmt.Errorf("failed to get schema from stream: %w", err)
	}
	avroSchema, err := s.getAvroSchema(dstTableName, schema)
=======
	stagingPath := s.connector.creds.BucketPath

	avroSchema, err := s.getAvroSchema(dstTableName, stream.Schema())
>>>>>>> 54b9d25f
	if err != nil {
		return 0, err
	}

	avroFile, err := s.writeToAvroFile(ctx, stream, avroSchema, partition.PartitionId, config.FlowJobName)
	if err != nil {
		return 0, err
	}

	s3o, err := utils.NewS3BucketAndPrefix(stagingPath)
	if err != nil {
		return 0, err
	}

	creds, err := s.connector.credsProvider.Provider.Retrieve(ctx)
	if err != nil {
		return 0, err
	}

	avroFileUrl := fmt.Sprintf("https://%s.s3.%s.amazonaws.com/%s", s3o.Bucket,
		s.connector.credsProvider.Provider.GetRegion(), avroFile.FilePath)

	selector := make([]string, 0, len(dstTableSchema))
	for _, col := range dstTableSchema {
		colName := col.Name()
		if strings.EqualFold(colName, config.SoftDeleteColName) ||
			strings.EqualFold(colName, config.SyncedAtColName) ||
			strings.EqualFold(colName, versionColName) {
			continue
		}

		selector = append(selector, "`"+colName+"`")
	}
	selectorStr := strings.Join(selector, ",")
	//nolint:gosec
	query := fmt.Sprintf("INSERT INTO %s(%s) SELECT %s FROM s3('%s','%s','%s', '%s', 'Avro')",
		config.DestinationTableIdentifier, selectorStr, selectorStr, avroFileUrl,
		creds.AWS.AccessKeyID, creds.AWS.SecretAccessKey, creds.AWS.SessionToken)

	_, err = s.connector.database.ExecContext(ctx, query)
	if err != nil {
		return 0, err
	}

	err = s.insertMetadata(ctx, partition, config.FlowJobName, startTime)
	if err != nil {
		return -1, err
	}

	activity.RecordHeartbeat(ctx, "finished syncing records")

	return avroFile.NumRecords, nil
}

func (s *ClickhouseAvroSyncMethod) getAvroSchema(
	dstTableName string,
	schema qvalue.QRecordSchema,
) (*model.QRecordAvroSchemaDefinition, error) {
	avroSchema, err := model.GetAvroSchemaDefinition(dstTableName, schema, protos.DBType_CLICKHOUSE)
	if err != nil {
		return nil, fmt.Errorf("failed to define Avro schema: %w", err)
	}
	return avroSchema, nil
}

func (s *ClickhouseAvroSyncMethod) writeToAvroFile(
	ctx context.Context,
	stream *model.QRecordStream,
	avroSchema *model.QRecordAvroSchemaDefinition,
	partitionID string,
	flowJobName string,
) (*avro.AvroFile, error) {
	stagingPath := s.connector.credsProvider.BucketPath
	ocfWriter := avro.NewPeerDBOCFWriter(stream, avroSchema, avro.CompressZstd, protos.DBType_CLICKHOUSE)
	s3o, err := utils.NewS3BucketAndPrefix(stagingPath)
	if err != nil {
		return nil, fmt.Errorf("failed to parse staging path: %w", err)
	}

	s3AvroFileKey := fmt.Sprintf("%s/%s/%s.avro.zst", s3o.Prefix, flowJobName, partitionID)
	s3AvroFileKey = strings.Trim(s3AvroFileKey, "/")
	avroFile, err := ocfWriter.WriteRecordsToS3(ctx, s3o.Bucket, s3AvroFileKey, s.connector.credsProvider.Provider)
	if err != nil {
		return nil, fmt.Errorf("failed to write records to S3: %w", err)
	}
	return avroFile, nil
}

func (s *ClickhouseAvroSyncMethod) insertMetadata(
	ctx context.Context,
	partition *protos.QRepPartition,
	flowJobName string,
	startTime time.Time,
) error {
	partitionLog := slog.String(string(shared.PartitionIDKey), partition.PartitionId)
	insertMetadataStmt, err := s.connector.createMetadataInsertStatement(partition, flowJobName, startTime)
	if err != nil {
		s.connector.logger.Error("failed to create metadata insert statement",
			slog.Any("error", err), partitionLog)
		return fmt.Errorf("failed to create metadata insert statement: %w", err)
	}

	if _, err := s.connector.database.ExecContext(ctx, insertMetadataStmt); err != nil {
		return fmt.Errorf("failed to execute metadata insert statement: %w", err)
	}

	return nil
}

type ClickhouseAvroWriteHandler struct {
	connector    *ClickhouseConnector
	dstTableName string
	stage        string
	copyOpts     []string
}

// NewClickhouseAvroWriteHandler creates a new ClickhouseAvroWriteHandler
func NewClickhouseAvroWriteHandler(
	connector *ClickhouseConnector,
	dstTableName string,
	stage string,
	copyOpts []string,
) *ClickhouseAvroWriteHandler {
	return &ClickhouseAvroWriteHandler{
		connector:    connector,
		dstTableName: dstTableName,
		stage:        stage,
		copyOpts:     copyOpts,
	}
}<|MERGE_RESOLUTION|>--- conflicted
+++ resolved
@@ -98,18 +98,9 @@
 ) (int, error) {
 	startTime := time.Now()
 	dstTableName := config.DestinationTableIdentifier
-<<<<<<< HEAD
 	stagingPath := s.connector.credsProvider.BucketPath
-	schema, err := stream.Schema()
-	if err != nil {
-		return -1, fmt.Errorf("failed to get schema from stream: %w", err)
-	}
-	avroSchema, err := s.getAvroSchema(dstTableName, schema)
-=======
-	stagingPath := s.connector.creds.BucketPath
 
 	avroSchema, err := s.getAvroSchema(dstTableName, stream.Schema())
->>>>>>> 54b9d25f
 	if err != nil {
 		return 0, err
 	}
