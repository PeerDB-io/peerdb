package connclickhouse

import (
	"context"
	"crypto/tls"
	"database/sql"
	"errors"
	"fmt"
	"net/url"
	"os"
	"strings"

	"github.com/ClickHouse/clickhouse-go/v2"
	_ "github.com/ClickHouse/clickhouse-go/v2/lib/driver"
	"github.com/aws/aws-sdk-go-v2/aws"
	"github.com/aws/aws-sdk-go-v2/service/s3"
	"go.temporal.io/sdk/log"
	"golang.org/x/mod/semver"

	metadataStore "github.com/PeerDB-io/peer-flow/connectors/external_metadata"
	"github.com/PeerDB-io/peer-flow/connectors/utils"
	"github.com/PeerDB-io/peer-flow/generated/protos"
	"github.com/PeerDB-io/peer-flow/logger"
	"github.com/PeerDB-io/peer-flow/peerdbenv"
	"github.com/PeerDB-io/peer-flow/shared"
)

type ClickhouseConnector struct {
	*metadataStore.PostgresMetadata
	database           *sql.DB
	tableSchemaMapping map[string]*protos.TableSchema
	logger             log.Logger
	config             *protos.ClickhouseConfig
	credsProvider      *utils.ClickHouseS3Credentials
}

func ValidateS3(ctx context.Context, creds *utils.ClickHouseS3Credentials) error {
	// for validation purposes
	s3Client, err := utils.CreateS3Client(ctx, creds.Provider)
	if err != nil {
		return fmt.Errorf("failed to create S3 client: %w", err)
	}

	object, err := utils.NewS3BucketAndPrefix(creds.BucketPath)
	if err != nil {
		return fmt.Errorf("failed to create S3 bucket and prefix: %w", err)
	}

	prefix := object.Prefix
	if !strings.HasSuffix(prefix, "/") {
		prefix += "/"
	}

	_, listErr := s3Client.ListObjectsV2(ctx, &s3.ListObjectsV2Input{
		Bucket: &object.Bucket,
		Prefix: &prefix,
	},
	)
	if listErr != nil {
		return fmt.Errorf("failed to list objects: %w", listErr)
	}

	return nil
}

// Creates and drops a dummy table to validate the peer
func (c *ClickhouseConnector) ValidateCheck(ctx context.Context) error {
	validateDummyTableName := "peerdb_validation_" + shared.RandomString(4)
	// create a table
	_, err := c.database.ExecContext(ctx, fmt.Sprintf("CREATE TABLE IF NOT EXISTS %s (id UInt64) ENGINE = Memory",
		validateDummyTableName))
	if err != nil {
		return fmt.Errorf("failed to create validation table %s: %w", validateDummyTableName, err)
	}

	// insert a row
	_, err = c.database.ExecContext(ctx, fmt.Sprintf("INSERT INTO %s VALUES (1)", validateDummyTableName))
	if err != nil {
		return fmt.Errorf("failed to insert into validation table %s: %w", validateDummyTableName, err)
	}

	// drop the table
	_, err = c.database.ExecContext(ctx, "DROP TABLE IF EXISTS "+validateDummyTableName)
	if err != nil {
		return fmt.Errorf("failed to drop validation table %s: %w", validateDummyTableName, err)
	}

	validateErr := ValidateS3(ctx, c.creds)
	if validateErr != nil {
		return fmt.Errorf("failed to validate S3 bucket: %w", validateErr)
	}

	return nil
}

func NewClickhouseConnector(
	ctx context.Context,
	config *protos.ClickhouseConfig,
) (*ClickhouseConnector, error) {
	logger := logger.LoggerFromCtx(ctx)
	database, err := connect(ctx, config)
	if err != nil {
		return nil, fmt.Errorf("failed to open connection to Clickhouse peer: %w", err)
	}

	pgMetadata, err := metadataStore.NewPostgresMetadata(ctx)
	if err != nil {
		logger.Error("failed to create postgres metadata store", "error", err)
		return nil, err
	}

	credentialsProvider, err := utils.GetAWSCredentialsProvider(ctx, "clickhouse", utils.PeerAWSCredentials{
		Credentials: aws.Credentials{
			AccessKeyID:     config.AccessKeyId,
			SecretAccessKey: config.SecretAccessKey,
		},
		Region:      config.Region,
		EndpointUrl: nil,
	})
	if err != nil {
		return nil, err
	}

<<<<<<< HEAD
	awsBucketPath := config.S3Path

	if awsBucketPath == "" {
		deploymentUID := shared.GetDeploymentUID()
=======
	if clickhouseS3Creds.AccessKeyID == "" &&
		clickhouseS3Creds.SecretAccessKey == "" && clickhouseS3Creds.Region == "" &&
		clickhouseS3Creds.BucketPath == "" {
		deploymentUID := peerdbenv.PeerDBDeploymentUID()
>>>>>>> 3293f8ff
		flowName, _ := ctx.Value(shared.FlowNameKey).(string)
		bucketPathSuffix := fmt.Sprintf("%s/%s",
			url.PathEscape(deploymentUID), url.PathEscape(flowName))
		// Fallback: Get S3 credentials from environment
		awsBucketName := os.Getenv("PEERDB_CLICKHOUSE_AWS_S3_BUCKET_NAME")
		if awsBucketName == "" {
			return nil, errors.New("PeerDB Clickhouse Bucket Name not set")
		}

		awsBucketPath = fmt.Sprintf("s3://%s/%s", awsBucketName, bucketPathSuffix)
	}
	clickHouseS3CredentialsNew := utils.ClickHouseS3Credentials{
		Provider:   credentialsProvider,
		BucketPath: awsBucketPath,
	}
	credentials, err := credentialsProvider.Retrieve(ctx)
	// TODO finish and test this flow when a compatible ClickHouse version is available
	if credentials.AWS.SessionToken != "" {
		minSupportedClickhouseVersions := []string{
			// TODO versions having
			// https://github.com/ClickHouse/ClickHouse/commit/d045ab150ed5659f143beca5e50d0b72dae3bf78
		}
		clickHouseVersionRow := database.QueryRowContext(ctx, "SELECT version()")
		var clickHouseVersion string
		err := clickHouseVersionRow.Scan(&clickHouseVersionRow)
		if err != nil {
			return nil, fmt.Errorf("failed to query clickhouse version: %w", err)
		}
		supportsSessionToken := false
		for _, minSupportedVersion := range minSupportedClickhouseVersions {
			minSupportedMajor := semver.Major(minSupportedVersion)
			currentClickHouseMajor := semver.Major(clickHouseVersion)
			// We are in the same major version, now check if we are ahead of the minor version having the change
			if semver.Compare(minSupportedMajor, currentClickHouseMajor) == 0 {
				if semver.Compare(minSupportedMajor, clickHouseVersion) <= 0 {
					supportsSessionToken = true
					break
				}
			}
		}
		if !supportsSessionToken {
			return nil, fmt.Errorf(
				"please provide AWS access credentials explicitly or upgrade to version >= %v, current version is %s",
				minSupportedClickhouseVersions, clickHouseVersion)
		}
	}

	if err != nil {
		return nil, err
	}

<<<<<<< HEAD
	validateErr := ValidateS3(ctx, &clickHouseS3CredentialsNew)
	if validateErr != nil {
		return nil, fmt.Errorf("failed to validate S3 bucket: %w", validateErr)
	}

=======
>>>>>>> 3293f8ff
	return &ClickhouseConnector{
		database:           database,
		PostgresMetadata:   pgMetadata,
		tableSchemaMapping: nil,
		config:             config,
		logger:             logger,
		credsProvider:      &clickHouseS3CredentialsNew,
	}, nil
}

func connect(ctx context.Context, config *protos.ClickhouseConfig) (*sql.DB, error) {
	var tlsSetting *tls.Config
	if !config.DisableTls {
		tlsSetting = &tls.Config{MinVersion: tls.VersionTLS13}
	}
	conn := clickhouse.OpenDB(&clickhouse.Options{
		Addr: []string{fmt.Sprintf("%s:%d", config.Host, config.Port)},
		Auth: clickhouse.Auth{
			Database: config.Database,
			Username: config.User,
			Password: config.Password,
		},
		TLS:         tlsSetting,
		Compression: &clickhouse.Compression{Method: clickhouse.CompressionLZ4},
		ClientInfo: clickhouse.ClientInfo{
			Products: []struct {
				Name    string
				Version string
			}{
				{Name: "peerdb"},
			},
		},
	})

	if err := conn.PingContext(ctx); err != nil {
		conn.Close()
		return nil, fmt.Errorf("failed to ping to Clickhouse peer: %w", err)
	}

	return conn, nil
}

func (c *ClickhouseConnector) Close() error {
	if c != nil {
		err := c.database.Close()
		if err != nil {
			return fmt.Errorf("error while closing connection to Clickhouse peer: %w", err)
		}
	}
	return nil
}

func (c *ClickhouseConnector) ConnectionActive(ctx context.Context) error {
	// This also checks if database exists
	return c.database.PingContext(ctx)
}<|MERGE_RESOLUTION|>--- conflicted
+++ resolved
@@ -85,7 +85,7 @@
 		return fmt.Errorf("failed to drop validation table %s: %w", validateDummyTableName, err)
 	}
 
-	validateErr := ValidateS3(ctx, c.creds)
+	validateErr := ValidateS3(ctx, c.credsProvider)
 	if validateErr != nil {
 		return fmt.Errorf("failed to validate S3 bucket: %w", validateErr)
 	}
@@ -121,17 +121,10 @@
 		return nil, err
 	}
 
-<<<<<<< HEAD
 	awsBucketPath := config.S3Path
 
 	if awsBucketPath == "" {
-		deploymentUID := shared.GetDeploymentUID()
-=======
-	if clickhouseS3Creds.AccessKeyID == "" &&
-		clickhouseS3Creds.SecretAccessKey == "" && clickhouseS3Creds.Region == "" &&
-		clickhouseS3Creds.BucketPath == "" {
 		deploymentUID := peerdbenv.PeerDBDeploymentUID()
->>>>>>> 3293f8ff
 		flowName, _ := ctx.Value(shared.FlowNameKey).(string)
 		bucketPathSuffix := fmt.Sprintf("%s/%s",
 			url.PathEscape(deploymentUID), url.PathEscape(flowName))
@@ -183,14 +176,11 @@
 		return nil, err
 	}
 
-<<<<<<< HEAD
 	validateErr := ValidateS3(ctx, &clickHouseS3CredentialsNew)
 	if validateErr != nil {
 		return nil, fmt.Errorf("failed to validate S3 bucket: %w", validateErr)
 	}
 
-=======
->>>>>>> 3293f8ff
 	return &ClickhouseConnector{
 		database:           database,
 		PostgresMetadata:   pgMetadata,
