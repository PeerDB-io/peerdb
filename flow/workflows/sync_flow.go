--- conflicted
+++ resolved
@@ -35,7 +35,6 @@
 	ctx workflow.Context,
 	config *protos.FlowConnectionConfigs,
 	opts *protos.SyncFlowOptions,
-	relationMessageMapping model.RelationMessageMapping,
 	normFlowId string,
 	normFlowRunId string,
 ) (*model.SyncResponse, error) {
@@ -74,7 +73,7 @@
 		FlowConnectionConfigs:  config,
 		LastSyncState:          dstSyncState,
 		SyncFlowOptions:        opts,
-		RelationMessageMapping: relationMessageMapping,
+		RelationMessageMapping: opts.RelationMessageMapping,
 	}
 	fStartFlow := workflow.ExecuteActivity(startFlowCtx, flowable.StartFlow, startFlowInput)
 
@@ -123,16 +122,11 @@
 		Progress:    []string{},
 	})
 
-<<<<<<< HEAD
 	return s.executeSyncFlow(
 		ctx,
 		config,
 		options,
-		options.RelationMessageMapping,
 		normFlowId,
 		normFlowRunId,
 	)
-=======
-	return s.executeSyncFlow(ctx, config, options, options.RelationMessageMapping)
->>>>>>> be6b5c23
 }