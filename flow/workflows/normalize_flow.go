--- conflicted
+++ resolved
@@ -76,15 +76,7 @@
 		state.Wait = false
 	})
 
-<<<<<<< HEAD
 	for state.Wait && ctx.Err() == nil {
-=======
-	parallel, _ := GetSideEffect(ctx, func(_ workflow.Context) bool {
-		return peerdbenv.PeerDBEnableParallelSyncNormalize()
-	})
-
-	for !stopLoop {
->>>>>>> 876d4775
 		selector.Select(ctx)
 	}
 	if exit := ProcessLoop(ctx, logger, selector, state); exit != "" {
@@ -103,15 +95,9 @@
 		}
 		fStartNormalize := workflow.ExecuteActivity(normalizeFlowCtx, flowable.StartNormalize, startNormalizeInput)
 
-<<<<<<< HEAD
 		var normalizeResponse *model.NormalizeResponse
 		if err := fStartNormalize.Get(normalizeFlowCtx, &normalizeResponse); err != nil {
 			_ = model.NormalizeErrorSignal.SignalExternalWorkflow(
-=======
-		if !parallel {
-			parent := workflow.GetInfo(ctx).ParentWorkflowExecution
-			model.NormalizeSyncDoneSignal.SignalExternalWorkflow(
->>>>>>> 876d4775
 				ctx,
 				parent.ID,
 				"",
@@ -127,13 +113,19 @@
 		}
 	}
 
-	if !state.Stop && !peerdbenv.PeerDBEnableParallelSyncNormalize() {
-		_ = model.NormalizeDoneSignal.SignalExternalWorkflow(
-			ctx,
-			parent.ID,
-			"",
-			struct{}{},
-		).Get(ctx, nil)
+	if !state.Stop {
+		parallel, _ := GetSideEffect(ctx, func(_ workflow.Context) bool {
+			return peerdbenv.PeerDBEnableParallelSyncNormalize()
+		})
+
+		if parallel {
+			_ = model.NormalizeDoneSignal.SignalExternalWorkflow(
+				ctx,
+				parent.ID,
+				"",
+				struct{}{},
+			).Get(ctx, nil)
+		}
 	}
 
 	state.Wait = true
