package peerflow

import (
	"fmt"
	"strings"
	"time"

	"github.com/PeerDB-io/peer-flow/generated/protos"
	"github.com/PeerDB-io/peer-flow/model"
	"github.com/PeerDB-io/peer-flow/shared"
	"github.com/google/uuid"
	"go.temporal.io/api/enums/v1"
	"go.temporal.io/sdk/log"
	"go.temporal.io/sdk/temporal"
	"go.temporal.io/sdk/workflow"
)

const (
	CDCFlowStatusQuery     = "q-cdc-flow-status"
	maxSyncFlowsPerCDCFlow = 32
)

type CDCFlowLimits struct {
	// Number of sync flows to execute in total.
	// If 0, the number of sync flows will be continuously executed until the peer flow is cancelled.
	// This is typically non-zero for testing purposes.
	TotalSyncFlows int
	// Maximum number of rows in a sync flow batch.
	MaxBatchSize int
	// Rows synced after which we can say a test is done.
	ExitAfterRecords int
}

type CDCFlowWorkflowState struct {
	// Progress events for the peer flow.
	Progress []string
	// Accumulates status for sync flows spawned.
	SyncFlowStatuses []*model.SyncResponse
	// Accumulates status for sync flows spawned.
	NormalizeFlowStatuses []*model.NormalizeResponse
	// Current signalled state of the peer flow.
	ActiveSignal shared.CDCFlowSignal
	// SetupComplete indicates whether the peer flow setup has completed.
	SetupComplete bool
	// SnapshotComplete indicates whether the initial snapshot workflow has completed.
	SnapshotComplete bool
	// Errors encountered during child sync flow executions.
	SyncFlowErrors []string
	// Errors encountered during child sync flow executions.
	NormalizeFlowErrors []string
	// Global mapping of relation IDs to RelationMessages sent as a part of logical replication.
	// Needed to support schema changes.
	RelationMessageMapping *model.RelationMessageMapping
}

// returns a new empty PeerFlowState
func NewCDCFlowWorkflowState() *CDCFlowWorkflowState {
	return &CDCFlowWorkflowState{
		Progress:              []string{"started"},
		SyncFlowStatuses:      nil,
		NormalizeFlowStatuses: nil,
		ActiveSignal:          shared.NoopSignal,
		SetupComplete:         false,
		SyncFlowErrors:        nil,
		NormalizeFlowErrors:   nil,
		// WORKAROUND: empty maps are protobufed into nil maps for reasons beyond me
		RelationMessageMapping: &model.RelationMessageMapping{
			0: &protos.RelationMessage{
				RelationId:   0,
				RelationName: "protobuf_workaround",
			},
		},
	}
}

// truncate the progress and other arrays to a max of 10 elements
func (s *CDCFlowWorkflowState) TruncateProgress(logger log.Logger) {
	if len(s.Progress) > 10 {
		s.Progress = s.Progress[len(s.Progress)-10:]
	}
	if len(s.SyncFlowStatuses) > 10 {
		s.SyncFlowStatuses = s.SyncFlowStatuses[len(s.SyncFlowStatuses)-10:]
	}
	if len(s.NormalizeFlowStatuses) > 10 {
		s.NormalizeFlowStatuses = s.NormalizeFlowStatuses[len(s.NormalizeFlowStatuses)-10:]
	}

	if s.SyncFlowErrors != nil {
		logger.Warn("SyncFlowErrors: ", s.SyncFlowErrors)
		s.SyncFlowErrors = nil
	}

	if s.NormalizeFlowErrors != nil {
		logger.Warn("NormalizeFlowErrors: ", s.NormalizeFlowErrors)
		s.NormalizeFlowErrors = nil
	}
}

// CDCFlowWorkflowExecution represents the state for execution of a peer flow.
type CDCFlowWorkflowExecution struct {
	flowExecutionID string
	logger          log.Logger
	ctx             workflow.Context
}

// NewCDCFlowWorkflowExecution creates a new instance of PeerFlowWorkflowExecution.
func NewCDCFlowWorkflowExecution(ctx workflow.Context) *CDCFlowWorkflowExecution {
	return &CDCFlowWorkflowExecution{
		flowExecutionID: workflow.GetInfo(ctx).WorkflowExecution.ID,
		logger:          workflow.GetLogger(ctx),
		ctx:             ctx,
	}
}

func GetChildWorkflowID(
	ctx workflow.Context,
	prefix string,
	peerFlowName string,
) (string, error) {
	childWorkflowIDSideEffect := workflow.SideEffect(ctx, func(ctx workflow.Context) interface{} {
		return fmt.Sprintf("%s-%s-%s", prefix, peerFlowName, uuid.New().String())
	})

	var childWorkflowID string
	if err := childWorkflowIDSideEffect.Get(&childWorkflowID); err != nil {
		return "", fmt.Errorf("failed to get child workflow ID: %w", err)
	}

	return childWorkflowID, nil
}

// CDCFlowWorkflowResult is the result of the PeerFlowWorkflow.
type CDCFlowWorkflowResult = CDCFlowWorkflowState

func (w *CDCFlowWorkflowExecution) receiveAndHandleSignalAsync(ctx workflow.Context, state *CDCFlowWorkflowState) {
	signalChan := workflow.GetSignalChannel(ctx, shared.CDCFlowSignalName)

	var signalVal shared.CDCFlowSignal
	ok := signalChan.ReceiveAsync(&signalVal)
	if ok {
		state.ActiveSignal = shared.FlowSignalHandler(state.ActiveSignal, signalVal, w.logger)
	}
}

func CDCFlowWorkflowWithConfig(
	ctx workflow.Context,
	cfg *protos.FlowConnectionConfigs,
	limits *CDCFlowLimits,
	state *CDCFlowWorkflowState,
) (*CDCFlowWorkflowResult, error) {
	if state == nil {
		state = NewCDCFlowWorkflowState()
	}

	if cfg == nil {
		return nil, fmt.Errorf("invalid connection configs")
	}

	w := NewCDCFlowWorkflowExecution(ctx)

	if limits.TotalSyncFlows == 0 {
		limits.TotalSyncFlows = maxSyncFlowsPerCDCFlow
	}

	// Support a Query for the current state of the peer flow.
	err := workflow.SetQueryHandler(ctx, CDCFlowStatusQuery, func(jobName string) (CDCFlowWorkflowState, error) {
		return *state, nil
	})
	if err != nil {
		return state, fmt.Errorf("failed to set `%s` query handler: %w", CDCFlowStatusQuery, err)
	}

	// we cannot skip SetupFlow if SnapshotFlow did not complete in cases where Resync is enabled
	// because Resync modifies TableMappings before Setup and also before Snapshot
	// for safety, rely on the idempotency of SetupFlow instead
	// also, no signals are being handled until the loop starts, so no PAUSE/DROP will take here.
	if !(state.SetupComplete && state.SnapshotComplete) {
		// if resync is true, alter the table name schema mapping to temporarily add
		// a suffix to the table names.
		if cfg.Resync {
			for _, mapping := range cfg.TableMappings {
				oldName := mapping.DestinationTableIdentifier
				newName := fmt.Sprintf("%s_resync", oldName)
				mapping.DestinationTableIdentifier = newName
			}
		}

		mirrorNameSearch := map[string]interface{}{
			shared.MirrorNameSearchAttribute: cfg.FlowJobName,
		}

		// start the SetupFlow workflow as a child workflow, and wait for it to complete
		// it should return the table schema for the source peer
		setupFlowID, err := GetChildWorkflowID(ctx, "setup-flow", cfg.FlowJobName)
		if err != nil {
			return state, err
		}
		childSetupFlowOpts := workflow.ChildWorkflowOptions{
			WorkflowID:        setupFlowID,
			ParentClosePolicy: enums.PARENT_CLOSE_POLICY_REQUEST_CANCEL,
			RetryPolicy: &temporal.RetryPolicy{
				MaximumAttempts: 20,
			},
			SearchAttributes: mirrorNameSearch,
		}
		setupFlowCtx := workflow.WithChildOptions(ctx, childSetupFlowOpts)
		setupFlowCtx = workflow.WithValue(setupFlowCtx, "flowName", cfg.FlowJobName)
		setupFlowFuture := workflow.ExecuteChildWorkflow(setupFlowCtx, SetupFlowWorkflow, cfg)
		if err := setupFlowFuture.Get(setupFlowCtx, &cfg); err != nil {
			return state, fmt.Errorf("failed to execute child workflow: %w", err)
		}
		state.SetupComplete = true

		// next part of the setup is to snapshot-initial-copy and setup replication slots.
		snapshotFlowID, err := GetChildWorkflowID(ctx, "snapshot-flow", cfg.FlowJobName)
		if err != nil {
			return state, err
		}

		taskQueue, err := shared.GetPeerFlowTaskQueueName(shared.SnapshotFlowTaskQueueID)
		if err != nil {
			return state, err
		}

		childSnapshotFlowOpts := workflow.ChildWorkflowOptions{
			WorkflowID:        snapshotFlowID,
			ParentClosePolicy: enums.PARENT_CLOSE_POLICY_REQUEST_CANCEL,
			RetryPolicy: &temporal.RetryPolicy{
				MaximumAttempts: 20,
			},
			TaskQueue:        taskQueue,
			SearchAttributes: mirrorNameSearch,
		}
		snapshotFlowCtx := workflow.WithChildOptions(ctx, childSnapshotFlowOpts)
		snapshotFlowCtx = workflow.WithValue(snapshotFlowCtx, "flowName", cfg.FlowJobName)
		snapshotFlowFuture := workflow.ExecuteChildWorkflow(snapshotFlowCtx, SnapshotFlowWorkflow, cfg)
		if err := snapshotFlowFuture.Get(snapshotFlowCtx, nil); err != nil {
			return state, fmt.Errorf("failed to execute child workflow: %w", err)
		}

		if cfg.Resync {
			renameOpts := &protos.RenameTablesInput{}
			renameOpts.FlowJobName = cfg.FlowJobName
			renameOpts.Peer = cfg.Destination
			if cfg.SoftDelete {
				renameOpts.SoftDeleteColName = &cfg.SoftDeleteColName
			}
			renameOpts.SyncedAtColName = &cfg.SyncedAtColName
			correctedTableNameSchemaMapping := make(map[string]*protos.TableSchema)
			for _, mapping := range cfg.TableMappings {
				oldName := mapping.DestinationTableIdentifier
				newName := strings.TrimSuffix(oldName, "_resync")
				renameOpts.RenameTableOptions = append(renameOpts.RenameTableOptions, &protos.RenameTableOption{
					CurrentName: oldName,
					NewName:     newName,
					// oldName is what was used for the TableNameSchema mapping
					TableSchema: cfg.TableNameSchemaMapping[oldName],
				})
				mapping.DestinationTableIdentifier = newName
				// TableNameSchemaMapping is referring to the _resync tables, not the actual names
				correctedTableNameSchemaMapping[newName] = cfg.TableNameSchemaMapping[oldName]
			}

			cfg.TableNameSchemaMapping = correctedTableNameSchemaMapping
			renameTablesCtx := workflow.WithActivityOptions(ctx, workflow.ActivityOptions{
				StartToCloseTimeout: 12 * time.Hour,
				HeartbeatTimeout:    1 * time.Hour,
			})
			renameTablesCtx = workflow.WithValue(renameTablesCtx, "flowName", cfg.FlowJobName)
			renameTablesFuture := workflow.ExecuteActivity(renameTablesCtx, flowable.RenameTables, renameOpts)
			if err := renameTablesFuture.Get(renameTablesCtx, nil); err != nil {
				return state, fmt.Errorf("failed to execute rename tables activity: %w", err)
			}
		}

		state.SnapshotComplete = true
		state.Progress = append(state.Progress, "executed setup flow and snapshot flow")
	}

	syncFlowOptions := &protos.SyncFlowOptions{
		BatchSize: int32(limits.MaxBatchSize),
	}

	// add a signal to change the batch size
	batchSizeSignalChan := workflow.GetSignalChannel(ctx, shared.CDCBatchSizeSignalName)
	batchSizeSelector := workflow.NewSelector(ctx)
	batchSizeSelector.AddReceive(batchSizeSignalChan, func(c workflow.ReceiveChannel, more bool) {
		var batchSize int32
		c.Receive(ctx, &batchSize)
		w.logger.Info("received batch size signal: ", batchSize)
		syncFlowOptions.BatchSize = batchSize
	})
	batchSizeSelector.AddDefault(func() {
		w.logger.Info("no batch size signal received, batch size remains: ",
			syncFlowOptions.BatchSize)
	})

	currentSyncFlowNum := 0
	totalRecordsSynced := 0

	// sync will send normalize changes;
	// which will be handled concurrently
	childNormalizeFlowFuture := workflow.ExecuteChildWorkflow(
		ctx,
		NormalizeFlowWorkflow,
		cfg,
	)
	var normExecution workflow.Execution
	if err := childNormalizeFlowFuture.GetChildWorkflowExecution().Get(ctx, &normExecution); err != nil {
		return state, fmt.Errorf("normalize workflow failed to start: %w", err)
	}

	for {
		// check and act on signals before a fresh flow starts.
		w.receiveAndHandleSignalAsync(ctx, state)

		if state.ActiveSignal == shared.PauseSignal {
			startTime := time.Now()
			signalChan := workflow.GetSignalChannel(ctx, shared.CDCFlowSignalName)
			var signalVal shared.CDCFlowSignal

			for state.ActiveSignal == shared.PauseSignal {
				w.logger.Info("mirror has been paused for ", time.Since(startTime))
				// only place we block on receive, so signal processing is immediate
				ok, _ := signalChan.ReceiveWithTimeout(ctx, 1*time.Minute, &signalVal)
				if ok {
					state.ActiveSignal = shared.FlowSignalHandler(state.ActiveSignal, signalVal, w.logger)
				}
			}
		}
		// check if the peer flow has been shutdown
		if state.ActiveSignal == shared.ShutdownSignal {
			workflow.SignalExternalWorkflow(ctx, normExecution.ID, normExecution.RunID, "StopLoop", true)
			w.logger.Info("peer flow has been shutdown")
			return state, nil
		}

		// check if total sync flows have been completed
		// since this happens immediately after we check for signals, the case of a signal being missed
		// due to a new workflow starting is vanishingly low, but possible
		if limits.TotalSyncFlows != 0 && currentSyncFlowNum == limits.TotalSyncFlows {
			w.logger.Info("All the syncflows have completed successfully, there was a"+
				" limit on the number of syncflows to be executed: ", limits.TotalSyncFlows)
			break
		}
		currentSyncFlowNum++

		// check if total records synced have been completed
		if totalRecordsSynced == limits.ExitAfterRecords {
			w.logger.Warn("All the records have been synced successfully, so ending the flow")
			break
		}

		syncFlowID, err := GetChildWorkflowID(ctx, "sync-flow", cfg.FlowJobName)
		if err != nil {
			workflow.SignalExternalWorkflow(ctx, normExecution.ID, normExecution.RunID, "StopLoop", true)
			return state, err
		}

		mirrorNameSearch := map[string]interface{}{
			shared.MirrorNameSearchAttribute: cfg.FlowJobName,
		}
		// execute the sync flow as a child workflow
		childSyncFlowOpts := workflow.ChildWorkflowOptions{
			WorkflowID:        syncFlowID,
			ParentClosePolicy: enums.PARENT_CLOSE_POLICY_REQUEST_CANCEL,
			RetryPolicy: &temporal.RetryPolicy{
				MaximumAttempts: 20,
			},
			SearchAttributes: mirrorNameSearch,
		}
		ctx = workflow.WithChildOptions(ctx, childSyncFlowOpts)
		ctx = workflow.WithValue(ctx, "flowName", cfg.FlowJobName)
		syncFlowOptions.RelationMessageMapping = *state.RelationMessageMapping
		childSyncFlowFuture := workflow.ExecuteChildWorkflow(
			ctx,
			SyncFlowWorkflow,
			cfg,
			syncFlowOptions,
			normExecution.ID,
			normExecution.RunID,
		)

		var childSyncFlowRes *model.SyncResponse
		if err := childSyncFlowFuture.Get(ctx, &childSyncFlowRes); err != nil {
			w.logger.Error("failed to execute sync flow: ", err)
			state.SyncFlowErrors = append(state.SyncFlowErrors, err.Error())
		} else {
			state.SyncFlowStatuses = append(state.SyncFlowStatuses, childSyncFlowRes)
			if childSyncFlowRes != nil {
				state.RelationMessageMapping = childSyncFlowRes.RelationMessageMapping
				totalRecordsSynced += int(childSyncFlowRes.NumRecordsSynced)
			}
		}

		w.logger.Info("Total records synced: ", totalRecordsSynced)
<<<<<<< HEAD
		batchSizeSelector.Select(ctx)
	}

	workflow.SignalExternalWorkflow(ctx, normExecution.ID, normExecution.RunID, "StopLoop", true)
	var childNormalizeFlowRes *NormalizeFlowResult
	if err := childNormalizeFlowFuture.Get(ctx, &childNormalizeFlowRes); err != nil {
		w.logger.Error("failed to execute normalize flow: ", err)
		state.NormalizeFlowErrors = multierror.Append(state.NormalizeFlowErrors, err)
	} else {
		state.NormalizeFlowStatuses = childNormalizeFlowRes.NormalizeFlowStatuses
		state.NormalizeFlowErrors = childNormalizeFlowRes.NormalizeFlowErrors
	}

	state.TruncateProgress()
=======

		normalizeFlowID, err := GetChildWorkflowID(ctx, "normalize-flow", cfg.FlowJobName)
		if err != nil {
			return state, err
		}

		childNormalizeFlowOpts := workflow.ChildWorkflowOptions{
			WorkflowID:        normalizeFlowID,
			ParentClosePolicy: enums.PARENT_CLOSE_POLICY_REQUEST_CANCEL,
			RetryPolicy: &temporal.RetryPolicy{
				MaximumAttempts: 20,
			},
			SearchAttributes: mirrorNameSearch,
		}
		ctx = workflow.WithChildOptions(ctx, childNormalizeFlowOpts)
		var tableSchemaDeltas []*protos.TableSchemaDelta = nil
		if childSyncFlowRes != nil {
			tableSchemaDeltas = childSyncFlowRes.TableSchemaDeltas
		}

		// slightly hacky: table schema mapping is cached, so we need to manually update it if schema changes.
		if tableSchemaDeltas != nil {
			modifiedSrcTables := make([]string, 0)
			modifiedDstTables := make([]string, 0)

			for _, tableSchemaDelta := range tableSchemaDeltas {
				modifiedSrcTables = append(modifiedSrcTables, tableSchemaDelta.SrcTableName)
				modifiedDstTables = append(modifiedDstTables, tableSchemaDelta.DstTableName)
			}

			getModifiedSchemaCtx := workflow.WithActivityOptions(ctx, workflow.ActivityOptions{
				StartToCloseTimeout: 5 * time.Minute,
			})
			getModifiedSchemaCtx = workflow.WithValue(getModifiedSchemaCtx, "flowName", cfg.FlowJobName)
			getModifiedSchemaFuture := workflow.ExecuteActivity(getModifiedSchemaCtx, flowable.GetTableSchema,
				&protos.GetTableSchemaBatchInput{
					PeerConnectionConfig: cfg.Source,
					TableIdentifiers:     modifiedSrcTables,
				})

			var getModifiedSchemaRes *protos.GetTableSchemaBatchOutput
			if err := getModifiedSchemaFuture.Get(ctx, &getModifiedSchemaRes); err != nil {
				w.logger.Error("failed to execute schema update at source: ", err)
				state.SyncFlowErrors = append(state.SyncFlowErrors, err.Error())
			} else {
				for i := range modifiedSrcTables {
					cfg.TableNameSchemaMapping[modifiedDstTables[i]] = getModifiedSchemaRes.TableNameSchemaMapping[modifiedSrcTables[i]]
				}
			}
		}
		ctx = workflow.WithValue(ctx, "flowName", cfg.FlowJobName)
		childNormalizeFlowFuture := workflow.ExecuteChildWorkflow(
			ctx,
			NormalizeFlowWorkflow,
			cfg,
		)

		selector := workflow.NewSelector(ctx)
		selector.AddFuture(childNormalizeFlowFuture, func(f workflow.Future) {
			var childNormalizeFlowRes *model.NormalizeResponse
			if err := f.Get(ctx, &childNormalizeFlowRes); err != nil {
				w.logger.Error("failed to execute normalize flow: ", err)
				state.NormalizeFlowErrors = append(state.NormalizeFlowErrors, err.Error())
			} else {
				state.NormalizeFlowStatuses = append(state.NormalizeFlowStatuses, childNormalizeFlowRes)
			}
		})
		selector.Select(ctx)
		batchSizeSelector.Select(ctx)
	}

	state.TruncateProgress(w.logger)
>>>>>>> 52a013c2
	return nil, workflow.NewContinueAsNewError(ctx, CDCFlowWorkflowWithConfig, cfg, limits, state)
}<|MERGE_RESOLUTION|>--- conflicted
+++ resolved
@@ -394,7 +394,6 @@
 		}
 
 		w.logger.Info("Total records synced: ", totalRecordsSynced)
-<<<<<<< HEAD
 		batchSizeSelector.Select(ctx)
 	}
 
@@ -409,79 +408,5 @@
 	}
 
 	state.TruncateProgress()
-=======
-
-		normalizeFlowID, err := GetChildWorkflowID(ctx, "normalize-flow", cfg.FlowJobName)
-		if err != nil {
-			return state, err
-		}
-
-		childNormalizeFlowOpts := workflow.ChildWorkflowOptions{
-			WorkflowID:        normalizeFlowID,
-			ParentClosePolicy: enums.PARENT_CLOSE_POLICY_REQUEST_CANCEL,
-			RetryPolicy: &temporal.RetryPolicy{
-				MaximumAttempts: 20,
-			},
-			SearchAttributes: mirrorNameSearch,
-		}
-		ctx = workflow.WithChildOptions(ctx, childNormalizeFlowOpts)
-		var tableSchemaDeltas []*protos.TableSchemaDelta = nil
-		if childSyncFlowRes != nil {
-			tableSchemaDeltas = childSyncFlowRes.TableSchemaDeltas
-		}
-
-		// slightly hacky: table schema mapping is cached, so we need to manually update it if schema changes.
-		if tableSchemaDeltas != nil {
-			modifiedSrcTables := make([]string, 0)
-			modifiedDstTables := make([]string, 0)
-
-			for _, tableSchemaDelta := range tableSchemaDeltas {
-				modifiedSrcTables = append(modifiedSrcTables, tableSchemaDelta.SrcTableName)
-				modifiedDstTables = append(modifiedDstTables, tableSchemaDelta.DstTableName)
-			}
-
-			getModifiedSchemaCtx := workflow.WithActivityOptions(ctx, workflow.ActivityOptions{
-				StartToCloseTimeout: 5 * time.Minute,
-			})
-			getModifiedSchemaCtx = workflow.WithValue(getModifiedSchemaCtx, "flowName", cfg.FlowJobName)
-			getModifiedSchemaFuture := workflow.ExecuteActivity(getModifiedSchemaCtx, flowable.GetTableSchema,
-				&protos.GetTableSchemaBatchInput{
-					PeerConnectionConfig: cfg.Source,
-					TableIdentifiers:     modifiedSrcTables,
-				})
-
-			var getModifiedSchemaRes *protos.GetTableSchemaBatchOutput
-			if err := getModifiedSchemaFuture.Get(ctx, &getModifiedSchemaRes); err != nil {
-				w.logger.Error("failed to execute schema update at source: ", err)
-				state.SyncFlowErrors = append(state.SyncFlowErrors, err.Error())
-			} else {
-				for i := range modifiedSrcTables {
-					cfg.TableNameSchemaMapping[modifiedDstTables[i]] = getModifiedSchemaRes.TableNameSchemaMapping[modifiedSrcTables[i]]
-				}
-			}
-		}
-		ctx = workflow.WithValue(ctx, "flowName", cfg.FlowJobName)
-		childNormalizeFlowFuture := workflow.ExecuteChildWorkflow(
-			ctx,
-			NormalizeFlowWorkflow,
-			cfg,
-		)
-
-		selector := workflow.NewSelector(ctx)
-		selector.AddFuture(childNormalizeFlowFuture, func(f workflow.Future) {
-			var childNormalizeFlowRes *model.NormalizeResponse
-			if err := f.Get(ctx, &childNormalizeFlowRes); err != nil {
-				w.logger.Error("failed to execute normalize flow: ", err)
-				state.NormalizeFlowErrors = append(state.NormalizeFlowErrors, err.Error())
-			} else {
-				state.NormalizeFlowStatuses = append(state.NormalizeFlowStatuses, childNormalizeFlowRes)
-			}
-		})
-		selector.Select(ctx)
-		batchSizeSelector.Select(ctx)
-	}
-
-	state.TruncateProgress(w.logger)
->>>>>>> 52a013c2
 	return nil, workflow.NewContinueAsNewError(ctx, CDCFlowWorkflowWithConfig, cfg, limits, state)
 }