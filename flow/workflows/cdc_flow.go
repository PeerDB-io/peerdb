--- conflicted
+++ resolved
@@ -198,14 +198,7 @@
 		for tableName, tableSchema := range res.SyncFlowOptions.TableNameSchemaMapping {
 			state.SyncFlowOptions.TableNameSchemaMapping[tableName] = tableSchema
 		}
-<<<<<<< HEAD
 		state.SyncFlowOptions.TableMappings = append(state.SyncFlowOptions.TableMappings, flowConfigUpdate.AdditionalTables...)
-		// finished processing, wipe it
-		state.FlowConfigUpdates = nil
-=======
-		state.TableMappings = append(state.TableMappings, flowConfigUpdate.AdditionalTables...)
-		state.SyncFlowOptions.TableMappings = state.TableMappings
->>>>>>> 127bca99
 	}
 	// finished processing, wipe it
 	state.FlowConfigUpdates = nil
