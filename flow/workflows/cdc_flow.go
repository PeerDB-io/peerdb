package peerflow

import (
	"errors"
	"fmt"
	"log/slog"
	"maps"
	"strings"
	"time"

	"github.com/google/uuid"
	"go.temporal.io/api/enums/v1"
	"go.temporal.io/sdk/log"
	"go.temporal.io/sdk/temporal"
	"go.temporal.io/sdk/workflow"
	"google.golang.org/protobuf/proto"

	"github.com/PeerDB-io/peer-flow/generated/protos"
	"github.com/PeerDB-io/peer-flow/model"
	"github.com/PeerDB-io/peer-flow/peerdbenv"
	"github.com/PeerDB-io/peer-flow/shared"
)

type CDCFlowWorkflowState struct {
	// Progress events for the peer flow.
	Progress []string
	// Accumulates status for sync flows spawned.
	SyncFlowStatuses []model.SyncResponse
	// Accumulates status for normalize flows spawned.
	NormalizeFlowStatuses []model.NormalizeResponse
	// Current signalled state of the peer flow.
	ActiveSignal model.CDCFlowSignal
	// Errors encountered during child sync flow executions.
	SyncFlowErrors []string
	// Errors encountered during child sync flow executions.
	NormalizeFlowErrors []string
	// Global mapping of relation IDs to RelationMessages sent as a part of logical replication.
	// Needed to support schema changes.
	RelationMessageMapping model.RelationMessageMapping
	CurrentFlowStatus      protos.FlowStatus
	// flow config update request, set to nil after processed
	FlowConfigUpdates []*protos.CDCFlowConfigUpdate
	// options passed to all SyncFlows
	SyncFlowOptions *protos.SyncFlowOptions
}

// returns a new empty PeerFlowState
func NewCDCFlowWorkflowState(cfg *protos.FlowConnectionConfigs) *CDCFlowWorkflowState {
	tableMappings := make([]*protos.TableMapping, 0, len(cfg.TableMappings))
	for _, tableMapping := range cfg.TableMappings {
		tableMappings = append(tableMappings, proto.Clone(tableMapping).(*protos.TableMapping))
	}
	return &CDCFlowWorkflowState{
		Progress: []string{"started"},
		// 1 more than the limit of 10
		SyncFlowStatuses:      make([]model.SyncResponse, 0, 11),
		NormalizeFlowStatuses: make([]model.NormalizeResponse, 0, 11),
		ActiveSignal:          model.NoopSignal,
		SyncFlowErrors:        nil,
		NormalizeFlowErrors:   nil,
		CurrentFlowStatus:     protos.FlowStatus_STATUS_SETUP,
		FlowConfigUpdates:     nil,
		SyncFlowOptions: &protos.SyncFlowOptions{
			BatchSize:          cfg.MaxBatchSize,
			IdleTimeoutSeconds: cfg.IdleTimeoutSeconds,
			TableMappings:      tableMappings,
		},
	}
}

// truncate the progress and other arrays to a max of 10 elements
func (s *CDCFlowWorkflowState) TruncateProgress(logger log.Logger) {
	if len(s.Progress) > 10 {
		copy(s.Progress, s.Progress[len(s.Progress)-10:])
		s.Progress = s.Progress[:10]
	}
	if len(s.SyncFlowStatuses) > 10 {
		copy(s.SyncFlowStatuses, s.SyncFlowStatuses[len(s.SyncFlowStatuses)-10:])
		s.SyncFlowStatuses = s.SyncFlowStatuses[:10]
	}
	if len(s.NormalizeFlowStatuses) > 10 {
		copy(s.NormalizeFlowStatuses, s.NormalizeFlowStatuses[len(s.NormalizeFlowStatuses)-10:])
		s.NormalizeFlowStatuses = s.NormalizeFlowStatuses[:10]
	}

	if s.SyncFlowErrors != nil {
		logger.Warn("SyncFlowErrors", slog.Any("errors", s.SyncFlowErrors))
		s.SyncFlowErrors = nil
	}

	if s.NormalizeFlowErrors != nil {
		logger.Warn("NormalizeFlowErrors", slog.Any("errors", s.NormalizeFlowErrors))
		s.NormalizeFlowErrors = nil
	}
}

// CDCFlowWorkflowExecution represents the state for execution of a peer flow.
type CDCFlowWorkflowExecution struct {
	flowExecutionID string
	logger          log.Logger
	syncFlowFuture  workflow.ChildWorkflowFuture
	normFlowFuture  workflow.ChildWorkflowFuture
}

// NewCDCFlowWorkflowExecution creates a new instance of PeerFlowWorkflowExecution.
func NewCDCFlowWorkflowExecution(ctx workflow.Context, flowName string) *CDCFlowWorkflowExecution {
	return &CDCFlowWorkflowExecution{
		flowExecutionID: workflow.GetInfo(ctx).WorkflowExecution.ID,
		logger:          log.With(workflow.GetLogger(ctx), slog.String(string(shared.FlowNameKey), flowName)),
	}
}

func GetSideEffect[T any](ctx workflow.Context, f func(workflow.Context) T) T {
	sideEffect := workflow.SideEffect(ctx, func(ctx workflow.Context) interface{} {
		return f(ctx)
	})

	var result T
	err := sideEffect.Get(&result)
	if err != nil {
		panic(err)
	}
	return result
}

func GetUUID(ctx workflow.Context) string {
	return GetSideEffect(ctx, func(_ workflow.Context) string {
		return uuid.New().String()
	})
}

func GetChildWorkflowID(
	prefix string,
	peerFlowName string,
	uuid string,
) string {
	return fmt.Sprintf("%s-%s-%s", prefix, peerFlowName, uuid)
}

// CDCFlowWorkflowResult is the result of the PeerFlowWorkflow.
type CDCFlowWorkflowResult = CDCFlowWorkflowState

const (
	maxSyncsPerCdcFlow = 60
)

func (w *CDCFlowWorkflowExecution) processCDCFlowConfigUpdates(ctx workflow.Context,
	cfg *protos.FlowConnectionConfigs, state *CDCFlowWorkflowState,
	mirrorNameSearch map[string]interface{},
) error {
	for _, flowConfigUpdate := range state.FlowConfigUpdates {
		if len(flowConfigUpdate.AdditionalTables) == 0 {
			continue
		}
		if shared.AdditionalTablesHasOverlap(state.SyncFlowOptions.TableMappings, flowConfigUpdate.AdditionalTables) {
			w.logger.Warn("duplicate source/destination tables found in additionalTables")
			continue
		}

		alterPublicationAddAdditionalTablesCtx := workflow.WithActivityOptions(ctx, workflow.ActivityOptions{
			StartToCloseTimeout: 5 * time.Minute,
		})
		alterPublicationAddAdditionalTablesFuture := workflow.ExecuteActivity(
			alterPublicationAddAdditionalTablesCtx,
			flowable.AddTablesToPublication,
			cfg, flowConfigUpdate.AdditionalTables)
		if err := alterPublicationAddAdditionalTablesFuture.Get(ctx, nil); err != nil {
			w.logger.Error("failed to alter publication for additional tables: ", err)
			return err
		}

		additionalTablesUUID := GetUUID(ctx)
		childAdditionalTablesCDCFlowID := GetChildWorkflowID("additional-cdc-flow", cfg.FlowJobName, additionalTablesUUID)
		additionalTablesCfg := proto.Clone(cfg).(*protos.FlowConnectionConfigs)
		additionalTablesCfg.DoInitialSnapshot = true
		additionalTablesCfg.InitialSnapshotOnly = true
		additionalTablesCfg.TableMappings = flowConfigUpdate.AdditionalTables

		// execute the sync flow as a child workflow
		childAdditionalTablesCDCFlowOpts := workflow.ChildWorkflowOptions{
			WorkflowID:        childAdditionalTablesCDCFlowID,
			ParentClosePolicy: enums.PARENT_CLOSE_POLICY_REQUEST_CANCEL,
			RetryPolicy: &temporal.RetryPolicy{
				MaximumAttempts: 20,
			},
			SearchAttributes:    mirrorNameSearch,
			WaitForCancellation: true,
		}
		childAdditionalTablesCDCFlowCtx := workflow.WithChildOptions(ctx, childAdditionalTablesCDCFlowOpts)
		childAdditionalTablesCDCFlowFuture := workflow.ExecuteChildWorkflow(
			childAdditionalTablesCDCFlowCtx,
			CDCFlowWorkflow,
			additionalTablesCfg,
			nil,
		)
		var res *CDCFlowWorkflowResult
		if err := childAdditionalTablesCDCFlowFuture.Get(childAdditionalTablesCDCFlowCtx, &res); err != nil {
			return err
		}

		maps.Copy(state.SyncFlowOptions.SrcTableIdNameMapping, res.SyncFlowOptions.SrcTableIdNameMapping)
		maps.Copy(state.SyncFlowOptions.TableNameSchemaMapping, res.SyncFlowOptions.TableNameSchemaMapping)
		maps.Copy(state.SyncFlowOptions.RelationMessageMapping, res.SyncFlowOptions.RelationMessageMapping)

		state.SyncFlowOptions.TableMappings = append(state.SyncFlowOptions.TableMappings, flowConfigUpdate.AdditionalTables...)
	}
	// finished processing, wipe it
	state.FlowConfigUpdates = nil
	return nil
}

<<<<<<< HEAD
func (w *CDCFlowWorkflowExecution) addCdcPropertiesSignalListener(
	ctx workflow.Context,
	selector workflow.Selector,
	state *CDCFlowWorkflowState,
) {
	// add a signal to change CDC properties
	cdcPropertiesSignalChan := model.CDCDynamicPropertiesSignal.GetSignalChannel(ctx)
	cdcPropertiesSignalChan.AddToSelector(selector, func(cdcConfigUpdate *protos.CDCFlowConfigUpdate, more bool) {
		// only modify for options since SyncFlow uses it
		if cdcConfigUpdate.BatchSize > 0 {
			state.SyncFlowOptions.BatchSize = cdcConfigUpdate.BatchSize
		}
		if cdcConfigUpdate.IdleTimeout > 0 {
			state.SyncFlowOptions.IdleTimeoutSeconds = cdcConfigUpdate.IdleTimeout
		}
		if len(cdcConfigUpdate.AdditionalTables) > 0 {
			state.FlowConfigUpdates = append(state.FlowConfigUpdates, cdcConfigUpdate)
		}

		if w.syncFlowFuture != nil {
			_ = model.SyncOptionsSignal.SignalChildWorkflow(ctx, w.syncFlowFuture, state.SyncFlowOptions).Get(ctx, nil)
		}

		w.logger.Info("CDC Signal received. Parameters on signal reception:",
			slog.Int("BatchSize", int(state.SyncFlowOptions.BatchSize)),
			slog.Int("IdleTimeout", int(state.SyncFlowOptions.IdleTimeoutSeconds)),
			slog.Any("AdditionalTables", cdcConfigUpdate.AdditionalTables))
	})
}

func (w *CDCFlowWorkflowExecution) startSyncFlow(ctx workflow.Context, config *protos.FlowConnectionConfigs, options *protos.SyncFlowOptions) {
	w.syncFlowFuture = workflow.ExecuteChildWorkflow(
		ctx,
		SyncFlowWorkflow,
		config,
		options,
	)
}

func (w *CDCFlowWorkflowExecution) startNormFlow(ctx workflow.Context, config *protos.FlowConnectionConfigs) {
	w.normFlowFuture = workflow.ExecuteChildWorkflow(
		ctx,
		NormalizeFlowWorkflow,
		config,
		nil,
	)
}

=======
>>>>>>> 7df77353
func CDCFlowWorkflow(
	ctx workflow.Context,
	cfg *protos.FlowConnectionConfigs,
	state *CDCFlowWorkflowState,
) (*CDCFlowWorkflowResult, error) {
	if cfg == nil {
		return nil, errors.New("invalid connection configs")
	}

	if state == nil {
		state = NewCDCFlowWorkflowState(cfg)
	}

	w := NewCDCFlowWorkflowExecution(ctx, cfg.FlowJobName)
	flowSignalChan := model.FlowSignal.GetSignalChannel(ctx)

	err := workflow.SetQueryHandler(ctx, shared.CDCFlowStateQuery, func() (CDCFlowWorkflowState, error) {
		return *state, nil
	})
	if err != nil {
		return state, fmt.Errorf("failed to set `%s` query handler: %w", shared.CDCFlowStateQuery, err)
	}
	err = workflow.SetQueryHandler(ctx, shared.FlowStatusQuery, func() (protos.FlowStatus, error) {
		return state.CurrentFlowStatus, nil
	})
	if err != nil {
		return state, fmt.Errorf("failed to set `%s` query handler: %w", shared.FlowStatusQuery, err)
	}
	err = workflow.SetUpdateHandler(ctx, shared.FlowStatusUpdate, func(status protos.FlowStatus) error {
		state.CurrentFlowStatus = status
		return nil
	})
	if err != nil {
		return state, fmt.Errorf("failed to set `%s` update handler: %w", shared.FlowStatusUpdate, err)
	}

	mirrorNameSearch := map[string]interface{}{
		shared.MirrorNameSearchAttribute: cfg.FlowJobName,
	}

	if state.ActiveSignal == model.PauseSignal {
		selector := workflow.NewNamedSelector(ctx, "PauseLoop")
		selector.AddReceive(ctx.Done(), func(_ workflow.ReceiveChannel, _ bool) {})
		flowSignalChan.AddToSelector(selector, func(val model.CDCFlowSignal, _ bool) {
			state.ActiveSignal = model.FlowSignalHandler(state.ActiveSignal, val, w.logger)
		})
		w.addCdcPropertiesSignalListener(ctx, selector, state)

		startTime := workflow.Now(ctx)
		state.CurrentFlowStatus = protos.FlowStatus_STATUS_PAUSED

		for state.ActiveSignal == model.PauseSignal {
			// only place we block on receive, so signal processing is immediate
			for state.ActiveSignal == model.PauseSignal && ctx.Err() == nil {
				w.logger.Info("mirror has been paused", slog.Any("duration", time.Since(startTime)))
				selector.Select(ctx)
			}
			if err := ctx.Err(); err != nil {
				return state, err
			}

			err = w.processCDCFlowConfigUpdates(ctx, cfg, state, mirrorNameSearch)
			if err != nil {
				return state, err
			}
		}

		w.logger.Info("mirror has been resumed after ", time.Since(startTime))
		state.CurrentFlowStatus = protos.FlowStatus_STATUS_RUNNING
	}

	originalRunID := workflow.GetInfo(ctx).OriginalRunID

	// we cannot skip SetupFlow if SnapshotFlow did not complete in cases where Resync is enabled
	// because Resync modifies TableMappings before Setup and also before Snapshot
	// for safety, rely on the idempotency of SetupFlow instead
	// also, no signals are being handled until the loop starts, so no PAUSE/DROP will take here.
	if state.CurrentFlowStatus != protos.FlowStatus_STATUS_RUNNING {
		// if resync is true, alter the table name schema mapping to temporarily add
		// a suffix to the table names.
		if cfg.Resync {
			for _, mapping := range state.SyncFlowOptions.TableMappings {
				oldName := mapping.DestinationTableIdentifier
				newName := oldName + "_resync"
				mapping.DestinationTableIdentifier = newName
			}

			// because we have renamed the tables.
			cfg.TableMappings = state.SyncFlowOptions.TableMappings
		}

		// start the SetupFlow workflow as a child workflow, and wait for it to complete
		// it should return the table schema for the source peer
		setupFlowID := GetChildWorkflowID("setup-flow", cfg.FlowJobName, originalRunID)

		childSetupFlowOpts := workflow.ChildWorkflowOptions{
			WorkflowID:        setupFlowID,
			ParentClosePolicy: enums.PARENT_CLOSE_POLICY_REQUEST_CANCEL,
			RetryPolicy: &temporal.RetryPolicy{
				MaximumAttempts: 20,
			},
			SearchAttributes:    mirrorNameSearch,
			WaitForCancellation: true,
		}
		setupFlowCtx := workflow.WithChildOptions(ctx, childSetupFlowOpts)
		setupFlowFuture := workflow.ExecuteChildWorkflow(setupFlowCtx, SetupFlowWorkflow, cfg)
		var setupFlowOutput *protos.SetupFlowOutput
		if err := setupFlowFuture.Get(setupFlowCtx, &setupFlowOutput); err != nil {
			return state, fmt.Errorf("failed to execute setup workflow: %w", err)
		}
		state.SyncFlowOptions.SrcTableIdNameMapping = setupFlowOutput.SrcTableIdNameMapping
		state.SyncFlowOptions.TableNameSchemaMapping = setupFlowOutput.TableNameSchemaMapping
		state.CurrentFlowStatus = protos.FlowStatus_STATUS_SNAPSHOT

		// next part of the setup is to snapshot-initial-copy and setup replication slots.
		snapshotFlowID := GetChildWorkflowID("snapshot-flow", cfg.FlowJobName, originalRunID)

		taskQueue, err := shared.GetPeerFlowTaskQueueName(shared.SnapshotFlowTaskQueueID)
		if err != nil {
			return state, err
		}

		childSnapshotFlowOpts := workflow.ChildWorkflowOptions{
			WorkflowID:        snapshotFlowID,
			ParentClosePolicy: enums.PARENT_CLOSE_POLICY_REQUEST_CANCEL,
			RetryPolicy: &temporal.RetryPolicy{
				MaximumAttempts: 20,
			},
			TaskQueue:           taskQueue,
			SearchAttributes:    mirrorNameSearch,
			WaitForCancellation: true,
		}
		snapshotFlowCtx := workflow.WithChildOptions(ctx, childSnapshotFlowOpts)
		snapshotFlowFuture := workflow.ExecuteChildWorkflow(snapshotFlowCtx, SnapshotFlowWorkflow, cfg)
		if err := snapshotFlowFuture.Get(snapshotFlowCtx, nil); err != nil {
			w.logger.Error("snapshot flow failed", slog.Any("error", err))
			return state, fmt.Errorf("failed to execute snapshot workflow: %w", err)
		}

		if cfg.Resync {
			renameOpts := &protos.RenameTablesInput{}
			renameOpts.FlowJobName = cfg.FlowJobName
			renameOpts.Peer = cfg.Destination
			if cfg.SoftDelete {
				renameOpts.SoftDeleteColName = &cfg.SoftDeleteColName
			}
			renameOpts.SyncedAtColName = &cfg.SyncedAtColName
			correctedTableNameSchemaMapping := make(map[string]*protos.TableSchema)
			for _, mapping := range state.SyncFlowOptions.TableMappings {
				oldName := mapping.DestinationTableIdentifier
				newName := strings.TrimSuffix(oldName, "_resync")
				renameOpts.RenameTableOptions = append(renameOpts.RenameTableOptions, &protos.RenameTableOption{
					CurrentName: oldName,
					NewName:     newName,
					// oldName is what was used for the TableNameSchema mapping
					TableSchema: state.SyncFlowOptions.TableNameSchemaMapping[oldName],
				})
				mapping.DestinationTableIdentifier = newName
				// TableNameSchemaMapping is referring to the _resync tables, not the actual names
				correctedTableNameSchemaMapping[newName] = state.SyncFlowOptions.TableNameSchemaMapping[oldName]
			}

			state.SyncFlowOptions.TableNameSchemaMapping = correctedTableNameSchemaMapping
			renameTablesCtx := workflow.WithActivityOptions(ctx, workflow.ActivityOptions{
				StartToCloseTimeout: 12 * time.Hour,
				HeartbeatTimeout:    time.Minute,
			})
			renameTablesFuture := workflow.ExecuteActivity(renameTablesCtx, flowable.RenameTables, renameOpts)
			if err := renameTablesFuture.Get(renameTablesCtx, nil); err != nil {
				return state, fmt.Errorf("failed to execute rename tables activity: %w", err)
			}
		}

		state.CurrentFlowStatus = protos.FlowStatus_STATUS_RUNNING
		state.Progress = append(state.Progress, "executed setup flow and snapshot flow")

		// if initial_copy_only is opted for, we end the flow here.
		if cfg.InitialSnapshotOnly {
			return state, nil
		}
	}

	syncFlowID := GetChildWorkflowID("sync-flow", cfg.FlowJobName, originalRunID)
	normalizeFlowID := GetChildWorkflowID("normalize-flow", cfg.FlowJobName, originalRunID)

	var restart, finished bool
	syncCount := 0

	syncFlowOpts := workflow.ChildWorkflowOptions{
		WorkflowID:        syncFlowID,
		ParentClosePolicy: enums.PARENT_CLOSE_POLICY_REQUEST_CANCEL,
		RetryPolicy: &temporal.RetryPolicy{
			MaximumAttempts: 20,
		},
		SearchAttributes:    mirrorNameSearch,
		WaitForCancellation: true,
	}
	syncCtx := workflow.WithChildOptions(ctx, syncFlowOpts)

<<<<<<< HEAD
=======
	var canceled bool
	mainLoopSelector := workflow.NewNamedSelector(ctx, "MainLoop")
	mainLoopSelector.AddReceive(ctx.Done(), func(_ workflow.ReceiveChannel, _ bool) {
		canceled = true
	})

	normalizeFlowID := GetChildWorkflowID("normalize-flow", cfg.FlowJobName, originalRunID)
>>>>>>> 7df77353
	normalizeFlowOpts := workflow.ChildWorkflowOptions{
		WorkflowID:        normalizeFlowID,
		ParentClosePolicy: enums.PARENT_CLOSE_POLICY_REQUEST_CANCEL,
		RetryPolicy: &temporal.RetryPolicy{
			MaximumAttempts: 20,
		},
		SearchAttributes:    mirrorNameSearch,
		WaitForCancellation: true,
	}
	normCtx := workflow.WithChildOptions(ctx, normalizeFlowOpts)
<<<<<<< HEAD

	handleError := func(name string, err error) {
		var panicErr *temporal.PanicError
		if errors.As(err, &panicErr) {
			w.logger.Error(
				"panic in flow",
				slog.String("name", name),
				slog.Any("error", panicErr.Error()),
				slog.String("stack", panicErr.StackTrace()),
			)
		} else {
			w.logger.Error("error in flow", slog.String("name", name), slog.Any("error", err))
		}
	}

	finishSyncNormalize := func() {
		restart = true
		_ = model.SyncStopSignal.SignalChildWorkflow(ctx, w.syncFlowFuture, struct{}{}).Get(ctx, nil)
	}

	mainLoopSelector := workflow.NewNamedSelector(ctx, "MainLoop")
	mainLoopSelector.AddReceive(ctx.Done(), func(_ workflow.ReceiveChannel, _ bool) {})

	var handleNormFlow, handleSyncFlow func(workflow.Future)
	handleSyncFlow = func(f workflow.Future) {
		err := f.Get(ctx, nil)
		if err != nil {
			handleError("sync", err)
			state.SyncFlowErrors = append(state.SyncFlowErrors, err.Error())
		}

		if restart {
			w.logger.Info("sync finished, finishing normalize")
			_ = model.NormalizeSignal.SignalChildWorkflow(ctx, w.normFlowFuture, model.NormalizePayload{
				Done:        true,
				SyncBatchID: -1,
			}).Get(ctx, nil)
		} else {
			w.logger.Warn("sync flow ended, restarting", slog.Any("error", err))
			state.TruncateProgress(w.logger)
			w.startSyncFlow(syncCtx, cfg, state.SyncFlowOptions)
			mainLoopSelector.AddFuture(w.syncFlowFuture, handleSyncFlow)
		}
	}
	handleNormFlow = func(f workflow.Future) {
=======
	normalizeFlowFuture := workflow.ExecuteChildWorkflow(normCtx, NormalizeFlowWorkflow, cfg, nil)

	var waitSelector workflow.Selector
	parallel := GetSideEffect(ctx, func(_ workflow.Context) bool {
		return peerdbenv.PeerDBEnableParallelSyncNormalize()
	})
	if !parallel {
		waitSelector = workflow.NewNamedSelector(ctx, "NormalizeWait")
		waitSelector.AddReceive(ctx.Done(), func(_ workflow.ReceiveChannel, _ bool) {
			canceled = true
		})
		waitChan := model.NormalizeDoneSignal.GetSignalChannel(ctx)
		waitChan.AddToSelector(waitSelector, func(_ struct{}, _ bool) {})
	}

	finishNormalize := func() {
		model.NormalizeSignal.SignalChildWorkflow(ctx, normalizeFlowFuture, model.NormalizePayload{
			Done:        true,
			SyncBatchID: -1,
		})
		if err := normalizeFlowFuture.Get(ctx, nil); err != nil {
			w.logger.Error("failed to execute normalize flow", slog.Any("error", err))
			var panicErr *temporal.PanicError
			if errors.As(err, &panicErr) {
				w.logger.Error("PANIC", panicErr.Error(), panicErr.StackTrace())
			}
			state.NormalizeFlowErrors = append(state.NormalizeFlowErrors, err.Error())
		}
	}

	mainLoopSelector.AddFuture(fMaintain, func(f workflow.Future) {
>>>>>>> 7df77353
		err := f.Get(ctx, nil)
		if err != nil {
			handleError("normalize", err)
			state.NormalizeFlowErrors = append(state.NormalizeFlowErrors, err.Error())
		}
<<<<<<< HEAD

		if restart {
			w.logger.Info("normalize finished")
			finished = true
		} else {
			w.logger.Warn("normalize flow ended, restarting", slog.Any("error", err))
			state.TruncateProgress(w.logger)
			w.startNormFlow(normCtx, cfg)
			mainLoopSelector.AddFuture(w.normFlowFuture, handleNormFlow)
		}
	}

	w.startSyncFlow(syncCtx, cfg, state.SyncFlowOptions)
	mainLoopSelector.AddFuture(w.syncFlowFuture, handleSyncFlow)

	w.startNormFlow(normCtx, cfg)
	mainLoopSelector.AddFuture(w.normFlowFuture, handleNormFlow)

	flowSignalChan.AddToSelector(mainLoopSelector, func(val model.CDCFlowSignal, _ bool) {
		state.ActiveSignal = model.FlowSignalHandler(state.ActiveSignal, val, w.logger)
	})
=======
	})

	flowSignalChan := model.FlowSignal.GetSignalChannel(ctx)
	flowSignalChan.AddToSelector(mainLoopSelector, func(val model.CDCFlowSignal, _ bool) {
		state.ActiveSignal = model.FlowSignalHandler(state.ActiveSignal, val, w.logger)
	})

	normErrorChan := model.NormalizeErrorSignal.GetSignalChannel(ctx)
	normErrorChan.AddToSelector(mainLoopSelector, func(err string, _ bool) {
		state.NormalizeFlowErrors = append(state.NormalizeFlowErrors, err)
	})

	normResultChan := model.NormalizeResultSignal.GetSignalChannel(ctx)
	normResultChan.AddToSelector(mainLoopSelector, func(result model.NormalizeResponse, _ bool) {
		state.NormalizeFlowStatuses = append(state.NormalizeFlowStatuses, result)
	})

	// add a signal to change CDC properties
	cdcPropertiesSignalChan := model.CDCDynamicPropertiesSignal.GetSignalChannel(ctx)
	cdcPropertiesSignalChan.AddToSelector(mainLoopSelector, func(cdcConfigUpdate *protos.CDCFlowConfigUpdate, more bool) {
		// only modify for options since SyncFlow uses it
		if cdcConfigUpdate.BatchSize > 0 {
			state.SyncFlowOptions.BatchSize = cdcConfigUpdate.BatchSize
		}
		if cdcConfigUpdate.IdleTimeout > 0 {
			state.SyncFlowOptions.IdleTimeoutSeconds = cdcConfigUpdate.IdleTimeout
		}
		if len(cdcConfigUpdate.AdditionalTables) > 0 {
			state.FlowConfigUpdates = append(state.FlowConfigUpdates, cdcConfigUpdate)
		}
>>>>>>> 7df77353

	syncErrorChan := model.SyncErrorSignal.GetSignalChannel(ctx)
	syncErrorChan.AddToSelector(mainLoopSelector, func(err string, _ bool) {
		syncCount += 1
		state.SyncFlowErrors = append(state.SyncFlowErrors, err)
	})
	syncResultChan := model.SyncResultSignal.GetSignalChannel(ctx)
	syncResultChan.AddToSelector(mainLoopSelector, func(result model.SyncResponse, _ bool) {
		syncCount += 1
		if state.SyncFlowOptions.RelationMessageMapping == nil {
			state.SyncFlowOptions.RelationMessageMapping = result.RelationMessageMapping
		} else {
			maps.Copy(state.SyncFlowOptions.RelationMessageMapping, result.RelationMessageMapping)
		}
		state.SyncFlowStatuses = append(state.SyncFlowStatuses, result)
	})

	normErrorChan := model.NormalizeErrorSignal.GetSignalChannel(ctx)
	normErrorChan.AddToSelector(mainLoopSelector, func(err string, _ bool) {
		state.NormalizeFlowErrors = append(state.NormalizeFlowErrors, err)
	})

	normResultChan := model.NormalizeResultSignal.GetSignalChannel(ctx)
	normResultChan.AddToSelector(mainLoopSelector, func(result model.NormalizeResponse, _ bool) {
		state.NormalizeFlowStatuses = append(state.NormalizeFlowStatuses, result)
	})

	normChan := model.NormalizeSignal.GetSignalChannel(ctx)
	normChan.AddToSelector(mainLoopSelector, func(payload model.NormalizePayload, _ bool) {
		_ = model.NormalizeSignal.SignalChildWorkflow(ctx, w.normFlowFuture, payload).Get(ctx, nil)
		maps.Copy(state.SyncFlowOptions.TableNameSchemaMapping, payload.TableNameSchemaMapping)
	})

	if !peerdbenv.PeerDBEnableParallelSyncNormalize() {
		normDoneChan := model.NormalizeDoneSignal.GetSignalChannel(ctx)
		normDoneChan.AddToSelector(mainLoopSelector, func(x struct{}, _ bool) {
			_ = model.NormalizeDoneSignal.SignalChildWorkflow(ctx, w.syncFlowFuture, x).Get(ctx, nil)
		})
	}

<<<<<<< HEAD
	w.addCdcPropertiesSignalListener(ctx, mainLoopSelector, state)
=======
		w.logger.Info("executing sync flow")
		syncFlowFuture := workflow.ExecuteActivity(syncFlowCtx, flowable.SyncFlow, cfg, state.SyncFlowOptions, sessionInfo.SessionID)

		var syncDone, syncErr bool
		mustWait := waitSelector != nil
		mainLoopSelector.AddFuture(syncFlowFuture, func(f workflow.Future) {
			syncDone = true

			var childSyncFlowRes *model.SyncResponse
			if err := f.Get(ctx, &childSyncFlowRes); err != nil {
				w.logger.Error("failed to execute sync flow", slog.Any("error", err))
				state.SyncFlowErrors = append(state.SyncFlowErrors, err.Error())
				syncErr = true
				mustWait = false
			} else if childSyncFlowRes != nil {
				state.SyncFlowStatuses = append(state.SyncFlowStatuses, childSyncFlowRes)
				state.SyncFlowOptions.RelationMessageMapping = childSyncFlowRes.RelationMessageMapping
				totalRecordsSynced += childSyncFlowRes.NumRecordsSynced
				w.logger.Info("Total records synced: ",
					slog.Int64("totalRecordsSynced", totalRecordsSynced))

				tableSchemaDeltasCount := len(childSyncFlowRes.TableSchemaDeltas)

				// slightly hacky: table schema mapping is cached, so we need to manually update it if schema changes.
				if tableSchemaDeltasCount != 0 {
					modifiedSrcTables := make([]string, 0, tableSchemaDeltasCount)
					modifiedDstTables := make([]string, 0, tableSchemaDeltasCount)
					for _, tableSchemaDelta := range childSyncFlowRes.TableSchemaDeltas {
						modifiedSrcTables = append(modifiedSrcTables, tableSchemaDelta.SrcTableName)
						modifiedDstTables = append(modifiedDstTables, tableSchemaDelta.DstTableName)
					}

					getModifiedSchemaCtx := workflow.WithActivityOptions(ctx, workflow.ActivityOptions{
						StartToCloseTimeout: 5 * time.Minute,
					})
					getModifiedSchemaFuture := workflow.ExecuteActivity(getModifiedSchemaCtx, flowable.GetTableSchema,
						&protos.GetTableSchemaBatchInput{
							PeerConnectionConfig: cfg.Source,
							TableIdentifiers:     modifiedSrcTables,
							FlowName:             cfg.FlowJobName,
						})

					var getModifiedSchemaRes *protos.GetTableSchemaBatchOutput
					if err := getModifiedSchemaFuture.Get(ctx, &getModifiedSchemaRes); err != nil {
						w.logger.Error("failed to execute schema update at source: ", err)
						state.SyncFlowErrors = append(state.SyncFlowErrors, err.Error())
					} else {
						for i, srcTable := range modifiedSrcTables {
							dstTable := modifiedDstTables[i]
							state.SyncFlowOptions.TableNameSchemaMapping[dstTable] = getModifiedSchemaRes.TableNameSchemaMapping[srcTable]
						}
					}
				}

				err := model.NormalizeSignal.SignalChildWorkflow(ctx, normalizeFlowFuture, model.NormalizePayload{
					Done:                   false,
					SyncBatchID:            childSyncFlowRes.CurrentSyncBatchID,
					TableNameSchemaMapping: state.SyncFlowOptions.TableNameSchemaMapping,
				}).Get(ctx, nil)
				if err != nil {
					w.logger.Error("failed to trigger normalize, so skip wait", slog.Any("error", err))
					mustWait = false
				}
			} else {
				mustWait = false
			}
		})
>>>>>>> 7df77353

	state.CurrentFlowStatus = protos.FlowStatus_STATUS_RUNNING
	for {
		mainLoopSelector.Select(ctx)
		for ctx.Err() == nil && mainLoopSelector.HasPending() {
			mainLoopSelector.Select(ctx)
		}
<<<<<<< HEAD
		if err := ctx.Err(); err != nil {
			w.logger.Info("mirror canceled: %v", err)
			return state, err
		}

		if state.ActiveSignal == model.PauseSignal || syncCount >= maxSyncsPerCdcFlow {
			finishSyncNormalize()
=======
		if canceled {
			break
		}
		if syncErr {
			state.TruncateProgress(w.logger)
			return state, workflow.NewContinueAsNewError(ctx, CDCFlowWorkflow, cfg, state)
		}
		if mustWait {
			waitSelector.Select(ctx)
>>>>>>> 7df77353
		}

		if restart {
			for ctx.Err() == nil && (!finished || mainLoopSelector.HasPending()) {
				mainLoopSelector.Select(ctx)
			}
			if err := ctx.Err(); err != nil {
				w.logger.Info("mirror canceled: %v", err)
				return state, err
			}
			return state, workflow.NewContinueAsNewError(ctx, CDCFlowWorkflow, cfg, state)
		}
	}
<<<<<<< HEAD
=======

	return state, workflow.NewContinueAsNewError(ctx, CDCFlowWorkflow, cfg, state)
>>>>>>> 7df77353
}<|MERGE_RESOLUTION|>--- conflicted
+++ resolved
@@ -209,7 +209,6 @@
 	return nil
 }
 
-<<<<<<< HEAD
 func (w *CDCFlowWorkflowExecution) addCdcPropertiesSignalListener(
 	ctx workflow.Context,
 	selector workflow.Selector,
@@ -258,8 +257,6 @@
 	)
 }
 
-=======
->>>>>>> 7df77353
 func CDCFlowWorkflow(
 	ctx workflow.Context,
 	cfg *protos.FlowConnectionConfigs,
@@ -459,16 +456,6 @@
 	}
 	syncCtx := workflow.WithChildOptions(ctx, syncFlowOpts)
 
-<<<<<<< HEAD
-=======
-	var canceled bool
-	mainLoopSelector := workflow.NewNamedSelector(ctx, "MainLoop")
-	mainLoopSelector.AddReceive(ctx.Done(), func(_ workflow.ReceiveChannel, _ bool) {
-		canceled = true
-	})
-
-	normalizeFlowID := GetChildWorkflowID("normalize-flow", cfg.FlowJobName, originalRunID)
->>>>>>> 7df77353
 	normalizeFlowOpts := workflow.ChildWorkflowOptions{
 		WorkflowID:        normalizeFlowID,
 		ParentClosePolicy: enums.PARENT_CLOSE_POLICY_REQUEST_CANCEL,
@@ -479,7 +466,6 @@
 		WaitForCancellation: true,
 	}
 	normCtx := workflow.WithChildOptions(ctx, normalizeFlowOpts)
-<<<<<<< HEAD
 
 	handleError := func(name string, err error) {
 		var panicErr *temporal.PanicError
@@ -525,45 +511,11 @@
 		}
 	}
 	handleNormFlow = func(f workflow.Future) {
-=======
-	normalizeFlowFuture := workflow.ExecuteChildWorkflow(normCtx, NormalizeFlowWorkflow, cfg, nil)
-
-	var waitSelector workflow.Selector
-	parallel := GetSideEffect(ctx, func(_ workflow.Context) bool {
-		return peerdbenv.PeerDBEnableParallelSyncNormalize()
-	})
-	if !parallel {
-		waitSelector = workflow.NewNamedSelector(ctx, "NormalizeWait")
-		waitSelector.AddReceive(ctx.Done(), func(_ workflow.ReceiveChannel, _ bool) {
-			canceled = true
-		})
-		waitChan := model.NormalizeDoneSignal.GetSignalChannel(ctx)
-		waitChan.AddToSelector(waitSelector, func(_ struct{}, _ bool) {})
-	}
-
-	finishNormalize := func() {
-		model.NormalizeSignal.SignalChildWorkflow(ctx, normalizeFlowFuture, model.NormalizePayload{
-			Done:        true,
-			SyncBatchID: -1,
-		})
-		if err := normalizeFlowFuture.Get(ctx, nil); err != nil {
-			w.logger.Error("failed to execute normalize flow", slog.Any("error", err))
-			var panicErr *temporal.PanicError
-			if errors.As(err, &panicErr) {
-				w.logger.Error("PANIC", panicErr.Error(), panicErr.StackTrace())
-			}
-			state.NormalizeFlowErrors = append(state.NormalizeFlowErrors, err.Error())
-		}
-	}
-
-	mainLoopSelector.AddFuture(fMaintain, func(f workflow.Future) {
->>>>>>> 7df77353
 		err := f.Get(ctx, nil)
 		if err != nil {
 			handleError("normalize", err)
 			state.NormalizeFlowErrors = append(state.NormalizeFlowErrors, err.Error())
 		}
-<<<<<<< HEAD
 
 		if restart {
 			w.logger.Info("normalize finished")
@@ -585,38 +537,6 @@
 	flowSignalChan.AddToSelector(mainLoopSelector, func(val model.CDCFlowSignal, _ bool) {
 		state.ActiveSignal = model.FlowSignalHandler(state.ActiveSignal, val, w.logger)
 	})
-=======
-	})
-
-	flowSignalChan := model.FlowSignal.GetSignalChannel(ctx)
-	flowSignalChan.AddToSelector(mainLoopSelector, func(val model.CDCFlowSignal, _ bool) {
-		state.ActiveSignal = model.FlowSignalHandler(state.ActiveSignal, val, w.logger)
-	})
-
-	normErrorChan := model.NormalizeErrorSignal.GetSignalChannel(ctx)
-	normErrorChan.AddToSelector(mainLoopSelector, func(err string, _ bool) {
-		state.NormalizeFlowErrors = append(state.NormalizeFlowErrors, err)
-	})
-
-	normResultChan := model.NormalizeResultSignal.GetSignalChannel(ctx)
-	normResultChan.AddToSelector(mainLoopSelector, func(result model.NormalizeResponse, _ bool) {
-		state.NormalizeFlowStatuses = append(state.NormalizeFlowStatuses, result)
-	})
-
-	// add a signal to change CDC properties
-	cdcPropertiesSignalChan := model.CDCDynamicPropertiesSignal.GetSignalChannel(ctx)
-	cdcPropertiesSignalChan.AddToSelector(mainLoopSelector, func(cdcConfigUpdate *protos.CDCFlowConfigUpdate, more bool) {
-		// only modify for options since SyncFlow uses it
-		if cdcConfigUpdate.BatchSize > 0 {
-			state.SyncFlowOptions.BatchSize = cdcConfigUpdate.BatchSize
-		}
-		if cdcConfigUpdate.IdleTimeout > 0 {
-			state.SyncFlowOptions.IdleTimeoutSeconds = cdcConfigUpdate.IdleTimeout
-		}
-		if len(cdcConfigUpdate.AdditionalTables) > 0 {
-			state.FlowConfigUpdates = append(state.FlowConfigUpdates, cdcConfigUpdate)
-		}
->>>>>>> 7df77353
 
 	syncErrorChan := model.SyncErrorSignal.GetSignalChannel(ctx)
 	syncErrorChan.AddToSelector(mainLoopSelector, func(err string, _ bool) {
@@ -657,77 +577,7 @@
 		})
 	}
 
-<<<<<<< HEAD
 	w.addCdcPropertiesSignalListener(ctx, mainLoopSelector, state)
-=======
-		w.logger.Info("executing sync flow")
-		syncFlowFuture := workflow.ExecuteActivity(syncFlowCtx, flowable.SyncFlow, cfg, state.SyncFlowOptions, sessionInfo.SessionID)
-
-		var syncDone, syncErr bool
-		mustWait := waitSelector != nil
-		mainLoopSelector.AddFuture(syncFlowFuture, func(f workflow.Future) {
-			syncDone = true
-
-			var childSyncFlowRes *model.SyncResponse
-			if err := f.Get(ctx, &childSyncFlowRes); err != nil {
-				w.logger.Error("failed to execute sync flow", slog.Any("error", err))
-				state.SyncFlowErrors = append(state.SyncFlowErrors, err.Error())
-				syncErr = true
-				mustWait = false
-			} else if childSyncFlowRes != nil {
-				state.SyncFlowStatuses = append(state.SyncFlowStatuses, childSyncFlowRes)
-				state.SyncFlowOptions.RelationMessageMapping = childSyncFlowRes.RelationMessageMapping
-				totalRecordsSynced += childSyncFlowRes.NumRecordsSynced
-				w.logger.Info("Total records synced: ",
-					slog.Int64("totalRecordsSynced", totalRecordsSynced))
-
-				tableSchemaDeltasCount := len(childSyncFlowRes.TableSchemaDeltas)
-
-				// slightly hacky: table schema mapping is cached, so we need to manually update it if schema changes.
-				if tableSchemaDeltasCount != 0 {
-					modifiedSrcTables := make([]string, 0, tableSchemaDeltasCount)
-					modifiedDstTables := make([]string, 0, tableSchemaDeltasCount)
-					for _, tableSchemaDelta := range childSyncFlowRes.TableSchemaDeltas {
-						modifiedSrcTables = append(modifiedSrcTables, tableSchemaDelta.SrcTableName)
-						modifiedDstTables = append(modifiedDstTables, tableSchemaDelta.DstTableName)
-					}
-
-					getModifiedSchemaCtx := workflow.WithActivityOptions(ctx, workflow.ActivityOptions{
-						StartToCloseTimeout: 5 * time.Minute,
-					})
-					getModifiedSchemaFuture := workflow.ExecuteActivity(getModifiedSchemaCtx, flowable.GetTableSchema,
-						&protos.GetTableSchemaBatchInput{
-							PeerConnectionConfig: cfg.Source,
-							TableIdentifiers:     modifiedSrcTables,
-							FlowName:             cfg.FlowJobName,
-						})
-
-					var getModifiedSchemaRes *protos.GetTableSchemaBatchOutput
-					if err := getModifiedSchemaFuture.Get(ctx, &getModifiedSchemaRes); err != nil {
-						w.logger.Error("failed to execute schema update at source: ", err)
-						state.SyncFlowErrors = append(state.SyncFlowErrors, err.Error())
-					} else {
-						for i, srcTable := range modifiedSrcTables {
-							dstTable := modifiedDstTables[i]
-							state.SyncFlowOptions.TableNameSchemaMapping[dstTable] = getModifiedSchemaRes.TableNameSchemaMapping[srcTable]
-						}
-					}
-				}
-
-				err := model.NormalizeSignal.SignalChildWorkflow(ctx, normalizeFlowFuture, model.NormalizePayload{
-					Done:                   false,
-					SyncBatchID:            childSyncFlowRes.CurrentSyncBatchID,
-					TableNameSchemaMapping: state.SyncFlowOptions.TableNameSchemaMapping,
-				}).Get(ctx, nil)
-				if err != nil {
-					w.logger.Error("failed to trigger normalize, so skip wait", slog.Any("error", err))
-					mustWait = false
-				}
-			} else {
-				mustWait = false
-			}
-		})
->>>>>>> 7df77353
 
 	state.CurrentFlowStatus = protos.FlowStatus_STATUS_RUNNING
 	for {
@@ -735,7 +585,6 @@
 		for ctx.Err() == nil && mainLoopSelector.HasPending() {
 			mainLoopSelector.Select(ctx)
 		}
-<<<<<<< HEAD
 		if err := ctx.Err(); err != nil {
 			w.logger.Info("mirror canceled: %v", err)
 			return state, err
@@ -743,17 +592,6 @@
 
 		if state.ActiveSignal == model.PauseSignal || syncCount >= maxSyncsPerCdcFlow {
 			finishSyncNormalize()
-=======
-		if canceled {
-			break
-		}
-		if syncErr {
-			state.TruncateProgress(w.logger)
-			return state, workflow.NewContinueAsNewError(ctx, CDCFlowWorkflow, cfg, state)
-		}
-		if mustWait {
-			waitSelector.Select(ctx)
->>>>>>> 7df77353
 		}
 
 		if restart {
@@ -767,9 +605,4 @@
 			return state, workflow.NewContinueAsNewError(ctx, CDCFlowWorkflow, cfg, state)
 		}
 	}
-<<<<<<< HEAD
-=======
-
-	return state, workflow.NewContinueAsNewError(ctx, CDCFlowWorkflow, cfg, state)
->>>>>>> 7df77353
 }