--- conflicted
+++ resolved
@@ -24,13 +24,6 @@
 )
 
 type CDCFlowLimits struct {
-<<<<<<< HEAD
-	// Number of sync flows to execute in total.
-	// If 0, the number of sync flows will be continuously executed until the peer flow is canceled.
-	// This is typically non-zero for testing purposes.
-	TotalSyncFlows int
-=======
->>>>>>> b47b56af
 	// Maximum number of rows in a sync flow batch.
 	MaxBatchSize uint32
 	// Rows synced after which we can say a test is done.
