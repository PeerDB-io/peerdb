package peerflow

import (
	"errors"
	"fmt"
	"log/slog"
	"maps"
	"strings"
	"time"

	"github.com/google/uuid"
	"go.temporal.io/api/enums/v1"
	"go.temporal.io/sdk/log"
	"go.temporal.io/sdk/temporal"
	"go.temporal.io/sdk/workflow"
	"google.golang.org/protobuf/proto"

	"github.com/PeerDB-io/peer-flow/generated/protos"
	"github.com/PeerDB-io/peer-flow/model"
	"github.com/PeerDB-io/peer-flow/peerdbenv"
	"github.com/PeerDB-io/peer-flow/shared"
)

type CDCFlowWorkflowState struct {
	// Progress events for the peer flow.
	Progress []string
	// Accumulates status for sync flows spawned.
	SyncFlowStatuses []model.SyncResponse
	// Accumulates status for normalize flows spawned.
	NormalizeFlowStatuses []model.NormalizeResponse
	// Current signalled state of the peer flow.
	ActiveSignal model.CDCFlowSignal
	// Errors encountered during child sync flow executions.
	SyncFlowErrors []string
	// Errors encountered during child sync flow executions.
	NormalizeFlowErrors []string
	// Global mapping of relation IDs to RelationMessages sent as a part of logical replication.
	// Needed to support schema changes.
	RelationMessageMapping model.RelationMessageMapping
	CurrentFlowStatus      protos.FlowStatus
	// flow config update request, set to nil after processed
	FlowConfigUpdates []*protos.CDCFlowConfigUpdate
	// options passed to all SyncFlows
	SyncFlowOptions *protos.SyncFlowOptions
}

// returns a new empty PeerFlowState
func NewCDCFlowWorkflowState(cfg *protos.FlowConnectionConfigs) *CDCFlowWorkflowState {
	tableMappings := make([]*protos.TableMapping, 0, len(cfg.TableMappings))
	for _, tableMapping := range cfg.TableMappings {
		tableMappings = append(tableMappings, proto.Clone(tableMapping).(*protos.TableMapping))
	}
	return &CDCFlowWorkflowState{
		Progress: []string{"started"},
		// 1 more than the limit of 10
		SyncFlowStatuses:      make([]model.SyncResponse, 0, 11),
		NormalizeFlowStatuses: make([]model.NormalizeResponse, 0, 11),
		ActiveSignal:          model.NoopSignal,
		SyncFlowErrors:        nil,
		NormalizeFlowErrors:   nil,
		CurrentFlowStatus:     protos.FlowStatus_STATUS_SETUP,
		FlowConfigUpdates:     nil,
		SyncFlowOptions: &protos.SyncFlowOptions{
			BatchSize:          cfg.MaxBatchSize,
			IdleTimeoutSeconds: cfg.IdleTimeoutSeconds,
			TableMappings:      tableMappings,
		},
	}
}

// truncate the progress and other arrays to a max of 10 elements
func (s *CDCFlowWorkflowState) TruncateProgress(logger log.Logger) {
	if len(s.Progress) > 10 {
		copy(s.Progress, s.Progress[len(s.Progress)-10:])
		s.Progress = s.Progress[:10]
	}
	if len(s.SyncFlowStatuses) > 10 {
		copy(s.SyncFlowStatuses, s.SyncFlowStatuses[len(s.SyncFlowStatuses)-10:])
		s.SyncFlowStatuses = s.SyncFlowStatuses[:10]
	}
	if len(s.NormalizeFlowStatuses) > 10 {
		copy(s.NormalizeFlowStatuses, s.NormalizeFlowStatuses[len(s.NormalizeFlowStatuses)-10:])
		s.NormalizeFlowStatuses = s.NormalizeFlowStatuses[:10]
	}

	if s.SyncFlowErrors != nil {
		logger.Warn("SyncFlowErrors", slog.Any("errors", s.SyncFlowErrors))
		s.SyncFlowErrors = nil
	}

	if s.NormalizeFlowErrors != nil {
		logger.Warn("NormalizeFlowErrors", slog.Any("errors", s.NormalizeFlowErrors))
		s.NormalizeFlowErrors = nil
	}
}

// CDCFlowWorkflowExecution represents the state for execution of a peer flow.
type CDCFlowWorkflowExecution struct {
	flowExecutionID string
	logger          log.Logger
	syncFlowFuture  workflow.ChildWorkflowFuture
	normFlowFuture  workflow.ChildWorkflowFuture
}

// NewCDCFlowWorkflowExecution creates a new instance of PeerFlowWorkflowExecution.
func NewCDCFlowWorkflowExecution(ctx workflow.Context, flowName string) *CDCFlowWorkflowExecution {
	return &CDCFlowWorkflowExecution{
		flowExecutionID: workflow.GetInfo(ctx).WorkflowExecution.ID,
		logger:          log.With(workflow.GetLogger(ctx), slog.String(string(shared.FlowNameKey), flowName)),
	}
}

func GetSideEffect[T any](ctx workflow.Context, f func(workflow.Context) T) T {
	sideEffect := workflow.SideEffect(ctx, func(ctx workflow.Context) interface{} {
		return f(ctx)
	})

	var result T
	err := sideEffect.Get(&result)
	if err != nil {
		panic(err)
	}
	return result
}

func GetUUID(ctx workflow.Context) string {
	return GetSideEffect(ctx, func(_ workflow.Context) string {
		return uuid.New().String()
	})
}

func GetChildWorkflowID(
	prefix string,
	peerFlowName string,
	uuid string,
) string {
	return fmt.Sprintf("%s-%s-%s", prefix, peerFlowName, uuid)
}

// CDCFlowWorkflowResult is the result of the PeerFlowWorkflow.
type CDCFlowWorkflowResult = CDCFlowWorkflowState

const (
	maxSyncsPerCdcFlow = 60
)

func (w *CDCFlowWorkflowExecution) processCDCFlowConfigUpdates(ctx workflow.Context,
	cfg *protos.FlowConnectionConfigs, state *CDCFlowWorkflowState,
	mirrorNameSearch map[string]interface{},
) error {
	for _, flowConfigUpdate := range state.FlowConfigUpdates {
		if len(flowConfigUpdate.AdditionalTables) == 0 {
			continue
		}
		if shared.AdditionalTablesHasOverlap(state.SyncFlowOptions.TableMappings, flowConfigUpdate.AdditionalTables) {
			w.logger.Warn("duplicate source/destination tables found in additionalTables")
			continue
		}

		alterPublicationAddAdditionalTablesCtx := workflow.WithActivityOptions(ctx, workflow.ActivityOptions{
			StartToCloseTimeout: 5 * time.Minute,
		})
		alterPublicationAddAdditionalTablesFuture := workflow.ExecuteActivity(
			alterPublicationAddAdditionalTablesCtx,
			flowable.AddTablesToPublication,
			cfg, flowConfigUpdate.AdditionalTables)
		if err := alterPublicationAddAdditionalTablesFuture.Get(ctx, nil); err != nil {
			w.logger.Error("failed to alter publication for additional tables: ", err)
			return err
		}

		additionalTablesUUID := GetUUID(ctx)
		childAdditionalTablesCDCFlowID := GetChildWorkflowID("additional-cdc-flow", cfg.FlowJobName, additionalTablesUUID)
		additionalTablesCfg := proto.Clone(cfg).(*protos.FlowConnectionConfigs)
		additionalTablesCfg.DoInitialSnapshot = true
		additionalTablesCfg.InitialSnapshotOnly = true
		additionalTablesCfg.TableMappings = flowConfigUpdate.AdditionalTables

		// execute the sync flow as a child workflow
		childAdditionalTablesCDCFlowOpts := workflow.ChildWorkflowOptions{
			WorkflowID:        childAdditionalTablesCDCFlowID,
			ParentClosePolicy: enums.PARENT_CLOSE_POLICY_REQUEST_CANCEL,
			RetryPolicy: &temporal.RetryPolicy{
				MaximumAttempts: 20,
			},
			SearchAttributes:    mirrorNameSearch,
			WaitForCancellation: true,
		}
		childAdditionalTablesCDCFlowCtx := workflow.WithChildOptions(ctx, childAdditionalTablesCDCFlowOpts)
		childAdditionalTablesCDCFlowFuture := workflow.ExecuteChildWorkflow(
			childAdditionalTablesCDCFlowCtx,
			CDCFlowWorkflow,
			additionalTablesCfg,
			nil,
		)
		var res *CDCFlowWorkflowResult
		if err := childAdditionalTablesCDCFlowFuture.Get(childAdditionalTablesCDCFlowCtx, &res); err != nil {
			return err
		}

		maps.Copy(state.SyncFlowOptions.SrcTableIdNameMapping, res.SyncFlowOptions.SrcTableIdNameMapping)
		maps.Copy(state.SyncFlowOptions.TableNameSchemaMapping, res.SyncFlowOptions.TableNameSchemaMapping)
		maps.Copy(state.SyncFlowOptions.RelationMessageMapping, res.SyncFlowOptions.RelationMessageMapping)

		state.SyncFlowOptions.TableMappings = append(state.SyncFlowOptions.TableMappings, flowConfigUpdate.AdditionalTables...)
	}
	// finished processing, wipe it
	state.FlowConfigUpdates = nil
	return nil
}

func (w *CDCFlowWorkflowExecution) addCdcPropertiesSignalListener(
	ctx workflow.Context,
	selector workflow.Selector,
	state *CDCFlowWorkflowState,
) {
	// add a signal to change CDC properties
	cdcPropertiesSignalChan := model.CDCDynamicPropertiesSignal.GetSignalChannel(ctx)
	cdcPropertiesSignalChan.AddToSelector(selector, func(cdcConfigUpdate *protos.CDCFlowConfigUpdate, more bool) {
		// only modify for options since SyncFlow uses it
		if cdcConfigUpdate.BatchSize > 0 {
			state.SyncFlowOptions.BatchSize = cdcConfigUpdate.BatchSize
		}
		if cdcConfigUpdate.IdleTimeout > 0 {
			state.SyncFlowOptions.IdleTimeoutSeconds = cdcConfigUpdate.IdleTimeout
		}
		if len(cdcConfigUpdate.AdditionalTables) > 0 {
			state.FlowConfigUpdates = append(state.FlowConfigUpdates, cdcConfigUpdate)
		}

		if w.syncFlowFuture != nil {
			_ = model.SyncOptionsSignal.SignalChildWorkflow(ctx, w.syncFlowFuture, state.SyncFlowOptions).Get(ctx, nil)
		}

		w.logger.Info("CDC Signal received. Parameters on signal reception:",
			slog.Int("BatchSize", int(state.SyncFlowOptions.BatchSize)),
			slog.Int("IdleTimeout", int(state.SyncFlowOptions.IdleTimeoutSeconds)),
			slog.Any("AdditionalTables", cdcConfigUpdate.AdditionalTables))
	})
}

func (w *CDCFlowWorkflowExecution) startSyncFlow(ctx workflow.Context, config *protos.FlowConnectionConfigs, options *protos.SyncFlowOptions) {
	w.syncFlowFuture = workflow.ExecuteChildWorkflow(
		ctx,
		SyncFlowWorkflow,
		config,
		options,
	)
}

func (w *CDCFlowWorkflowExecution) startNormFlow(ctx workflow.Context, config *protos.FlowConnectionConfigs) {
	w.normFlowFuture = workflow.ExecuteChildWorkflow(
		ctx,
		NormalizeFlowWorkflow,
		config,
		nil,
	)
}

func CDCFlowWorkflow(
	ctx workflow.Context,
	cfg *protos.FlowConnectionConfigs,
	state *CDCFlowWorkflowState,
) (*CDCFlowWorkflowResult, error) {
	if cfg == nil {
		return nil, fmt.Errorf("invalid connection configs")
	}

	if state == nil {
		state = NewCDCFlowWorkflowState(cfg)
	}

	w := NewCDCFlowWorkflowExecution(ctx, cfg.FlowJobName)
	flowSignalChan := model.FlowSignal.GetSignalChannel(ctx)

	err := workflow.SetQueryHandler(ctx, shared.CDCFlowStateQuery, func() (CDCFlowWorkflowState, error) {
		return *state, nil
	})
	if err != nil {
		return state, fmt.Errorf("failed to set `%s` query handler: %w", shared.CDCFlowStateQuery, err)
	}
	err = workflow.SetQueryHandler(ctx, shared.FlowStatusQuery, func() (protos.FlowStatus, error) {
		return state.CurrentFlowStatus, nil
	})
	if err != nil {
		return state, fmt.Errorf("failed to set `%s` query handler: %w", shared.FlowStatusQuery, err)
	}
	err = workflow.SetUpdateHandler(ctx, shared.FlowStatusUpdate, func(status protos.FlowStatus) error {
		state.CurrentFlowStatus = status
		return nil
	})
	if err != nil {
		return state, fmt.Errorf("failed to set `%s` update handler: %w", shared.FlowStatusUpdate, err)
	}

	mirrorNameSearch := map[string]interface{}{
		shared.MirrorNameSearchAttribute: cfg.FlowJobName,
	}

	if state.ActiveSignal == model.PauseSignal {
		selector := workflow.NewNamedSelector(ctx, "PauseLoop")
		selector.AddReceive(ctx.Done(), func(_ workflow.ReceiveChannel, _ bool) {})
		flowSignalChan.AddToSelector(selector, func(val model.CDCFlowSignal, _ bool) {
			state.ActiveSignal = model.FlowSignalHandler(state.ActiveSignal, val, w.logger)
		})
		w.addCdcPropertiesSignalListener(ctx, selector, state)

		startTime := workflow.Now(ctx)
		state.CurrentFlowStatus = protos.FlowStatus_STATUS_PAUSED

		for state.ActiveSignal == model.PauseSignal {
			// only place we block on receive, so signal processing is immediate
			for state.ActiveSignal == model.PauseSignal && ctx.Err() == nil {
				w.logger.Info("mirror has been paused", slog.Any("duration", time.Since(startTime)))
				selector.Select(ctx)
			}
			if err := ctx.Err(); err != nil {
				return state, err
			}

			err = w.processCDCFlowConfigUpdates(ctx, cfg, state, mirrorNameSearch)
			if err != nil {
				return state, err
			}
		}

		w.logger.Info("mirror has been resumed after ", time.Since(startTime))
		state.CurrentFlowStatus = protos.FlowStatus_STATUS_RUNNING
	}

	originalRunID := workflow.GetInfo(ctx).OriginalRunID

	// we cannot skip SetupFlow if SnapshotFlow did not complete in cases where Resync is enabled
	// because Resync modifies TableMappings before Setup and also before Snapshot
	// for safety, rely on the idempotency of SetupFlow instead
	// also, no signals are being handled until the loop starts, so no PAUSE/DROP will take here.
	if state.CurrentFlowStatus != protos.FlowStatus_STATUS_RUNNING {
		// if resync is true, alter the table name schema mapping to temporarily add
		// a suffix to the table names.
		if cfg.Resync {
			for _, mapping := range state.SyncFlowOptions.TableMappings {
				oldName := mapping.DestinationTableIdentifier
				newName := oldName + "_resync"
				mapping.DestinationTableIdentifier = newName
			}

			// because we have renamed the tables.
			cfg.TableMappings = state.SyncFlowOptions.TableMappings
		}

		// start the SetupFlow workflow as a child workflow, and wait for it to complete
		// it should return the table schema for the source peer
		setupFlowID := GetChildWorkflowID("setup-flow", cfg.FlowJobName, originalRunID)

		childSetupFlowOpts := workflow.ChildWorkflowOptions{
			WorkflowID:        setupFlowID,
			ParentClosePolicy: enums.PARENT_CLOSE_POLICY_REQUEST_CANCEL,
			RetryPolicy: &temporal.RetryPolicy{
				MaximumAttempts: 20,
			},
			SearchAttributes:    mirrorNameSearch,
			WaitForCancellation: true,
		}
		setupFlowCtx := workflow.WithChildOptions(ctx, childSetupFlowOpts)
		setupFlowFuture := workflow.ExecuteChildWorkflow(setupFlowCtx, SetupFlowWorkflow, cfg)
		var setupFlowOutput *protos.SetupFlowOutput
		if err := setupFlowFuture.Get(setupFlowCtx, &setupFlowOutput); err != nil {
			return state, fmt.Errorf("failed to execute child workflow: %w", err)
		}
		state.SyncFlowOptions.SrcTableIdNameMapping = setupFlowOutput.SrcTableIdNameMapping
		state.SyncFlowOptions.TableNameSchemaMapping = setupFlowOutput.TableNameSchemaMapping
		state.CurrentFlowStatus = protos.FlowStatus_STATUS_SNAPSHOT

		// next part of the setup is to snapshot-initial-copy and setup replication slots.
		snapshotFlowID := GetChildWorkflowID("snapshot-flow", cfg.FlowJobName, originalRunID)

		taskQueue, err := shared.GetPeerFlowTaskQueueName(shared.SnapshotFlowTaskQueueID)
		if err != nil {
			return state, err
		}

		childSnapshotFlowOpts := workflow.ChildWorkflowOptions{
			WorkflowID:        snapshotFlowID,
			ParentClosePolicy: enums.PARENT_CLOSE_POLICY_REQUEST_CANCEL,
			RetryPolicy: &temporal.RetryPolicy{
				MaximumAttempts: 20,
			},
			TaskQueue:           taskQueue,
			SearchAttributes:    mirrorNameSearch,
			WaitForCancellation: true,
		}
		snapshotFlowCtx := workflow.WithChildOptions(ctx, childSnapshotFlowOpts)
		snapshotFlowFuture := workflow.ExecuteChildWorkflow(snapshotFlowCtx, SnapshotFlowWorkflow, cfg)
		if err := snapshotFlowFuture.Get(snapshotFlowCtx, nil); err != nil {
			w.logger.Error("snapshot flow failed", slog.Any("error", err))
			return state, fmt.Errorf("failed to execute child workflow: %w", err)
		}

		if cfg.Resync {
			renameOpts := &protos.RenameTablesInput{}
			renameOpts.FlowJobName = cfg.FlowJobName
			renameOpts.Peer = cfg.Destination
			if cfg.SoftDelete {
				renameOpts.SoftDeleteColName = &cfg.SoftDeleteColName
			}
			renameOpts.SyncedAtColName = &cfg.SyncedAtColName
			correctedTableNameSchemaMapping := make(map[string]*protos.TableSchema)
			for _, mapping := range state.SyncFlowOptions.TableMappings {
				oldName := mapping.DestinationTableIdentifier
				newName := strings.TrimSuffix(oldName, "_resync")
				renameOpts.RenameTableOptions = append(renameOpts.RenameTableOptions, &protos.RenameTableOption{
					CurrentName: oldName,
					NewName:     newName,
					// oldName is what was used for the TableNameSchema mapping
					TableSchema: state.SyncFlowOptions.TableNameSchemaMapping[oldName],
				})
				mapping.DestinationTableIdentifier = newName
				// TableNameSchemaMapping is referring to the _resync tables, not the actual names
				correctedTableNameSchemaMapping[newName] = state.SyncFlowOptions.TableNameSchemaMapping[oldName]
			}

			state.SyncFlowOptions.TableNameSchemaMapping = correctedTableNameSchemaMapping
			renameTablesCtx := workflow.WithActivityOptions(ctx, workflow.ActivityOptions{
				StartToCloseTimeout: 12 * time.Hour,
				HeartbeatTimeout:    time.Minute,
			})
			renameTablesFuture := workflow.ExecuteActivity(renameTablesCtx, flowable.RenameTables, renameOpts)
			if err := renameTablesFuture.Get(renameTablesCtx, nil); err != nil {
				return state, fmt.Errorf("failed to execute rename tables activity: %w", err)
			}
		}

		state.CurrentFlowStatus = protos.FlowStatus_STATUS_RUNNING
		state.Progress = append(state.Progress, "executed setup flow and snapshot flow")

		// if initial_copy_only is opted for, we end the flow here.
		if cfg.InitialSnapshotOnly {
			return state, nil
		}
	}

	syncFlowID := GetChildWorkflowID("sync-flow", cfg.FlowJobName, originalRunID)
	normalizeFlowID := GetChildWorkflowID("normalize-flow", cfg.FlowJobName, originalRunID)

	var restart, finished bool
	syncCount := 0

	syncFlowOpts := workflow.ChildWorkflowOptions{
		WorkflowID:        syncFlowID,
		ParentClosePolicy: enums.PARENT_CLOSE_POLICY_REQUEST_CANCEL,
		RetryPolicy: &temporal.RetryPolicy{
			MaximumAttempts: 20,
		},
		SearchAttributes:    mirrorNameSearch,
		WaitForCancellation: true,
	}
	syncCtx := workflow.WithChildOptions(ctx, syncFlowOpts)

	normalizeFlowOpts := workflow.ChildWorkflowOptions{
		WorkflowID:        normalizeFlowID,
		ParentClosePolicy: enums.PARENT_CLOSE_POLICY_REQUEST_CANCEL,
		RetryPolicy: &temporal.RetryPolicy{
			MaximumAttempts: 20,
		},
		SearchAttributes:    mirrorNameSearch,
		WaitForCancellation: true,
	}
	normCtx := workflow.WithChildOptions(ctx, normalizeFlowOpts)

	handleError := func(name string, err error) {
		var panicErr *temporal.PanicError
		if errors.As(err, &panicErr) {
			w.logger.Error(
				"panic in flow",
				slog.String("name", name),
				slog.Any("error", panicErr.Error()),
				slog.String("stack", panicErr.StackTrace()),
			)
		} else {
			w.logger.Error("error in flow", slog.String("name", name), slog.Any("error", err))
		}
	}

<<<<<<< HEAD
	finishSyncNormalize := func() {
		restart = true
		_ = model.SyncStopSignal.SignalChildWorkflow(ctx, w.syncFlowFuture, struct{}{}).Get(ctx, nil)
=======
	var normWaitChan model.TypedReceiveChannel[struct{}]
	parallel := GetSideEffect(ctx, func(_ workflow.Context) bool {
		return peerdbenv.PeerDBEnableParallelSyncNormalize()
	})
	if !parallel {
		normWaitChan = model.NormalizeSyncDoneSignal.GetSignalChannel(ctx)
>>>>>>> 89eee705
	}

	mainLoopSelector := workflow.NewNamedSelector(ctx, "MainLoop")
	mainLoopSelector.AddReceive(ctx.Done(), func(_ workflow.ReceiveChannel, _ bool) {})

	var handleNormFlow, handleSyncFlow func(workflow.Future)
	handleSyncFlow = func(f workflow.Future) {
		err := f.Get(ctx, nil)
		if err != nil {
			handleError("sync", err)
			state.SyncFlowErrors = append(state.SyncFlowErrors, err.Error())
		}

		if restart {
			w.logger.Info("sync finished, finishing normalize")
			_ = model.NormalizeSignal.SignalChildWorkflow(ctx, w.normFlowFuture, model.NormalizePayload{
				Done:        true,
				SyncBatchID: -1,
			}).Get(ctx, nil)
		} else {
			w.logger.Warn("sync flow ended, restarting", slog.Any("error", err))
			state.TruncateProgress(w.logger)
			w.startSyncFlow(syncCtx, cfg, state.SyncFlowOptions)
			mainLoopSelector.AddFuture(w.syncFlowFuture, handleSyncFlow)
		}
	}
	handleNormFlow = func(f workflow.Future) {
		err := f.Get(ctx, nil)
		if err != nil {
			handleError("normalize", err)
			state.NormalizeFlowErrors = append(state.NormalizeFlowErrors, err.Error())
		}

		if restart {
			w.logger.Info("normalize finished")
			finished = true
		} else {
			w.logger.Warn("normalize flow ended, restarting", slog.Any("error", err))
			state.TruncateProgress(w.logger)
			w.startNormFlow(normCtx, cfg)
			mainLoopSelector.AddFuture(w.normFlowFuture, handleNormFlow)
		}
	}

	w.startSyncFlow(syncCtx, cfg, state.SyncFlowOptions)
	mainLoopSelector.AddFuture(w.syncFlowFuture, handleSyncFlow)

	w.startNormFlow(normCtx, cfg)
	mainLoopSelector.AddFuture(w.normFlowFuture, handleNormFlow)

	flowSignalChan.AddToSelector(mainLoopSelector, func(val model.CDCFlowSignal, _ bool) {
		state.ActiveSignal = model.FlowSignalHandler(state.ActiveSignal, val, w.logger)
	})

	syncErrorChan := model.SyncErrorSignal.GetSignalChannel(ctx)
	syncErrorChan.AddToSelector(mainLoopSelector, func(err string, _ bool) {
		syncCount += 1
		state.SyncFlowErrors = append(state.SyncFlowErrors, err)
	})
	syncResultChan := model.SyncResultSignal.GetSignalChannel(ctx)
	syncResultChan.AddToSelector(mainLoopSelector, func(result model.SyncResponse, _ bool) {
		syncCount += 1
		if state.SyncFlowOptions.RelationMessageMapping == nil {
			state.SyncFlowOptions.RelationMessageMapping = result.RelationMessageMapping
		} else {
			maps.Copy(state.SyncFlowOptions.RelationMessageMapping, result.RelationMessageMapping)
		}
		state.SyncFlowStatuses = append(state.SyncFlowStatuses, result)
	})

	normErrorChan := model.NormalizeErrorSignal.GetSignalChannel(ctx)
	normErrorChan.AddToSelector(mainLoopSelector, func(err string, _ bool) {
		state.NormalizeFlowErrors = append(state.NormalizeFlowErrors, err)
	})

	normResultChan := model.NormalizeResultSignal.GetSignalChannel(ctx)
	normResultChan.AddToSelector(mainLoopSelector, func(result model.NormalizeResponse, _ bool) {
		state.NormalizeFlowStatuses = append(state.NormalizeFlowStatuses, result)
	})

	normChan := model.NormalizeSignal.GetSignalChannel(ctx)
	normChan.AddToSelector(mainLoopSelector, func(payload model.NormalizePayload, _ bool) {
		_ = model.NormalizeSignal.SignalChildWorkflow(ctx, w.normFlowFuture, payload).Get(ctx, nil)
		maps.Copy(state.SyncFlowOptions.TableNameSchemaMapping, payload.TableNameSchemaMapping)
	})

	if !peerdbenv.PeerDBEnableParallelSyncNormalize() {
		normDoneChan := model.NormalizeDoneSignal.GetSignalChannel(ctx)
		normDoneChan.AddToSelector(mainLoopSelector, func(x struct{}, _ bool) {
			_ = model.NormalizeDoneSignal.SignalChildWorkflow(ctx, w.syncFlowFuture, x).Get(ctx, nil)
		})
	}

	w.addCdcPropertiesSignalListener(ctx, mainLoopSelector, state)

	state.CurrentFlowStatus = protos.FlowStatus_STATUS_RUNNING
	for {
		mainLoopSelector.Select(ctx)
		for ctx.Err() == nil && mainLoopSelector.HasPending() {
			mainLoopSelector.Select(ctx)
		}
		if err := ctx.Err(); err != nil {
			w.logger.Info("mirror canceled: %v", err)
			return state, err
		}

		if state.ActiveSignal == model.PauseSignal || syncCount >= maxSyncsPerCdcFlow {
			finishSyncNormalize()
		}

		if restart {
			for ctx.Err() == nil && (!finished || mainLoopSelector.HasPending()) {
				mainLoopSelector.Select(ctx)
			}
			if err := ctx.Err(); err != nil {
				w.logger.Info("mirror canceled: %v", err)
				return state, err
			}
			return state, workflow.NewContinueAsNewError(ctx, CDCFlowWorkflow, cfg, state)
		}
	}
}<|MERGE_RESOLUTION|>--- conflicted
+++ resolved
@@ -481,18 +481,9 @@
 		}
 	}
 
-<<<<<<< HEAD
 	finishSyncNormalize := func() {
 		restart = true
 		_ = model.SyncStopSignal.SignalChildWorkflow(ctx, w.syncFlowFuture, struct{}{}).Get(ctx, nil)
-=======
-	var normWaitChan model.TypedReceiveChannel[struct{}]
-	parallel := GetSideEffect(ctx, func(_ workflow.Context) bool {
-		return peerdbenv.PeerDBEnableParallelSyncNormalize()
-	})
-	if !parallel {
-		normWaitChan = model.NormalizeSyncDoneSignal.GetSignalChannel(ctx)
->>>>>>> 89eee705
 	}
 
 	mainLoopSelector := workflow.NewNamedSelector(ctx, "MainLoop")
