package model

import (
	"time"

	"github.com/PeerDB-io/peer-flow/generated/protos"
)

type NameAndExclude struct {
	Name    string
	Exclude map[string]struct{}
}

func NewNameAndExclude(name string, exclude []string) NameAndExclude {
	exset := make(map[string]struct{}, len(exclude))
	for _, col := range exclude {
		exset[col] = struct{}{}
	}
	return NameAndExclude{Name: name, Exclude: exset}
}

type PullRecordsRequest struct {
	// FlowJobName is the name of the flow job.
	FlowJobName string
	// LastOffset is the latest LSN that was synced.
	LastOffset int64
	// MaxBatchSize is the max number of records to fetch.
	MaxBatchSize uint32
	// IdleTimeout is the timeout to wait for new records.
	IdleTimeout time.Duration
	// relId to name Mapping
	SrcTableIDNameMapping map[uint32]string
	// source to destination table name mapping
	TableNameMapping map[string]NameAndExclude
	// tablename to schema mapping
	TableNameSchemaMapping map[string]*protos.TableSchema
	// override publication name
	OverridePublicationName string
	// override replication slot name
	OverrideReplicationSlotName string
	// for supporting schema changes
	RelationMessageMapping RelationMessageMapping
	// record batch for pushing changes into
	RecordStream *CDCRecordStream
}

type Record interface {
	// GetCheckpointID returns the ID of the record.
	GetCheckpointID() int64
	// get table name
	GetDestinationTableName() string
	// get columns and values for the record
	GetItems() *RecordItems
}

type ToJSONOptions struct {
	UnnestColumns map[string]struct{}
	HStoreAsJSON  bool
}

func NewToJSONOptions(unnestCols []string, hstoreAsJSON bool) *ToJSONOptions {
	unnestColumns := make(map[string]struct{}, len(unnestCols))
	for _, col := range unnestCols {
		unnestColumns[col] = struct{}{}
	}
	return &ToJSONOptions{
		UnnestColumns: unnestColumns,
		HStoreAsJSON:  hstoreAsJSON,
	}
}

type InsertRecord struct {
	// Name of the source table
	SourceTableName string
	// Name of the destination table
	DestinationTableName string
	// CheckpointID is the ID of the record.
	CheckpointID int64
	// CommitID is the ID of the commit corresponding to this record.
	CommitID int64
	// Items is a map of column name to value.
	Items *RecordItems
}

// Implement Record interface for InsertRecord.
func (r *InsertRecord) GetCheckpointID() int64 {
	return r.CheckpointID
}

func (r *InsertRecord) GetDestinationTableName() string {
	return r.DestinationTableName
}

func (r *InsertRecord) GetItems() *RecordItems {
	return r.Items
}

type UpdateRecord struct {
	// Name of the source table
	SourceTableName string
	// CheckpointID is the ID of the record.
	CheckpointID int64
	// Name of the destination table
	DestinationTableName string
	// OldItems is a map of column name to value.
	OldItems *RecordItems
	// NewItems is a map of column name to value.
	NewItems *RecordItems
	// unchanged toast columns
	UnchangedToastColumns map[string]struct{}
}

// Implement Record interface for UpdateRecord.
func (r *UpdateRecord) GetCheckpointID() int64 {
	return r.CheckpointID
}

// Implement Record interface for UpdateRecord.
func (r *UpdateRecord) GetDestinationTableName() string {
	return r.DestinationTableName
}

func (r *UpdateRecord) GetItems() *RecordItems {
	return r.NewItems
}

type DeleteRecord struct {
	// Name of the source table
	SourceTableName string
	// Name of the destination table
	DestinationTableName string
	// CheckpointID is the ID of the record.
	CheckpointID int64
	// Items is a map of column name to value.
	Items *RecordItems
	// unchanged toast columns, filled from latest UpdateRecord
	UnchangedToastColumns map[string]struct{}
}

// Implement Record interface for DeleteRecord.
func (r *DeleteRecord) GetCheckpointID() int64 {
	return r.CheckpointID
}

func (r *DeleteRecord) GetDestinationTableName() string {
	return r.DestinationTableName
}

func (r *DeleteRecord) GetItems() *RecordItems {
	return r.Items
}

type TableWithPkey struct {
	TableName string
	// SHA256 hash of the primary key columns
	PkeyColVal [32]byte
}

type SyncRecordsRequest struct {
	SyncBatchID int64
	Records     *CDCRecordStream
	// FlowJobName is the name of the flow job.
	FlowJobName string
	// source:destination mappings
	TableMappings []*protos.TableMapping
	// Staging path for AVRO files in CDC
	StagingPath string
}

type NormalizeRecordsRequest struct {
	FlowJobName            string
	SyncBatchID            int64
	SoftDelete             bool
	SoftDeleteColName      string
	SyncedAtColName        string
	TableNameSchemaMapping map[string]*protos.TableSchema
}

type SyncResponse struct {
	// LastSyncedCheckpointID is the last ID that was synced.
	LastSyncedCheckpointID int64
	// NumRecordsSynced is the number of records that were synced.
	NumRecordsSynced int64
	// CurrentSyncBatchID is the ID of the currently synced batch.
	CurrentSyncBatchID int64
	// TableNameRowsMapping tells how many records need to be synced to each destination table.
	TableNameRowsMapping map[string]uint32
<<<<<<< HEAD
	// to be carried to parent Workflow
=======
	// to be carried to parent workflow
>>>>>>> 7df77353
	TableSchemaDeltas []*protos.TableSchemaDelta
	// to be stored in state for future PullFlows
	RelationMessageMapping RelationMessageMapping
}

type NormalizePayload struct {
	Done                   bool
	SyncBatchID            int64
	TableNameSchemaMapping map[string]*protos.TableSchema
}

type NormalizeResponse struct {
	// Flag to depict if normalization is done
	Done         bool
	StartBatchID int64
	EndBatchID   int64
}

// being clever and passing the delta back as a regular record instead of heavy CDC refactoring.
type RelationRecord struct {
	CheckpointID     int64                    `json:"checkpointId"`
	TableSchemaDelta *protos.TableSchemaDelta `json:"tableSchemaDelta"`
}

// Implement Record interface for RelationRecord.
func (r *RelationRecord) GetCheckpointID() int64 {
	return r.CheckpointID
}

func (r *RelationRecord) GetDestinationTableName() string {
	return r.TableSchemaDelta.DstTableName
}

func (r *RelationRecord) GetItems() *RecordItems {
	return nil
}

type RelationMessageMapping map[uint32]*protos.RelationMessage<|MERGE_RESOLUTION|>--- conflicted
+++ resolved
@@ -185,11 +185,7 @@
 	CurrentSyncBatchID int64
 	// TableNameRowsMapping tells how many records need to be synced to each destination table.
 	TableNameRowsMapping map[string]uint32
-<<<<<<< HEAD
-	// to be carried to parent Workflow
-=======
 	// to be carried to parent workflow
->>>>>>> 7df77353
 	TableSchemaDeltas []*protos.TableSchemaDelta
 	// to be stored in state for future PullFlows
 	RelationMessageMapping RelationMessageMapping
