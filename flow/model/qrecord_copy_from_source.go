package model

import (
	"encoding/json"
	"fmt"
	"strings"
	"time"

	"github.com/jackc/pgx/v5/pgtype"

	geo "github.com/PeerDB-io/peerdb/flow/shared/datatypes"
	"github.com/PeerDB-io/peerdb/flow/shared/types"
)

func constructArray[T any](v []T) *pgtype.Array[T] {
	return &pgtype.Array[T]{
		Elements: v,
		Dims:     []pgtype.ArrayDimension{{Length: int32(len(v)), LowerBound: 1}},
		Valid:    true,
	}
}

type QRecordCopyFromSource struct {
	stream        *QRecordStream
	currentRecord []types.QValue
}

func NewQRecordCopyFromSource(
	stream *QRecordStream,
) *QRecordCopyFromSource {
	return &QRecordCopyFromSource{
		stream:        stream,
		currentRecord: nil,
	}
}

func (src *QRecordCopyFromSource) Next() bool {
	rec, ok := <-src.stream.Records
	src.currentRecord = rec
	return ok || src.Err() != nil
}

func geoWktToWkb(wkt string) ([]byte, error) {
	if strings.HasPrefix(wkt, "SRID=") {
		_, wktWithoutSRID, found := strings.Cut(wkt, ";")
		if found {
			wkt = wktWithoutSRID
		}
	}

	return geo.GeoToWKB(wkt)
}

func (src *QRecordCopyFromSource) Values() ([]any, error) {
	if err := src.Err(); err != nil {
		return nil, err
	}

	values := make([]any, len(src.currentRecord))
	for i, qValue := range src.currentRecord {
		if qValue == nil || qValue.Value() == nil {
			values[i] = nil
			continue
		}

		switch v := qValue.(type) {
		case types.QValueFloat32:
			values[i] = v.Val
		case types.QValueFloat64:
			values[i] = v.Val
		case types.QValueInt8:
			values[i] = v.Val
		case types.QValueInt16:
			values[i] = v.Val
		case types.QValueInt32:
			values[i] = v.Val
		case types.QValueInt64:
			values[i] = v.Val
		case types.QValueUInt8:
			values[i] = v.Val
		case types.QValueUInt16:
			values[i] = v.Val
		case types.QValueUInt32:
			values[i] = v.Val
		case types.QValueUInt64:
			values[i] = v.Val
		case types.QValueBoolean:
			values[i] = v.Val
		case types.QValueQChar:
			values[i] = rune(v.Val)
		case types.QValueString:
			values[i] = v.Val
		case types.QValueEnum:
			values[i] = v.Val
		case types.QValueCIDR:
			values[i] = v.Val
		case types.QValueINET:
			values[i] = v.Val
		case types.QValueMacaddr:
			values[i] = v.Val
		case types.QValueTime:
			values[i] = pgtype.Time{Microseconds: int64(v.Val / time.Microsecond), Valid: true}
<<<<<<< HEAD
=======
		case types.QValueTimeTZ:
			values[i] = pgtype.Time{Microseconds: int64(v.Val / time.Microsecond), Valid: true}
		case types.QValueInterval:
			values[i] = v.Val
		case types.QValueTSTZRange:
			values[i] = v.Val
>>>>>>> 0ea3a532
		case types.QValueTimestamp:
			values[i] = pgtype.Timestamp{Time: v.Val, Valid: true}
		case types.QValueTimestampTZ:
			values[i] = pgtype.Timestamptz{Time: v.Val, Valid: true}
		case types.QValueUUID:
			values[i] = v.Val
		case types.QValueNumeric:
			values[i] = v.Val
		case types.QValueBytes:
			values[i] = v.Val
		case types.QValueDate:
			values[i] = pgtype.Date{Time: v.Val, Valid: true}
		case types.QValueHStore:
			values[i] = v.Val
		case types.QValueGeography:
			wkb, err := geoWktToWkb(v.Val)
			if err != nil {
				return nil, err
			}
			values[i] = wkb
		case types.QValueGeometry:
			wkb, err := geoWktToWkb(v.Val)
			if err != nil {
				return nil, err
			}
			values[i] = wkb
		case types.QValuePoint:
			wkb, err := geoWktToWkb(v.Val)
			if err != nil {
				return nil, err
			}
			values[i] = wkb
		case types.QValueArrayString:
			values[i] = constructArray(v.Val)
		case types.QValueArrayEnum:
			values[i] = constructArray(v.Val)
		case types.QValueArrayDate:
			values[i] = constructArray(v.Val)
		case types.QValueArrayInterval:
			values[i] = constructArray(v.Val)
		case types.QValueArrayTimestamp:
			values[i] = constructArray(v.Val)
		case types.QValueArrayTimestampTZ:
			values[i] = constructArray(v.Val)
		case types.QValueArrayInt16:
			values[i] = constructArray(v.Val)
		case types.QValueArrayInt32:
			values[i] = constructArray(v.Val)
		case types.QValueArrayInt64:
			values[i] = constructArray(v.Val)
		case types.QValueArrayFloat32:
			values[i] = constructArray(v.Val)
		case types.QValueArrayFloat64:
			values[i] = constructArray(v.Val)
		case types.QValueArrayBoolean:
			values[i] = constructArray(v.Val)
		case types.QValueArrayUUID:
			values[i] = constructArray(v.Val)
		case types.QValueArrayNumeric:
			values[i] = constructArray(v.Val)
		case types.QValueJSON:
			if v.IsArray {
				var arrayJ []any
				if err := json.Unmarshal([]byte(v.Val), &arrayJ); err != nil {
					return nil, fmt.Errorf("failed to unmarshal JSON array: %v", err)
				}

				values[i] = arrayJ
			} else {
				values[i] = v.Val
			}
		// And so on for the other types...
		default:
			return nil, fmt.Errorf("unsupported value type %T", qValue)
		}
	}
	return values, nil
}

func (src *QRecordCopyFromSource) Err() error {
	return src.stream.Err()
}<|MERGE_RESOLUTION|>--- conflicted
+++ resolved
@@ -100,15 +100,10 @@
 			values[i] = v.Val
 		case types.QValueTime:
 			values[i] = pgtype.Time{Microseconds: int64(v.Val / time.Microsecond), Valid: true}
-<<<<<<< HEAD
-=======
 		case types.QValueTimeTZ:
 			values[i] = pgtype.Time{Microseconds: int64(v.Val / time.Microsecond), Valid: true}
 		case types.QValueInterval:
 			values[i] = v.Val
-		case types.QValueTSTZRange:
-			values[i] = v.Val
->>>>>>> 0ea3a532
 		case types.QValueTimestamp:
 			values[i] = pgtype.Timestamp{Time: v.Val, Valid: true}
 		case types.QValueTimestampTZ:
