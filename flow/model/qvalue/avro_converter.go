--- conflicted
+++ resolved
@@ -466,10 +466,6 @@
 		if value == nil {
 			return nil, nil
 		}
-<<<<<<< HEAD
-
-=======
->>>>>>> 0fb50d90
 		return goavro.Union(avroType, value), nil
 	}
 	return value, nil
