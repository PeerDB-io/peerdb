--- conflicted
+++ resolved
@@ -165,17 +165,7 @@
 		return nil, fmt.Errorf("unable to update flow config in catalog: %w", err)
 	}
 
-<<<<<<< HEAD
-	_, err = h.temporalClient.ExecuteWorkflow(
-		ctx,
-		workflowOptions,
-		peerflow.CDCFlowWorkflow,
-		cfg,
-		nil,
-	)
-=======
 	_, err = h.temporalClient.ExecuteWorkflow(ctx, workflowOptions, peerflow.CDCFlowWorkflow, cfg, nil)
->>>>>>> 7df77353
 	if err != nil {
 		slog.Error("unable to start PeerFlow workflow", slog.Any("error", err))
 		return nil, fmt.Errorf("unable to start PeerFlow workflow: %w", err)
