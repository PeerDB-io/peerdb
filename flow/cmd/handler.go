--- conflicted
+++ resolved
@@ -142,20 +142,11 @@
 	}
 	cfg.Version = internalVersion
 
-<<<<<<< HEAD
 	if !req.AttachToExisting {
 		if exists, err := h.cdcJobEntryExists(ctx, cfg.FlowJobName); err != nil {
-			return nil, exceptions.NewInternalApiError(fmt.Errorf("unable to check flow job entry: %w", err))
+			return nil, NewInternalApiError(fmt.Errorf("unable to check flow job entry: %w", err))
 		} else if exists {
-			return nil, exceptions.NewAlreadyExistsApiError(fmt.Errorf("flow already exists: %s", cfg.FlowJobName))
-=======
-	// For resync, we validate the mirror before dropping it and getting to this step.
-	// There is no point validating again here if it's a resync - the mirror is dropped already
-	if !cfg.Resync {
-		if _, err := h.ValidateCDCMirror(ctx, req); err != nil {
-			slog.ErrorContext(ctx, "validate mirror error", slog.Any("error", err))
-			return nil, err
->>>>>>> f0f8029b
+			return nil, NewAlreadyExistsApiError(fmt.Errorf("flow already exists: %s", cfg.FlowJobName))
 		}
 	}
 
@@ -163,7 +154,7 @@
 	var errNotFound *serviceerror.NotFound
 	_, err = h.temporalClient.DescribeWorkflow(ctx, workflowID, "")
 	if err != nil && !errors.As(err, &errNotFound) {
-		return nil, exceptions.NewInternalApiError(fmt.Errorf("failed to query the workflow execution: %w", err))
+		return nil, NewInternalApiError(fmt.Errorf("failed to query the workflow execution: %w", err))
 	} else if err == nil {
 		// Previous CreateCDCFlow already succeeded
 		return &protos.CreateCDCFlowResponse{
@@ -175,12 +166,14 @@
 	// Use idempotent validation that skips mirror existence check
 	if _, err := h.validateCDCMirrorImpl(ctx, req, true); err != nil {
 		slog.ErrorContext(ctx, "validate mirror error", slog.Any("error", err))
-		// validateCDCMirrorImpl already returns a grpc error
-		//nopeertest:grpcReturn
-		return nil, fmt.Errorf("invalid mirror: %w", err)
-	}
-
-	return h.createCDCFlow(ctx, req, workflowID, tEnums.WORKFLOW_ID_REUSE_POLICY_REJECT_DUPLICATE)
+		return nil, NewInternalApiError(fmt.Errorf("invalid mirror: %w", err))
+	}
+
+	if resp, err := h.createCDCFlow(ctx, req, workflowID, tEnums.WORKFLOW_ID_REUSE_POLICY_REJECT_DUPLICATE); err != nil {
+		return nil, NewInternalApiError(err)
+	} else {
+		return resp, nil
+	}
 }
 
 func getWorkflowID(flowName string) string {
@@ -201,12 +194,12 @@
 
 	if err := h.createCdcJobEntry(ctx, req, workflowID, true); err != nil {
 		slog.ErrorContext(ctx, "unable to create flow job entry", slog.Any("error", err))
-		return nil, NewInternalApiError(fmt.Errorf("unable to create flow job entry: %w", err))
+		return nil, fmt.Errorf("unable to create flow job entry: %w", err)
 	}
 
 	if _, err := h.temporalClient.ExecuteWorkflow(ctx, workflowOptions, peerflow.CDCFlowWorkflow, cfg, nil); err != nil {
 		slog.ErrorContext(ctx, "unable to start PeerFlow workflow", slog.Any("error", err))
-		return nil, NewInternalApiError(fmt.Errorf("unable to start PeerFlow workflow: %w", err))
+		return nil, fmt.Errorf("unable to start PeerFlow workflow: %w", err)
 	}
 
 	return &protos.CreateCDCFlowResponse{
