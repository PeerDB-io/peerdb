--- conflicted
+++ resolved
@@ -264,12 +264,6 @@
 			Code:   "UNKNOWN",
 		}
 	}
-
-<<<<<<< HEAD
-	return ErrorOther, ErrorInfo{
-		Source: ErrorSourceOther,
-		Code:   "UNKNOWN",
-=======
 	var pgWalErr *exceptions.PostgresWalError
 	if errors.As(err, &pgWalErr) {
 		if pgWalErr.Msg.Severity == "ERROR" && pgWalErr.Msg.Code == pgerrcode.InternalError &&
@@ -280,15 +274,16 @@
 			// could not stat file "pg_logical/snapshots/1B6-2A845058.snap": Stale file handle
 			// could not read from reorderbuffer spill file: Bad address
 			// could not read from reorderbuffer spill file: Bad file descriptor
-			return ErrorRetryRecoverable
-		}
-	}
-
-	var normalizationErr *exceptions.NormalizationError
-	if exception != nil && errors.As(err, &normalizationErr) {
-		// notify if normalization hits error on destination
-		return ErrorNormalize
->>>>>>> 36523d3b
+			return ErrorRetryRecoverable, ErrorInfo{
+				Source: ErrorSourcePostgres,
+				Code:   pgWalErr.Msg.Code,
+			}
+		}
+	}
+
+	return ErrorOther, ErrorInfo{
+		Source: ErrorSourceOther,
+		Code:   "UNKNOWN",
 	}
 }
 
