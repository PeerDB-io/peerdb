--- conflicted
+++ resolved
@@ -665,15 +665,12 @@
 			return ErrorIgnoreConnTemporary, mongoErrorInfo
 		case 286: // ChangeStreamHistoryLost
 			return ErrorNotifyChangeStreamHistoryLost, mongoErrorInfo
-<<<<<<< HEAD
 		case 11600, //  InterruptedAtShutdown
 			11601, // Interrupted
 			11602: // InterruptedDueToReplStateChange
 			return ErrorRetryRecoverable, mongoErrorInfo
-=======
 		case 13436: // NotPrimaryOrSecondary
 			return ErrorNotifyConnectivity, mongoErrorInfo
->>>>>>> 4c03550d
 		default:
 			return ErrorOther, mongoErrorInfo
 		}
