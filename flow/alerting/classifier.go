package alerting

import (
	"context"
	"errors"
	"fmt"
	"io"
	"log/slog"
	"net"
	"regexp"
	"strconv"
	"strings"
	"syscall"

	chproto "github.com/ClickHouse/ch-go/proto"
	"github.com/ClickHouse/clickhouse-go/v2"
	"github.com/go-mysql-org/go-mysql/mysql"
	"github.com/jackc/pgerrcode"
	"github.com/jackc/pgx/v5/pgconn"
	"golang.org/x/crypto/ssh"

	"github.com/PeerDB-io/peerdb/flow/shared/exceptions"
)

type ErrorAction string

const (
	NotifyUser      ErrorAction = "notify_user"
	Ignore          ErrorAction = "ignore"
	NotifyTelemetry ErrorAction = "notify_telemetry"
)

var (
	ClickHouseDecimalParsingRe = regexp.MustCompile(
		`Cannot parse type Decimal\(\d+, \d+\), expected non-empty binary data with size equal to or less than \d+, got \d+`,
	)
	PostgresPublicationDoesNotExistRe = regexp.MustCompile(`publication ".*?" does not exist`)
	PostgresWalSegmentRemovedRe       = regexp.MustCompile(`requested WAL segment \w+ has already been removed`)
)

func (e ErrorAction) String() string {
	return string(e)
}

type ErrorSource string

const (
	ErrorSourceClickHouse      ErrorSource = "clickhouse"
	ErrorSourcePostgres        ErrorSource = "postgres"
	ErrorSourceMySQL           ErrorSource = "mysql"
	ErrorSourcePostgresCatalog ErrorSource = "postgres_catalog"
	ErrorSourceSSH             ErrorSource = "ssh_tunnel"
	ErrorSourceNet             ErrorSource = "net"
	ErrorSourceOther           ErrorSource = "other"
)

func (e ErrorSource) String() string {
	return string(e)
}

type ErrorInfo struct {
	Source ErrorSource
	Code   string
}

type ErrorClass struct {
	Class  string
	action ErrorAction
}

var (
	ErrorNotifyDestinationModified = ErrorClass{
		Class: "NOTIFY_DESTINATION_MODIFIED", action: NotifyUser,
	}
	ErrorNotifyOOM = ErrorClass{
		Class: "NOTIFY_OOM", action: NotifyUser,
	}
	ErrorNotifyMVOrView = ErrorClass{
		Class: "NOTIFY_MV_OR_VIEW", action: NotifyUser,
	}
	ErrorNotifyConnectivity = ErrorClass{
		Class: "NOTIFY_CONNECTIVITY", action: NotifyUser,
	}
	ErrorNotifySlotInvalid = ErrorClass{
		Class: "NOTIFY_SLOT_INVALID", action: NotifyUser,
	}
	ErrorNotifyPublicationMissing = ErrorClass{
		Class: "NOTIFY_PUBLICATION_MISSING", action: NotifyUser,
	}
	ErrorUnsupportedDatatype = ErrorClass{
		Class: "NOTIFY_UNSUPPORTED_DATATYPE", action: NotifyUser,
	}
	ErrorNotifyInvalidSnapshotIdentifier = ErrorClass{
		Class: "NOTIFY_INVALID_SNAPSHOT_IDENTIFIER", action: NotifyUser,
	}
	ErrorNotifyTerminate = ErrorClass{
		Class: "NOTIFY_TERMINATE", action: NotifyUser,
	}
	ErrorNotifyConnectTimeout = ErrorClass{
		// TODO(this is mostly done via NOTIFY_CONNECTIVITY, will remove later if not needed)
		Class: "NOTIFY_CONNECT_TIMEOUT", action: NotifyUser,
	}
	ErrorNormalize = ErrorClass{
		Class: "NORMALIZE", action: NotifyTelemetry,
	}
	ErrorInternal = ErrorClass{
		Class: "INTERNAL", action: NotifyTelemetry,
	}
	ErrorDropFlow = ErrorClass{
		Class: "DROP_FLOW", action: NotifyTelemetry,
	}
	ErrorIgnoreEOF = ErrorClass{
		Class: "IGNORE_EOF", action: Ignore,
	}
	ErrorIgnoreConnTemporary = ErrorClass{
		Class: "IGNORE_CONN_TEMPORARY", action: Ignore,
	}
	ErrorIgnoreContextCancelled = ErrorClass{
		Class: "IGNORE_CONTEXT_CANCELLED", action: Ignore,
	}
	ErrorRetryRecoverable = ErrorClass{
		// These errors are generally recoverable, but need to be escalated if they persist
		Class: "ERROR_RETRY_RECOVERABLE", action: NotifyTelemetry,
	}
	ErrorInternalClickHouse = ErrorClass{
		Class: "INTERNAL_CLICKHOUSE", action: NotifyTelemetry,
	}
	ErrorOther = ErrorClass{
		// These are unclassified and should not be exposed
		Class: "OTHER", action: NotifyTelemetry,
	}
)

func (e ErrorClass) String() string {
	return e.Class
}

func (e ErrorClass) ErrorAction() ErrorAction {
	if e.action != "" {
		return e.action
	}
	return NotifyTelemetry
}

func GetErrorClass(ctx context.Context, err error) (ErrorClass, ErrorInfo) {
	var pgErrorInfo ErrorInfo
	var pgErr *pgconn.PgError
	if errors.As(err, &pgErr) {
		pgErrorInfo = ErrorInfo{
			Source: ErrorSourcePostgres,
			Code:   pgErr.Code,
		}
	}

	var catalogErr *exceptions.CatalogError
	if errors.As(err, &catalogErr) {
		errorClass := ErrorInternal
		if pgErr != nil {
			return errorClass, pgErrorInfo
		}
		return errorClass, ErrorInfo{
			Source: ErrorSourcePostgresCatalog,
			Code:   "UNKNOWN",
		}
	}

	var dropFlowErr *exceptions.DropFlowError
	if errors.As(err, &dropFlowErr) {
		errorClass := ErrorDropFlow
		if pgErr != nil {
			return errorClass, pgErrorInfo
		}
		// For now we are not making it as verbose, will take this up later
		return errorClass, ErrorInfo{
			Source: ErrorSourceOther,
			Code:   "UNKNOWN",
		}
	}

	var peerDBErr *exceptions.PostgresSetupError
	if errors.As(err, &peerDBErr) {
		errorClass := ErrorNotifyConnectivity
		if pgErr != nil {
			return errorClass, pgErrorInfo
		}
		return errorClass, ErrorInfo{
			Source: ErrorSourcePostgres,
			Code:   "UNKNOWN",
		}
	}

	if errors.Is(err, context.Canceled) {
		// Generally happens during workflow cancellation
		return ErrorIgnoreContextCancelled, ErrorInfo{
			Source: ErrorSourceOther,
			Code:   "CONTEXT_CANCELLED",
		}
	}

	if errors.Is(err, io.EOF) || errors.Is(err, io.ErrUnexpectedEOF) {
		// Usually seen in ClickHouse cloud during instance scale-up
		return ErrorIgnoreEOF, ErrorInfo{
			Source: ErrorSourceNet,
			Code:   "EOF",
		}
	}

	if pgErr != nil {
		switch pgErr.Code {
		case pgerrcode.InvalidAuthorizationSpecification,
			pgerrcode.InvalidPassword,
			pgerrcode.InsufficientPrivilege,
			pgerrcode.UndefinedTable,
			pgerrcode.UndefinedObject,
			pgerrcode.CannotConnectNow:
			return ErrorNotifyConnectivity, pgErrorInfo
		case pgerrcode.AdminShutdown, pgerrcode.IdleSessionTimeout:
			return ErrorNotifyTerminate, pgErrorInfo
		case pgerrcode.ObjectNotInPrerequisiteState:
			if strings.Contains(pgErr.Message, "cannot read from logical replication slot") {
				return ErrorNotifySlotInvalid, pgErrorInfo
			}
		case pgerrcode.InvalidParameterValue:
			if strings.Contains(pgErr.Message, "invalid snapshot identifier") {
				return ErrorNotifyInvalidSnapshotIdentifier, pgErrorInfo
			}
		case pgerrcode.TooManyConnections:
			return ErrorNotifyConnectivity, pgErrorInfo // Maybe we can return something else?
		}
	}

	var myErr *mysql.MyError
	if errors.As(err, &myErr) {
		return ErrorOther, ErrorInfo{
			Source: ErrorSourceMySQL,
			Code:   strconv.Itoa(int(myErr.Code)),
		}
	}

	var chException *clickhouse.Exception
	if errors.As(err, &chException) {
		chErrorInfo := ErrorInfo{
			Source: ErrorSourceClickHouse,
			Code:   strconv.Itoa(int(chException.Code)),
		}
		switch chproto.Error(chException.Code) {
		case chproto.ErrUnknownTable, chproto.ErrNoSuchColumnInTable:
			return ErrorNotifyDestinationModified, chErrorInfo
		case chproto.ErrMemoryLimitExceeded:
			return ErrorNotifyOOM, chErrorInfo
		case chproto.ErrCannotInsertNullInOrdinaryColumn,
			chproto.ErrNotImplemented,
			chproto.ErrTooManyParts:
			if isClickHouseMvError(chException) {
				return ErrorNotifyMVOrView, chErrorInfo
			}
		case chproto.ErrUnknownDatabase:
			return ErrorNotifyConnectivity, chErrorInfo
		case chproto.ErrKeeperException,
			chproto.ErrUnfinished,
			chproto.ErrAborted:
			return ErrorInternalClickHouse, chErrorInfo
		case chproto.ErrAuthenticationFailed:
			return ErrorRetryRecoverable, chErrorInfo
		case chproto.ErrTooManySimultaneousQueries:
			return ErrorIgnoreConnTemporary, chErrorInfo
		case chproto.ErrCannotParseUUID, chproto.ErrValueIsOutOfRangeOfDataType: // https://github.com/ClickHouse/ClickHouse/pull/78540
			if ClickHouseDecimalParsingRe.MatchString(chException.Message) {
				return ErrorUnsupportedDatatype, chErrorInfo
			}
		case chproto.ErrIllegalTypeOfArgument:
			var qrepSyncError *exceptions.QRepSyncError
			if errors.As(err, &qrepSyncError) {
				unexpectedSelectRe, reErr := regexp.Compile(
					fmt.Sprintf(`FROM\s+(%s\.)?%s`,
						regexp.QuoteMeta(qrepSyncError.DestinationDatabase), regexp.QuoteMeta(qrepSyncError.DestinationTable)))
				if reErr != nil {
					slog.Error("regexp compilation error while checking for err", "err", reErr, "original_err", err)
					return ErrorOther, chErrorInfo
				}
				if unexpectedSelectRe.MatchString(chException.Message) {
					// Select query from destination table in QRepSync = MV error
					return ErrorNotifyMVOrView, chErrorInfo
				}
				return ErrorOther, chErrorInfo
			}
		case chproto.ErrQueryWasCancelled:
			return ErrorRetryRecoverable, chErrorInfo
		default:
			if isClickHouseMvError(chException) {
				return ErrorNotifyMVOrView, chErrorInfo
			}
			var normalizationErr *exceptions.NormalizationError
			if errors.As(err, &normalizationErr) {
				// notify if normalization hits error on destination
				return ErrorNormalize, chErrorInfo
			}
			return ErrorOther, chErrorInfo
		}
	}

	// Connection reset errors can mostly be ignored
	if errors.Is(err, syscall.ECONNRESET) {
		return ErrorIgnoreConnTemporary, ErrorInfo{
			Source: ErrorSourceNet,
			Code:   syscall.ECONNRESET.Error(),
		}
	}

	if errors.Is(err, net.ErrClosed) {
		return ErrorIgnoreConnTemporary, ErrorInfo{
			Source: ErrorSourceNet,
			Code:   "net.ErrClosed",
		}
	}

	var netErr *net.OpError
	if errors.As(err, &netErr) {
		return ErrorNotifyConnectivity, ErrorInfo{
			Source: ErrorSourceNet,
			Code:   netErr.Err.Error(),
		}
	}

	var ssOpenChanErr *ssh.OpenChannelError
	if errors.As(err, &ssOpenChanErr) {
		return ErrorNotifyConnectivity, ErrorInfo{
			Source: ErrorSourceSSH,
			Code:   ssOpenChanErr.Reason.String(),
		}
	}

	var sshTunnelSetupErr *exceptions.SSHTunnelSetupError
	if errors.As(err, &sshTunnelSetupErr) {
		return ErrorNotifyConnectivity, ErrorInfo{
			Source: ErrorSourceSSH,
			Code:   "UNKNOWN",
		}
	}
	var pgWalErr *exceptions.PostgresWalError
	if errors.As(err, &pgWalErr) {
		errorInfo := ErrorInfo{
			Source: ErrorSourcePostgres,
			Code:   pgWalErr.Msg.Code,
		}
		if pgWalErr.Msg.Severity == "ERROR" {
			if pgWalErr.Msg.Code == pgerrcode.InternalError &&
				(strings.HasPrefix(pgWalErr.Msg.Message, "could not read from reorderbuffer spill file") ||
					(strings.HasPrefix(pgWalErr.Msg.Message, "could not stat file ") &&
						strings.HasSuffix(pgWalErr.Msg.Message, "Stale file handle")) ||
					// Below error is transient and Aurora Specific
					(strings.HasPrefix(pgWalErr.Msg.Message, "Internal error encountered during logical decoding"))) {
				// Example errors:
				// could not stat file "pg_logical/snapshots/1B6-2A845058.snap": Stale file handle
				// could not read from reorderbuffer spill file: Bad address
				// could not read from reorderbuffer spill file: Bad file descriptor
				return ErrorRetryRecoverable, errorInfo
			}
<<<<<<< HEAD
			// &{Severity:ERROR SeverityUnlocalized:ERROR Code:XX000 Message:requested WAL segment 000000010001337F0000002E
			// has already been removed}
=======
			// &{Code:XX000 Message:requested WAL segment 000000010001337F0000002E has already been removed}
>>>>>>> e25ee884
			if pgWalErr.Msg.Code == pgerrcode.InternalError && PostgresWalSegmentRemovedRe.MatchString(pgWalErr.Msg.Message) {
				return ErrorRetryRecoverable, errorInfo
			}

			// &{Severity:ERROR Code:42704 Message:publication "custom_pub" does not exist}
			if pgWalErr.Msg.Code == pgerrcode.UndefinedObject && PostgresPublicationDoesNotExistRe.MatchString(pgWalErr.Msg.Message) {
				return ErrorNotifyPublicationMissing, errorInfo
			}
		}
	}
	var dnsErr *net.DNSError
	if errors.As(err, &dnsErr) {
		return ErrorNotifyConnectivity, ErrorInfo{
			Source: ErrorSourceNet,
			Code:   "net.DNSError",
		}
	}

	return ErrorOther, ErrorInfo{
		Source: ErrorSourceOther,
		Code:   "UNKNOWN",
	}
}

func isClickHouseMvError(exception *clickhouse.Exception) bool {
	return strings.Contains(exception.Message, "while pushing to view")
}<|MERGE_RESOLUTION|>--- conflicted
+++ resolved
@@ -356,12 +356,7 @@
 				// could not read from reorderbuffer spill file: Bad file descriptor
 				return ErrorRetryRecoverable, errorInfo
 			}
-<<<<<<< HEAD
-			// &{Severity:ERROR SeverityUnlocalized:ERROR Code:XX000 Message:requested WAL segment 000000010001337F0000002E
-			// has already been removed}
-=======
 			// &{Code:XX000 Message:requested WAL segment 000000010001337F0000002E has already been removed}
->>>>>>> e25ee884
 			if pgWalErr.Msg.Code == pgerrcode.InternalError && PostgresWalSegmentRemovedRe.MatchString(pgWalErr.Msg.Message) {
 				return ErrorRetryRecoverable, errorInfo
 			}
