--- conflicted
+++ resolved
@@ -185,7 +185,6 @@
 		return ErrorNotifyConnectivity
 	}
 
-<<<<<<< HEAD
 	var pgWalErr *exceptions.PostgresWalError
 	if errors.As(err, &pgWalErr) {
 		if pgWalErr.Msg.Severity == "ERROR" && pgWalErr.Msg.Code == pgerrcode.InternalError &&
@@ -198,12 +197,12 @@
 			// could not read from reorderbuffer spill file: Bad file descriptor
 			return ErrorRetryRecoverable
 		}
-=======
+	}
+
 	var normalizationErr *exceptions.NormalizationError
 	if exception != nil && errors.As(err, &normalizationErr) {
 		// notify if normalization hits error on destination
 		return ErrorNormalize
->>>>>>> 1ce4b455
 	}
 
 	return ErrorOther
