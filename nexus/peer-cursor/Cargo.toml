[package]
name = "peer-cursor"
version = "0.1.0"
edition = "2021"

# See more keys and their definitions at https://doc.rust-lang.org/cargo/reference/manifest.html

[dependencies]
anyhow = "1.0"
async-trait = "0.1"
futures = "0.3"
<<<<<<< HEAD
pgwire = "0.17"
=======
pgerror = { path = "../pgerror" }
pgwire = "0.18"
>>>>>>> 7ffce7c2
sqlparser = { git = "https://github.com/peerdb-io/sqlparser-rs.git" }
tokio = { version = "1.0", features = ["full"] }
value = { path = "../value" }<|MERGE_RESOLUTION|>--- conflicted
+++ resolved
@@ -9,12 +9,7 @@
 anyhow = "1.0"
 async-trait = "0.1"
 futures = "0.3"
-<<<<<<< HEAD
-pgwire = "0.17"
-=======
-pgerror = { path = "../pgerror" }
 pgwire = "0.18"
->>>>>>> 7ffce7c2
 sqlparser = { git = "https://github.com/peerdb-io/sqlparser-rs.git" }
 tokio = { version = "1.0", features = ["full"] }
 value = { path = "../value" }