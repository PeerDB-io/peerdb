--- conflicted
+++ resolved
@@ -13,12 +13,7 @@
 futures = { version = "0.3.28", features = ["executor"] }
 peer-cursor = { path = "../peer-cursor" }
 peer-connections = { path = "../peer-connections" }
-<<<<<<< HEAD
-pgwire = "0.17"
-=======
-pgerror = { path = "../pgerror" }
 pgwire = "0.18"
->>>>>>> 7ffce7c2
 pt = { path = "../pt" }
 rust_decimal = { version = "1.30.0", features = [ "tokio-pg" ] }
 serde = { version = "1.0", features = ["derive"] }
