--- conflicted
+++ resolved
@@ -58,15 +58,10 @@
         ports:
           - 4317:4317
       toxiproxy:
-<<<<<<< HEAD
-        image: ghcr.io/shopify/toxiproxy:2.11.0
+        image: ghcr.io/shopify/toxiproxy:2.12.0@sha256:9378ed52a28bc50edc1350f936f518f31fa95f0d15917d6eb40b8e376d1a214e
         ports:
           - 18474:8474
           - 9902:9902
-=======
-        image: ghcr.io/shopify/toxiproxy:2.12.0@sha256:9378ed52a28bc50edc1350f936f518f31fa95f0d15917d6eb40b8e376d1a214e
-        ports:
-          - 18474:8474
           - 42001:42001
           - 42002:42002
           - 42003:42003
@@ -82,7 +77,6 @@
           USER_PASSWORD: testpass
           PASSWORD_ACCESS: true
           DOCKER_MODS: linuxserver/mods:openssh-server-ssh-tunnel
->>>>>>> f0f8029b
 
     steps:
       - uses: actions/checkout@08c6903cd8c0fde910a37f88322edcfb5dd907a8 # v5
