name: Flow build and test

on:
  pull_request:
    branches: [main]
  push:
    branches: [main]
  pull_request_target:
    branches: [main]

permissions:
  id-token: write
  contents: read

jobs:
  flow_test:
    if: |
      (github.event_name == 'pull_request' && github.event.pull_request.head.repo.full_name == github.repository) ||
      (github.event_name == 'pull_request_target' && github.event.pull_request.head.repo.full_name != github.repository) ||
      github.event_name == 'push'
    environment: ${{ (github.event_name == 'pull_request_target' && github.event.pull_request.head.repo.full_name != github.repository) && 'external-contributor' || null }}
    strategy:
      fail-fast: false
      matrix:
        runner: [ubuntu-latest-16-cores]
        db-version: [{pg: 15, mysql: 'mysql-gtid', mongo: '6.0'}, {pg: 16, mysql: 'mysql-pos', mongo: '7.0'}, {pg: 17, mysql: 'maria', mongo: '8.0'}]
    runs-on: ${{ matrix.runner }}
    timeout-minutes: 30
    services:
      catalog:
        image: imresamu/postgis:${{ matrix.db-version.pg }}-3.5-alpine
        ports:
          - 5432:5432
        env:
          PGUSER: postgres
          POSTGRES_PASSWORD: postgres
          POSTGRES_DB: postgres
          POSTGRES_INITDB_ARGS: --locale=C.UTF-8
        options: >-
          --health-cmd pg_isready
          --health-interval 10s
          --health-timeout 5s
          --health-retries 5
      mysql:
        image: ${{ startsWith(matrix.db-version.mysql, 'mysql') && 'mysql:oracle@sha256:0596fa224cdf3b3355ce3ddbfd7ce77be27ec9e51841dfc5d2e1c8b81eea69d2' || '' }}
        ports:
          - 3306:3306
        env:
          MYSQL_ROOT_PASSWORD: cipass
      redpanda:
        image: redpandadata/redpanda@sha256:f8473678d20fef8f432c25238334ede220cd65db0cff2c8d5481989a11669970
        ports:
          - 9092:9092
          - 9644:9644
      elasticsearch:
        image: elasticsearch:9.1.5@sha256:9dac882b67afe5161f8988a7ede0e9890145182af83e4e1d4d10631c2f66656f
        ports:
          - 9200:9200
        env:
          discovery.type: single-node
          xpack.security.enabled: false
          xpack.security.enrollment.enabled: false
      otelcol:
        image: otel/opentelemetry-collector-contrib:0.137.0@sha256:886722fe0f37af9d1fe24d29529253ec59fbf263b3b1df4facaf221373e19d23
        ports:
          - 4317:4317
      toxiproxy:
        image: ghcr.io/shopify/toxiproxy:2.12.0@sha256:9378ed52a28bc50edc1350f936f518f31fa95f0d15917d6eb40b8e376d1a214e
        ports:
          - 18474:8474
          - 9902:9902
          - 9903:9903
          - 42001:42001
          - 42002:42002
          - 42003:42003
      openssh:
        image: linuxserver/openssh-server:latest@sha256:3b7f68f5c59835c56b20b1b47f1ac23f1d9d50ab190d5bab8b7619fddcdadce8
        ports:
          - 2222:2222
        env:
          PUID: 1000
          PGID: 1000
          TZ: Etc/UTC
          USER_NAME: testuser
          USER_PASSWORD: testpass
          PASSWORD_ACCESS: true
          DOCKER_MODS: linuxserver/mods:openssh-server-ssh-tunnel

    steps:
      - uses: actions/checkout@08c6903cd8c0fde910a37f88322edcfb5dd907a8 # v5
        with:
          ref: ${{ github.event_name == 'pull_request_target' && github.event.pull_request.head.sha || github.ref }}
      - name: generate or hydrate protos
        uses: ./.github/actions/genprotos

      - uses: actions/setup-go@44694675825211faa026b3c33043df3e48a5fa00 # v6
        with:
          go-version: '1.25.1'
          cache-dependency-path: flow/go.sum

      - name: install lib-geos
        run: |
          # No need to update man pages on package install
          sudo apt-get remove --purge man-db
          sudo apt-get install libgeos-dev

      - run: go mod download
        working-directory: ./flow

      - name: setup gcp service account
        id: gcp-service-account
        uses: jsdaniell/create-json@b8e77fa01397ca39cc4a6198cc29a3be5481afef # v1.2.3
        with:
          name: "bq_service_account.json"
          json: ${{ secrets.GCP_GH_CI_PKEY }}

      - name: setup snowflake credentials
        id: sf-credentials
        uses: jsdaniell/create-json@b8e77fa01397ca39cc4a6198cc29a3be5481afef # v1.2.3
        with:
          name: "snowflake_creds.json"
          json: ${{ secrets.SNOWFLAKE_GH_CI_PKEY }}

      - name: setup GCS credentials
        id: gcs-credentials
        uses: jsdaniell/create-json@b8e77fa01397ca39cc4a6198cc29a3be5481afef # v1.2.3
        with:
          name: "gcs_creds.json"
          json: ${{ secrets.GCS_CREDS }}

      - name: setup Eventhubs credentials
        id: eventhubs-credentials
        uses: jsdaniell/create-json@b8e77fa01397ca39cc4a6198cc29a3be5481afef # v1.2.3
        with:
          name: "eh_creds.json"
          json: ${{ secrets.EH_CREDS }}

      - name: Configure AWS credentials
        uses: aws-actions/configure-aws-credentials@00943011d9042930efac3dcd3a170e4273319bc8 # v5
        id: setup-aws
        with:
          audience: sts.amazonaws.com
          aws-region: us-west-2
          role-to-assume: ${{ secrets.FLOW_TESTS_AWS_ROLE_ARN }}
          mask-aws-account-id: true
          output-credentials: true

      - name: MariaDB
        if: matrix.db-version.mysql == 'maria'
        run: docker run -d --rm --name mariadb -p 3306:3306 -e MARIADB_ROOT_PASSWORD=cipass mariadb:lts --log-bin=maria

      - name: Mongo
        run: |
          echo "starting mongoDB..."
          docker run -d --rm --name mongo -p 27017:27017 mongo:${{ matrix.db-version.mongo }} \
            bash -c 'openssl rand -base64 756 > /data/mongo.key && chmod 400 /data/mongo.key && mongod --replSet rs0  --oplogMinRetentionHours 24 --bind_ip_all --keyFile /data/mongo.key'

          until docker exec mongo mongosh --eval 'db.runCommand({ ping: 1 })' &> /dev/null; do
            echo "waiting for MongoDB to be ready..."
            sleep 2
          done

          echo "initialize replica set"
          docker exec mongo mongosh --eval 'rs.initiate({
            _id: "rs0",
            members: [{ _id: 0, host: "localhost:27017" }]
          })'

          echo "create admin user for writing data to mongo"
          docker exec mongo mongosh --eval '
            db = db.getSiblingDB("admin");
            db.createUser({
              user: "admin",
              pwd: "admin",
              roles: ["root"]
            })'

          echo "create non-admin user for reading data from changestream"
          docker exec mongo mongosh -u admin -p admin --eval '
            db = db.getSiblingDB("admin");
            db.createUser({
              user: "csuser",
              pwd: "cspass",
              roles: ["readAnyDatabase", "clusterMonitor"]
            })'

      - uses: actions/cache@0057852bfaa89a56745cba8c7296529d2fc39830 # v4
        id: cache-minio
        with:
          path: ./minio
          key: ${{ runner.os }}-minio

      - name: Install MinIO Server
        if: steps.cache-minio.outputs.cache-hit != 'true'
        run: |
          curl -O https://dl.min.io/server/minio/release/linux-amd64/minio && chmod +x minio

      - uses: actions/cache@0057852bfaa89a56745cba8c7296529d2fc39830 # v4
        id: cache-minio-client
        with:
          path: ./mc
          key: ${{ runner.os }}-minio-client

      - name: Install MinIO Client
        if: steps.cache-minio-client.outputs.cache-hit != 'true'
        run: |
          curl -O https://dl.min.io/client/mc/release/linux-amd64/mc && chmod +x mc

      - name: MinIO
        run: >
          mkdir -p certs minio-data &&
          openssl genrsa -out certs/cert.key 2048 &&
          openssl req -new -key certs/cert.key -out certs/cert.csr -subj /CN=minio.local &&
          openssl x509 -req -days 3650 -in certs/cert.csr -signkey certs/cert.key -out certs/cert.crt &&
          chown -R 1001 certs &&
          ./minio server ./minio-data --certs-dir ./certs --address :9999 &
          sleep 2 &&
          ./mc alias set myminiopeerdb http://localhost:9999 minio miniosecret &&
          ./mc mb myminiopeerdb/peerdb
        env:
          MINIO_ROOT_USER: minio
          MINIO_ROOT_PASSWORD: miniosecret
          AWS_EC2_METADATA_DISABLED: true

      - name: create postgres extensions, increase logical replication limits, and setup catalog database
        run: >
          docker exec "${{ job.services.catalog.id }}" apk add --no-cache build-base git &&
          docker exec "${{ job.services.catalog.id }}" git clone --branch v0.8.0 https://github.com/pgvector/pgvector.git /tmp/pgvector &&
          docker exec "${{ job.services.catalog.id }}" sh -c 'cd /tmp/pgvector && make with_llvm=no && make with_llvm=no install' &&
          docker exec "${{ job.services.catalog.id }}" psql -U postgres -c "CREATE EXTENSION hstore;CREATE EXTENSION vector;"
          -c "ALTER SYSTEM SET wal_level=logical;"
          -c "ALTER SYSTEM SET max_replication_slots=192;"
          -c "ALTER SYSTEM SET max_wal_senders=256;"
          -c "ALTER SYSTEM SET max_connections=2048;" &&
          (cat ./nexus/catalog/migrations/V{?,??}__* | docker exec -i "${{ job.services.catalog.id }}" psql -U postgres) &&
          docker restart "${{ job.services.catalog.id }}"
        env:
          PGPASSWORD: postgres

      - uses: actions/cache@0057852bfaa89a56745cba8c7296529d2fc39830 # v4
        id: cache-clickhouse
        with:
          path: ./clickhouse
          key: ${{ runner.os }}-clickhouse

      - name: Install ClickHouse
        if: steps.cache-clickhouse.outputs.cache-hit != 'true'
        run: |
          curl https://clickhouse.com | sh

      - name: Run ClickHouse
        run: |
          cat > config1.xml <<EOF
          <clickhouse>
            <profiles><default></default></profiles>
            <users>
              <default>
                <password></password>
                <networks>
                  <ip>::/0</ip>
                </networks>
                <profile>default</profile>
                <quota>default</quota>
                <access_management>1</access_management>
                <named_collection_control>1</named_collection_control>
              </default>
            </users>
            <logger><level>none</level></logger>
            <path>var/lib/clickhouse</path>
            <tmp_path>var/lib/clickhouse/tmp</tmp_path>
            <user_files_path>var/lib/clickhouse/user_files</user_files_path>
            <format_schema_path>var/lib/clickhouse/format_schemas</format_schema_path>
            <tcp_port>9000</tcp_port>
            <http_port remove="1"/>
            <postgresql_port remove="1"/>
            <mysql_port remove="1"/>
            <macros>
              <shard>1</shard>
              <replica>1</replica>
            </macros>
            <zookeeper>
              <node>
                <host>localhost</host>
                <port>2181</port>
              </node>
            </zookeeper>
            <distributed_ddl>
              <path>/clickhouse/task_queue/ddl</path>
            </distributed_ddl>
            <remote_servers>
              <cicluster>
                <shard>
                  <replica>
                    <host>localhost</host>
                    <port>9000</port>
                  </replica>
                </shard>
                <shard>
                  <replica>
                    <host>localhost</host>
                    <port>9001</port>
                  </replica>
                </shard>
              </cicluster>
            </remote_servers>
          </clickhouse>
          EOF
          cat > config2.xml <<EOF
          <clickhouse>
            <profiles><default></default></profiles>
            <users>
              <default>
                <password></password>
                <networks>
                  <ip>::/0</ip>
                </networks>
                <profile>default</profile>
                <quota>default</quota>
                <access_management>1</access_management>
                <named_collection_control>1</named_collection_control>
              </default>
            </users>
            <logger><level>none</level></logger>
            <path>var/lib/clickhouse</path>
            <tmp_path>var/lib/clickhouse/tmp</tmp_path>
            <user_files_path>var/lib/clickhouse/user_files</user_files_path>
            <format_schema_path>var/lib/clickhouse/format_schemas</format_schema_path>
            <tcp_port>9001</tcp_port>
            <http_port remove="1"/>
            <postgresql_port remove="1"/>
            <mysql_port remove="1"/>
            <macros>
              <shard>2</shard>
              <replica>1</replica>
            </macros>
            <zookeeper>
              <node>
                <host>localhost</host>
                <port>2181</port>
              </node>
            </zookeeper>
            <distributed_ddl>
              <path>/clickhouse/task_queue/ddl</path>
            </distributed_ddl>
            <remote_servers>
              <cicluster>
                <shard>
                  <replica>
                    <host>localhost</host>
                    <port>9000</port>
                  </replica>
                </shard>
                <shard>
                  <replica>
                    <host>localhost</host>
                    <port>9001</port>
                  </replica>
                </shard>
              </cicluster>
            </remote_servers>
          </clickhouse>
          EOF
          cat > config-keeper.xml <<EOF
          <clickhouse>
            <keeper_server>
                <tcp_port>2181</tcp_port>
                <server_id>1</server_id>
                <log_storage_path>var/lib/clickhouse/coordination/log</log_storage_path>
                <snapshot_storage_path>var/lib/clickhouse/coordination/snapshots</snapshot_storage_path>
                <raft_configuration>
                  <server>
                    <id>1</id>
                    <hostname>localhost</hostname>
                    <port>9234</port>
                  </server>
                </raft_configuration>
            </keeper_server>
          </clickhouse>
          EOF
          mkdir chkeep ch1 ch2
          (cd chkeep && ../clickhouse keeper -C ../config-keeper.xml) &
          while true; do
            if echo "ruok" | nc -w 3 127.0.0.1 2181 2>/dev/null | grep -q "imok"; then
                break
            fi
            echo "Waiting for keeper..."
            sleep 1
          done
          sleep 5
          (cd ch1 && ../clickhouse server -C ../config1.xml) &
          (cd ch2 && ../clickhouse server -C ../config2.xml) &

      - name: Install Temporal CLI
        uses: temporalio/setup-temporal@1059a504f87e7fa2f385e3fa40d1aa7e62f1c6ca # v0

<<<<<<< HEAD
      - name: Install gotestsum
        run: |
          go install gotest.tools/gotestsum@latest

=======
      - name: Setup AWS CA Certs
        env:
          URL: https://truststore.pki.rds.amazonaws.com/global/global-bundle.pem
        run: |
          curl -fsSL -o aws-global-bundle.pem "$URL"
          sudo csplit -b '%02d.crt' -s -z -f /usr/local/share/ca-certificates/aws-global-split-- aws-global-bundle.pem '/-----BEGIN CERTIFICATE-----/' '{*}'
          sudo update-ca-certificates
      - name: Install gotestsum
        run: |
          go install gotest.tools/gotestsum@latest
>>>>>>> 35137482
      - name: run tests
        run: |
          temporal server start-dev --namespace default --headless &
          mkdir coverage
          go build -cover -ldflags="-s -w" -o peer-flow
          temporal operator search-attribute create --name MirrorName --type Text --namespace default
          ./peer-flow worker &
          ./peer-flow snapshot-worker &
          ./peer-flow api --port 8112 --gateway-port 8113 &
          gotestsum --format standard-quiet --junitfile ../test-results.xml -- -cover -coverpkg github.com/PeerDB-io/peerdb/flow/... -p 32 ./... -timeout 900s -args -test.gocoverdir="$PWD/coverage"
          killall peer-flow
          sleep 1
          go tool covdata textfmt -i=coverage -o ../coverage.out
        working-directory: ./flow
        env:
          GOCOVERDIR: coverage
          AWS_ENDPOINT_URL_S3: http://localhost:9999
          AWS_ACCESS_KEY_ID: minio
          AWS_SECRET_ACCESS_KEY: miniosecret
          AWS_REGION: us-east-1
          AWS_ENDPOINT_URL_S3_TLS: https://localhost:9998
          PEERDB_CLICKHOUSE_AWS_CREDENTIALS_AWS_ACCESS_KEY_ID: minio
          PEERDB_CLICKHOUSE_AWS_CREDENTIALS_AWS_SECRET_ACCESS_KEY: miniosecret
          PEERDB_CLICKHOUSE_AWS_CREDENTIALS_AWS_REGION: us-east-1
          PEERDB_CLICKHOUSE_AWS_CREDENTIALS_AWS_ENDPOINT_URL_S3: http://localhost:9999
          PEERDB_CLICKHOUSE_AWS_S3_BUCKET_NAME: peerdb
          PEERDB_SNOWFLAKE_AWS_CREDENTIALS_AWS_ACCESS_KEY_ID: minio
          PEERDB_SNOWFLAKE_AWS_CREDENTIALS_AWS_SECRET_ACCESS_KEY: miniosecret
          PEERDB_SNOWFLAKE_AWS_CREDENTIALS_AWS_REGION: us-east-1
          PEERDB_SNOWFLAKE_AWS_CREDENTIALS_AWS_ENDPOINT_URL_S3: http://localhost:9999
          PEERDB_SNOWFLAKE_AWS_S3_BUCKET_NAME: peerdb
          TEST_BQ_CREDS: ${{ github.workspace }}/bq_service_account.json
          TEST_SF_CREDS: ${{ github.workspace }}/snowflake_creds.json
          TEST_S3_CREDS: ${{ github.workspace }}/s3_creds.json
          TEST_GCS_CREDS: ${{ github.workspace }}/gcs_creds.json
          TEST_EH_CREDS: ${{ github.workspace }}/eh_creds.json
          AZURE_TENANT_ID: ${{ secrets.AZURE_TENANT_ID }}
          AZURE_CLIENT_ID: ${{ secrets.AZURE_CLIENT_ID }}
          AZURE_CLIENT_SECRET: ${{ secrets.AZURE_CLIENT_SECRET }}
          AZURE_SUBSCRIPTION_ID: ${{ secrets.AZURE_SUBSCRIPTION_ID }}
          PEERDB_CATALOG_HOST: localhost
          PEERDB_CATALOG_PORT: 5432
          PEERDB_CATALOG_USER: postgres
          PEERDB_CATALOG_PASSWORD: postgres
          PEERDB_CATALOG_DATABASE: postgres
          PEERDB_QUEUE_FORCE_TOPIC_CREATION: "true"
          ELASTICSEARCH_TEST_ADDRESS: http://localhost:9200
          CI_PG_VERSION: ${{ matrix.db-version.pg }}
          CI_MYSQL_VERSION: ${{ matrix.db-version.mysql }}
          CI_MONGO_ADMIN_URI: mongodb://localhost:27017
          CI_MONGO_ADMIN_USERNAME: "admin"
          CI_MONGO_ADMIN_PASSWORD: "admin"
          CI_MONGO_URI: mongodb://localhost:27017
          CI_MONGO_USERNAME: "csuser"
          CI_MONGO_PASSWORD: "cspass"
          TOXIPROXY_POSTGRES_HOST: catalog
          ENABLE_OTEL_METRICS: ${{ (matrix.db-version.pg == '16' || matrix.db-version.mysql == 'mysql-pos') && 'true' || 'false' }}
          OTEL_EXPORTER_OTLP_METRICS_ENDPOINT: http://localhost:4317
          OTEL_EXPORTER_OTLP_METRICS_PROTOCOL: grpc
          PEERDB_OTEL_METRICS_NAMESPACE: 'peerdb_ci_tests.'
          PEERDB_OTEL_TEMPORAL_METRICS_EXPORT_LIST: '__ALL__'
          PEERDB_OTEL_METRICS_PANIC_ON_EXPORT_FAILURE: 'true'
          # Below are used to test RDS IAM Auth for Postgres and MySQL
          FLOW_TESTS_RDS_IAM_AUTH_AWS_ACCESS_KEY_ID: ${{ steps.setup-aws.outputs.aws-access-key-id }}
          FLOW_TESTS_RDS_IAM_AUTH_AWS_SECRET_ACCESS_KEY: ${{ steps.setup-aws.outputs.aws-secret-access-key }}
          FLOW_TESTS_RDS_IAM_AUTH_AWS_SESSION_TOKEN: ${{ steps.setup-aws.outputs.aws-session-token }}
          FLOW_TESTS_RDS_IAM_AUTH_HOST_POSTGRES: ${{ secrets.FLOW_TESTS_RDS_IAM_AUTH_HOST_POSTGRES }}
          FLOW_TESTS_RDS_IAM_AUTH_HOST_POSTGRES_PROXY: ${{ secrets.FLOW_TESTS_RDS_IAM_AUTH_HOST_POSTGRES_PROXY }}
          FLOW_TESTS_RDS_IAM_AUTH_HOST_MYSQL: ${{ secrets.FLOW_TESTS_RDS_IAM_AUTH_HOST_MYSQL }}
          FLOW_TESTS_RDS_IAM_AUTH_HOST_MYSQL_PROXY: ${{ secrets.FLOW_TESTS_RDS_IAM_AUTH_HOST_MYSQL_PROXY }}
          FLOW_TESTS_RDS_IAM_AUTH_USERNAME_POSTGRES: ${{ secrets.FLOW_TESTS_RDS_IAM_AUTH_USERNAME_POSTGRES }}
          FLOW_TESTS_RDS_IAM_AUTH_USERNAME_MYSQL: ${{ secrets.FLOW_TESTS_RDS_IAM_AUTH_USERNAME_MYSQL }}
          FLOW_TESTS_RDS_IAM_AUTH_ASSUME_ROLE: ${{ secrets.FLOW_TESTS_RDS_IAM_AUTH_ASSUME_ROLE }}
          FLOW_TESTS_RDS_IAM_AUTH_CHAINED_ROLE: ${{ secrets.FLOW_TESTS_RDS_IAM_AUTH_CHAINED_ROLE }}
          # For ClickHouse S3 IAM Role based tests
          FLOW_TESTS_AWS_S3_BUCKET_NAME: ${{ secrets.FLOW_TESTS_AWS_S3_BUCKET_NAME }}
          FLOW_TESTS_AWS_ACCESS_KEY_ID: ${{ steps.setup-aws.outputs.aws-access-key-id }}
          FLOW_TESTS_AWS_SECRET_ACCESS_KEY: ${{ steps.setup-aws.outputs.aws-secret-access-key }}
          FLOW_TESTS_AWS_SESSION_TOKEN: ${{ steps.setup-aws.outputs.aws-session-token }}

      - name: Upload test results to Codecov
        if: success() || failure()
        uses: codecov/codecov-action@5a1091511ad55cbe89839c7260b706298ca349f7 # v5
        with:
          report_type: test_results
          files: test-results.xml
          token: ${{ secrets.CODECOV_TOKEN }}
      - name: Upload coverage reports to Codecov
        uses: codecov/codecov-action@5a1091511ad55cbe89839c7260b706298ca349f7 # v5
        with:
          token: ${{ secrets.CODECOV_TOKEN }}
      - name: Report test results
        uses: test-summary/action@31493c76ec9e7aa675f1585d3ed6f1da69269a86 #v2
        with:
          show: "fail, skip"
          paths: |
            test-results.xml
        if: success() || failure()<|MERGE_RESOLUTION|>--- conflicted
+++ resolved
@@ -393,12 +393,6 @@
       - name: Install Temporal CLI
         uses: temporalio/setup-temporal@1059a504f87e7fa2f385e3fa40d1aa7e62f1c6ca # v0
 
-<<<<<<< HEAD
-      - name: Install gotestsum
-        run: |
-          go install gotest.tools/gotestsum@latest
-
-=======
       - name: Setup AWS CA Certs
         env:
           URL: https://truststore.pki.rds.amazonaws.com/global/global-bundle.pem
@@ -409,7 +403,6 @@
       - name: Install gotestsum
         run: |
           go install gotest.tools/gotestsum@latest
->>>>>>> 35137482
       - name: run tests
         run: |
           temporal server start-dev --namespace default --headless &
